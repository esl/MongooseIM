--- conflicted
+++ resolved
@@ -26,13 +26,7 @@
 branches:
         only:
                 - master
-<<<<<<< HEAD
-
-=======
                 - stable
-notifications:
-        email: mongoose-im@erlang-solutions.com
->>>>>>> d5816ca9
 otp_release:
         - R16B03
 env:
