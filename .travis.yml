language: erlang
dist: trusty
sudo: required
addons:
    apt:
        packages:
        - libpam0g-dev
        - libexpat1-dev
        - odbc-postgresql
        - slapd
        - ldap-utils
before_install:
        - tools/travis-generate-pass.sh
        - tools/configure $REL_CONFIG
install:
        - ./rebar3 compile
        - make dev
        - tools/travis-build-tests.sh
before_script:
        - tools/travis-setup-db.sh
        - if [ $PRESET = 'ldap_mnesia' ]; then sudo tools/travis-setup-ldap.sh; fi
script: tools/travis-test.sh -p $PRESET

after_failure:
        - cat `ls -1 -d -t apps/ejabberd/logs/ct_run* | head -1`/apps.ejabberd.logs/run.*/suite.log
        - cat dev/mongooseim_node1/etc/ejabberd.cfg
        - if [ -s dev/mongooseim_node1/log/crash.log ]; then cat dev/mongooseim_node1/log/crash.log; fi
        - if [ -s dev/mongooseim_node2/log/crash.log ]; then cat dev/mongooseim_node2/log/crash.log; fi
        - tail -100 dev/mongooseim_node1/log/ejabberd.log
        - tail -100 dev/mongooseim_node2/log/ejabberd.log

after_success:
        - ./rebar3 coveralls send
        - if [ $PRESET = 'internal_mnesia' ] && [ $TRAVIS_OTP_RELEASE = "18.3" ]; then tools/travis-build-and-push-docker.sh; fi

after_script:
        - sudo pip install awscli --ignore-installed six
        - if [ $TRAVIS_SECURE_ENV_VARS == 'true' ]; then tools/travis-upload-to-s3.sh; fi

services:
        - redis-server
        - docker

branches:
        only:
                - master
                - stable
                - /^rel\-\d+\.\d+$/
                - /^\d+\.\d+\.\d+([a-z0-9\-\+])*/

otp_release:
        - 18.3
env:
        - PRESET=internal_mnesia DB=mnesia REL_CONFIG=with-all
<<<<<<< HEAD
        - PRESET=dialyzer_only

matrix:
    include:
        - otp_release: 19.0
=======
        - PRESET=mysql_redis DB=mysql REL_CONFIG="with-mysql with-redis"
        - PRESET=odbc_pgsql_mnesia DB=pgsql REL_CONFIG=with-odbc
        - PRESET=ldap_mnesia DB=mnesia REL_CONFIG=with-none
        - PRESET=riak_mnesia DB=riak REL_CONFIG=with-riak
        - PRESET=cassandra_mnesia DB=cassandra REL_CONFIG=with-cassandra CASSANDRA_VERSION=3.9

matrix:
    include:
        - otp_release: 19.2
          env: PRESET=dialyzer_only
        - otp_release: 19.2
          env: PRESET=pgsql_mnesia DB=pgsql REL_CONFIG=with-pgsql
        - otp_release: 17.5
>>>>>>> 57f07015
          env: PRESET=internal_mnesia DB=mnesia REL_CONFIG=with-none

cache:
        directories:
<<<<<<< HEAD
                - dialyzer

before_cache:
        - rm -f dialyzer/apps.*
=======
                - $HOME/.cache/rebar3

deploy:
  provider: releases
  api-key: $GITHUB_TOKEN
  skip_cleanup: true
  file: mongooseim-$TRAVIS_BRANCH.OTP-$TRAVIS_OTP_RELEASE.$(lsb_release -is | tr "A-Z" "a-z").$(lsb_release -rs).$(uname -m).tar.bz2
  on:
    tags: true
    condition: "$PRESET.$TRAVIS_OTP_RELEASE = internal_mnesia.18.3"
>>>>>>> 57f07015
<|MERGE_RESOLUTION|>--- conflicted
+++ resolved
@@ -52,13 +52,6 @@
         - 18.3
 env:
         - PRESET=internal_mnesia DB=mnesia REL_CONFIG=with-all
-<<<<<<< HEAD
-        - PRESET=dialyzer_only
-
-matrix:
-    include:
-        - otp_release: 19.0
-=======
         - PRESET=mysql_redis DB=mysql REL_CONFIG="with-mysql with-redis"
         - PRESET=odbc_pgsql_mnesia DB=pgsql REL_CONFIG=with-odbc
         - PRESET=ldap_mnesia DB=mnesia REL_CONFIG=with-none
@@ -72,17 +65,10 @@
         - otp_release: 19.2
           env: PRESET=pgsql_mnesia DB=pgsql REL_CONFIG=with-pgsql
         - otp_release: 17.5
->>>>>>> 57f07015
           env: PRESET=internal_mnesia DB=mnesia REL_CONFIG=with-none
 
 cache:
         directories:
-<<<<<<< HEAD
-                - dialyzer
-
-before_cache:
-        - rm -f dialyzer/apps.*
-=======
                 - $HOME/.cache/rebar3
 
 deploy:
@@ -92,5 +78,4 @@
   file: mongooseim-$TRAVIS_BRANCH.OTP-$TRAVIS_OTP_RELEASE.$(lsb_release -is | tr "A-Z" "a-z").$(lsb_release -rs).$(uname -m).tar.bz2
   on:
     tags: true
-    condition: "$PRESET.$TRAVIS_OTP_RELEASE = internal_mnesia.18.3"
->>>>>>> 57f07015
+    condition: "$PRESET.$TRAVIS_OTP_RELEASE = internal_mnesia.18.3"