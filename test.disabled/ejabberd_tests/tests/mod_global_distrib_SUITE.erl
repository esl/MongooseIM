--- conflicted
+++ resolved
@@ -184,7 +184,6 @@
     case Endpoints of
         [] ->
             Opts;
-<<<<<<< HEAD
          E ->
             Connections = case lists:keyfind(connections, 1, Opts) of %TODO refactor
                               false ->
@@ -193,10 +192,6 @@
                           end,
             NewConnections = {connections, [{advertised_endpoints, E} | Connections]},
             [NewConnections | Opts]
-=======
-        E ->
-            [{advertised_endpoints, E} | Opts]
->>>>>>> 892686dd
     end.
 
 end_per_group(start_checks, Config) ->
@@ -276,7 +271,7 @@
     GetEndpoints = fun({NodeName, _, _}) ->
                             rpc(NodeName, mod_global_distrib_mapping_redis, get_endpoints, [<<"fed1">>]) end,
     Endps = lists:map(GetEndpoints, get_hosts()),
-    true = lists:all(fun({ok, E}) -> E =:= advertised_endpoints() end, Endps).
+    true = lists:all(fun({ok, E}) -> binary_endpoints_to_string_endpoints(E) =:= advertised_endpoints() end, Endps).
 
 test_pm_between_users_at_different_locations(Config) ->
     escalus:fresh_story(Config, [{alice, 1}, {eve, 1}], fun test_two_way_pm/2).
@@ -897,6 +892,11 @@
      {"somefakedomain.com", 80}
     ].
 
+binary_endpoints_to_string_endpoints([]) ->
+    [];
+binary_endpoints_to_string_endpoints([{Addr, Port} | Endps]) when is_binary(Addr) ->
+    [{binary_to_list(Addr), Port} | binary_endpoints_to_string_endpoints(Endps)].
+
 %% ------------------------------- rebalancing helpers -----------------------------------
 
 spawn_connection_getter(SenderNode) ->
