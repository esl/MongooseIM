--- conflicted
+++ resolved
@@ -51,17 +51,11 @@
 -type error() :: {error, binary() | {binary(), binary()}}
                | {error, binary() | {binary(), binary()}, jid:user()}.
 
-<<<<<<< HEAD
 -type sasl_result() :: {ok, mongoose_credentials:t()}
                      | {continue, binary(), sasl_state()}
                      | error().
 
--export_type([mechanism/0, error/0, sasl_result/0]).
-=======
--export_type([sasl_module/0,
-              mechanism/0,
-              error/0]).
->>>>>>> dda03c16
+-export_type([sasl_module/0, mechanism/0, error/0, sasl_result/0]).
 
 -callback mechanism() -> mechanism().
 
