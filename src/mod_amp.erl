%% @doc MongooseIM/Ejabberd module for (a subset of) XEP-0079 support.
%% This work was sponsored by Grindr LLC
%% @reference <a href="http://xmpp.org/extensions/xep-0079.html">XEP-0079</a>
%% @author <mongooseim@erlang-solutions.com>
%% @copyright 2014 Erlang Solutions, Ltd.
-module(mod_amp).

-behavior(gen_mod).
-behaviour(mongoose_module_metrics).
-xep([{xep, 79}, {version, "1.2"}, {comment, "partially implemented."}]).
-export([start/2, stop/1, supported_features/0]).
-export([run_initial_check/3,
         check_packet/2,
<<<<<<< HEAD
         disco_local_features/1,
         c2s_stream_features/3,
         xmpp_send_element/2
        ]).

-ignore_xref([c2s_stream_features/3,
              disco_local_features/1,
              run_initial_check/2,
              xmpp_send_element/2]).
=======
         disco_local_features/3,
         c2s_stream_features/3
        ]).

-ignore_xref([c2s_stream_features/3, run_initial_check/2]).
>>>>>>> 5b3e2669

-include("amp.hrl").
-include("mongoose.hrl").
-include("jlib.hrl").
-include("ejabberd_c2s.hrl").

-define(AMP_FEATURE,
        #xmlel{name = <<"amp">>, attrs = [{<<"xmlns">>, ?NS_AMP_FEATURE}]}).
-define(AMP_RESOLVER, amp_resolver).
-define(AMP_STRATEGY, amp_strategy).

-spec start(mongooseim:host_type(), gen_mod:module_opts()) -> ok.
start(HostType, _Opts) ->
<<<<<<< HEAD
    ejabberd_hooks:add(hooks(HostType)),
    gen_hook:add_handlers(c2s_hooks(HostType)).

-spec stop(mongooseim:host_type()) -> ok.
stop(HostType) ->
    ejabberd_hooks:delete(hooks(HostType)),
    gen_hook:delete_handlers(c2s_hooks(HostType)).
=======
    ejabberd_hooks:add(legacy_hooks(HostType)),
    gen_hook:add_handlers(hooks(HostType)).

-spec stop(mongooseim:host_type()) -> ok.
stop(HostType) ->
    ejabberd_hooks:delete(legacy_hooks(HostType)),
    gen_hook:delete_handlers(hooks(HostType)).
>>>>>>> 5b3e2669

-spec supported_features() -> [atom()].
supported_features() -> [dynamic_domains].

<<<<<<< HEAD
-spec hooks(mongooseim:host_type()) -> [ejabberd_hooks:hook()].
hooks(HostType) ->
    [{c2s_stream_features, HostType, ?MODULE, c2s_stream_features, 50},
     {disco_local_features, HostType, ?MODULE, disco_local_features, 99},
=======
legacy_hooks(HostType) ->
    [{c2s_stream_features, HostType, ?MODULE, c2s_stream_features, 50},
     {c2s_preprocessing_hook, HostType, ?MODULE, run_initial_check, 10},
>>>>>>> 5b3e2669
     {amp_verify_support, HostType, ?AMP_RESOLVER, verify_support, 10},
     {amp_check_condition, HostType, ?AMP_RESOLVER, check_condition, 10},
     {amp_determine_strategy, HostType, ?AMP_STRATEGY, determine_strategy, 10},
     {xmpp_send_element, HostType, ?MODULE, xmpp_send_element, 10}].

-spec c2s_hooks(mongooseim:host_type()) -> gen_hook:hook_list(mongoose_c2s_hooks:hook_fn()).
c2s_hooks(HostType) ->
    [{c2s_preprocessing_hook, HostType, fun ?MODULE:run_initial_check/3, #{}, 10}].

hooks(HostType) ->
    [{disco_local_features, HostType, fun ?MODULE:disco_local_features/3, #{}, 99}].

%% API

-spec run_initial_check(mongoose_acc:t(), mongoose_c2s:hook_params(), gen_hook:extra()) ->
    mongoose_c2s_hooks:hook_result().
run_initial_check(#{result := drop} = Acc, _Params, _Extra) ->
    {ok, Acc};
run_initial_check(Acc, _Params, _Extra) ->
    case mongoose_acc:stanza_name(Acc) of
        <<"message">> -> {ok, run_initial_check(Acc)};
        _ -> {ok, Acc}
    end.

-spec check_packet(mongoose_acc:t(), amp_event()) -> mongoose_acc:t().
check_packet(Acc, Event) ->
    case mongoose_acc:get(amp, rules, none, Acc) of
        none -> Acc;
        Rules -> process_event(Acc, Rules, Event)
    end.

-spec disco_local_features(mongoose_disco:feature_acc(),
                           map(),
                           map()) -> {ok, mongoose_disco:feature_acc()}.
disco_local_features(Acc = #{node := Node}, _, _) ->
    NewAcc = case amp_features(Node) of
        [] -> Acc;
        Features -> mongoose_disco:add_features(Features, Acc)
    end,
    {ok, NewAcc}.

-spec c2s_stream_features([exml:element()], mongooseim:host_type(), jid:lserver()) ->
          [exml:element()].
c2s_stream_features(Acc, _HostType, _Lserver) ->
    lists:keystore(<<"amp">>, #xmlel.name, Acc, ?AMP_FEATURE).

%% Internal

-spec run_initial_check(mongoose_acc:t()) -> mongoose_acc:t().
run_initial_check(Acc) ->
    Packet = mongoose_acc:element(Acc),
    From = mongoose_acc:from_jid(Acc),
    To = mongoose_acc:to_jid(Acc),
    Result = case amp:extract_requested_rules(Packet) of
                 none -> nothing_to_do;
                 {rules, Rules} -> validate_and_process_rules(Packet, From, Rules, Acc);
                 {errors, Errors} -> send_errors_and_drop(Packet, From, Errors, Acc)
             end,
    case Result of
        nothing_to_do ->
            Acc;
        drop ->
            mongoose_acc:set(hook, result, drop, Acc);
        NewRules ->
            Acc1 = mongoose_acc:set_permanent(amp, rules, NewRules, Acc),
            mongoose_acc:update_stanza(#{element => amp:strip_amp_el(Packet),
                                         from_jid => From,
                                         to_jid => To}, Acc1)
    end.

-spec validate_and_process_rules(exml:element(), jid:jid(), amp_rules(), mongoose_acc:t()) ->
          amp_rules() | drop.
validate_and_process_rules(Packet, From, Rules, Acc) ->
    VerifiedRules = verify_support(mongoose_acc:host_type(Acc), Rules),
    {Good, Bad} = lists:partition(fun is_supported_rule/1, VerifiedRules),
    ValidRules = [ Rule || {supported, Rule} <- Good ],
    case Bad of
        [{error, ValidationError, InvalidRule} | _] ->
            send_error_and_drop(Packet, From, ValidationError, InvalidRule, Acc);
        [] ->
            process_rules(Packet, From, initial_check, ValidRules, Acc)
    end.

-spec process_event(mongoose_acc:t(), amp_rules(), amp_event()) -> mongoose_acc:t().
process_event(Acc, Rules, Event) when Event =/= initial_check ->
    Packet = mongoose_acc:element(Acc),
    From = mongoose_acc:from_jid(Acc),
    NewRules = process_rules(Packet, From, Event, Rules, Acc),
    mongoose_acc:set_permanent(amp, rules, NewRules, Acc).

-spec amp_features(binary()) -> [mongoose_disco:feature()].
amp_features(?NS_AMP) ->
    [<<?NS_AMP/binary, Suffix/binary>> || Suffix <- amp_feature_suffixes()];
amp_features(<<>>) ->
    [?NS_AMP];
amp_features(_) ->
    [].

%% @doc This may eventually be configurable, but for now we return a constant list.
amp_feature_suffixes() ->
    [<<>>,
     <<"?action=drop">>,
     <<"?action=notify">>,
     <<"?action=error">>,
     <<"?condition=deliver">>,
     <<"?condition=match-resource">>].

-spec process_rules(exml:element(), jid:jid(), amp_event(), amp_rules(), mongoose_acc:t()) ->
          amp_rules() | drop.
process_rules(Packet, From, Event, Rules, Acc) ->
    HostType = mongoose_acc:host_type(Acc),
    To = mongoose_acc:to_jid(Acc),
    Strategy = determine_strategy(HostType, Packet, From, To, Event),
    RulesWithResults = apply_rules(fun(Rule) ->
                                           resolve_condition(HostType, Strategy, Event, Rule)
                                   end, Rules),
    PacketResult = take_action(Packet, From, RulesWithResults, Acc),
    return_result(PacketResult, Event, RulesWithResults).

%% @doc hooks helpers
-spec verify_support(mongooseim:host_type(), amp_rules()) -> [amp_rule_support()].
verify_support(HostType, Rules) ->
    mongoose_hooks:amp_verify_support(HostType, Rules).

-spec determine_strategy(mongooseim:host_type(), exml:element(), jid:jid(), jid:jid(),
                         amp_event()) ->
          amp_strategy().
determine_strategy(HostType, Packet, From, To, Event) ->
    mongoose_hooks:amp_determine_strategy(HostType, From, To, Packet, Event).

apply_rules(F, Rules) ->
    [Rule#amp_rule{result = F(Rule)} || Rule <- Rules].

-spec resolve_condition(mongooseim:host_type(), amp_strategy(), amp_event(), amp_rule()) ->
          amp_match_result().
resolve_condition(HostType, Strategy, Event, Rule) ->
    Result = mongoose_hooks:amp_check_condition(HostType, Strategy, Rule),
    match_undecided_for_final_event(Rule, Event, Result).

match_undecided_for_final_event(#amp_rule{condition = deliver}, Event, undecided)
  when Event =:= delivered;
       Event =:= delivery_failed -> match;
match_undecided_for_final_event(_, _, Result) -> Result.

-spec take_action(exml:element(), jid:jid(), amp_rules(), mongoose_acc:t()) -> pass | drop.
take_action(Packet, From, Rules, Acc) ->
    case find(fun(#amp_rule{result = Result}) -> Result =:= match end, Rules) of
        not_found -> pass;
        {found, Rule} -> take_action_for_matched_rule(Packet, From, Rule, Acc)
    end.

return_result(drop, initial_check, _Rules) -> drop;
return_result(pass, _Event, Rules) ->
    lists:filter(fun(#amp_rule{result = Result}) ->
                         Result =:= undecided
                 end, Rules).

-spec take_action_for_matched_rule(exml:element(), jid:jid(), amp_rule(), mongoose_acc:t()) ->
          pass | drop.
take_action_for_matched_rule(Packet, From, #amp_rule{action = notify} = Rule, _Acc) ->
    reply_to_sender(Rule, server_jid(From), From, Packet),
    pass;
take_action_for_matched_rule(Packet, From, #amp_rule{action = error} = Rule, Acc) ->
    send_error_and_drop(Packet, From, 'undefined-condition', Rule, Acc);
take_action_for_matched_rule(Packet, From, #amp_rule{action = drop}, Acc) ->
    update_metric_and_drop(Packet, From, Acc).

-spec reply_to_sender(amp_rule(), jid:jid(), jid:jid(), exml:element()) -> mongoose_acc:t().
reply_to_sender(MatchedRule, ServerJid, OriginalSender, OriginalPacket) ->
    Response = amp:make_response(MatchedRule, OriginalSender, OriginalPacket),
    ejabberd_router:route(ServerJid, OriginalSender, Response).

-spec send_error_and_drop(exml:element(), jid:jid(), amp_error(), amp_rule(), mongoose_acc:t()) -> drop.
send_error_and_drop(Packet, From, AmpError, MatchedRule, Acc) ->
    send_errors_and_drop(Packet, From, [{AmpError, MatchedRule}], Acc).

-spec send_errors_and_drop(exml:element(), jid:jid(), [{amp_error(), amp_rule()}], mongoose_acc:t()) -> drop.
send_errors_and_drop(Packet, From, [], Acc) ->
    ?LOG_ERROR(#{what => empty_list_of_errors_generated,
                 text => <<"This shouldn't happen!">>,
                 exml_packet => Packet, from => From}),
    update_metric_and_drop(Packet, From, Acc);
send_errors_and_drop(Packet, From, ErrorRules, Acc) ->
    {Errors, Rules} = lists:unzip(ErrorRules),
    ErrorResponse = amp:make_error_response(Errors, Rules, From, Packet),
    ejabberd_router:route(server_jid(From), From, ErrorResponse),
    update_metric_and_drop(Packet, From, Acc).

-spec update_metric_and_drop(exml:element(), jid:jid(), mongoose_acc:t()) -> drop.
update_metric_and_drop(Packet, From, Acc) ->
    mongoose_hooks:xmpp_stanza_dropped(Acc, From, mongoose_acc:to_jid(Acc), Packet),
    drop.

-spec is_supported_rule(amp_rule_support()) -> boolean().
is_supported_rule({supported, _}) -> true;
is_supported_rule(_)              -> false.

server_jid(#jid{lserver = Host}) ->
    jid:from_binary(Host).

find(_Pred, []) -> not_found;
find(Pred, [H|T]) ->
    case Pred(H) of
        true -> {found, H};
        false -> find(Pred, T)
    end.

-spec xmpp_send_element(mongoose_acc:t(), exml:element()) -> mongoose_acc:t().
xmpp_send_element(Acc, _El) ->
    Event = case mongoose_acc:get(c2s, send_result, Acc) of
                ok -> delivered;
                _ -> delivery_failed
            end,
    check_packet(Acc, Event).<|MERGE_RESOLUTION|>--- conflicted
+++ resolved
@@ -11,28 +11,15 @@
 -export([start/2, stop/1, supported_features/0]).
 -export([run_initial_check/3,
          check_packet/2,
-<<<<<<< HEAD
-         disco_local_features/1,
+         disco_local_features/3,
          c2s_stream_features/3,
-         xmpp_send_element/2
-        ]).
-
--ignore_xref([c2s_stream_features/3,
-              disco_local_features/1,
-              run_initial_check/2,
-              xmpp_send_element/2]).
-=======
-         disco_local_features/3,
-         c2s_stream_features/3
-        ]).
-
--ignore_xref([c2s_stream_features/3, run_initial_check/2]).
->>>>>>> 5b3e2669
+         xmpp_send_element/2]).
+
+-ignore_xref([c2s_stream_features/3, xmpp_send_element/2]).
 
 -include("amp.hrl").
 -include("mongoose.hrl").
 -include("jlib.hrl").
--include("ejabberd_c2s.hrl").
 
 -define(AMP_FEATURE,
         #xmlel{name = <<"amp">>, attrs = [{<<"xmlns">>, ?NS_AMP_FEATURE}]}).
@@ -41,48 +28,33 @@
 
 -spec start(mongooseim:host_type(), gen_mod:module_opts()) -> ok.
 start(HostType, _Opts) ->
-<<<<<<< HEAD
-    ejabberd_hooks:add(hooks(HostType)),
-    gen_hook:add_handlers(c2s_hooks(HostType)).
+    ejabberd_hooks:add(legacy_hooks(HostType)),
+    gen_hook:add_handlers(hooks(HostType)).
 
 -spec stop(mongooseim:host_type()) -> ok.
 stop(HostType) ->
-    ejabberd_hooks:delete(hooks(HostType)),
-    gen_hook:delete_handlers(c2s_hooks(HostType)).
-=======
-    ejabberd_hooks:add(legacy_hooks(HostType)),
-    gen_hook:add_handlers(hooks(HostType)).
-
--spec stop(mongooseim:host_type()) -> ok.
-stop(HostType) ->
-    ejabberd_hooks:delete(legacy_hooks(HostType)),
-    gen_hook:delete_handlers(hooks(HostType)).
->>>>>>> 5b3e2669
+    gen_hook:delete_handlers(hooks(HostType)),
+    ejabberd_hooks:delete(legacy_hooks(HostType)).
 
 -spec supported_features() -> [atom()].
 supported_features() -> [dynamic_domains].
 
-<<<<<<< HEAD
--spec hooks(mongooseim:host_type()) -> [ejabberd_hooks:hook()].
-hooks(HostType) ->
-    [{c2s_stream_features, HostType, ?MODULE, c2s_stream_features, 50},
-     {disco_local_features, HostType, ?MODULE, disco_local_features, 99},
-=======
+-spec legacy_hooks(mongooseim:host_type()) -> [ejabberd_hooks:hook()].
 legacy_hooks(HostType) ->
     [{c2s_stream_features, HostType, ?MODULE, c2s_stream_features, 50},
-     {c2s_preprocessing_hook, HostType, ?MODULE, run_initial_check, 10},
->>>>>>> 5b3e2669
      {amp_verify_support, HostType, ?AMP_RESOLVER, verify_support, 10},
      {amp_check_condition, HostType, ?AMP_RESOLVER, check_condition, 10},
      {amp_determine_strategy, HostType, ?AMP_STRATEGY, determine_strategy, 10},
      {xmpp_send_element, HostType, ?MODULE, xmpp_send_element, 10}].
 
+-spec hooks(mongooseim:host_type()) -> gen_hook:hook_list().
+hooks(HostType) ->
+    [{disco_local_features, HostType, fun ?MODULE:disco_local_features/3, #{}, 99}
+     | c2s_hooks(HostType)].
+
 -spec c2s_hooks(mongooseim:host_type()) -> gen_hook:hook_list(mongoose_c2s_hooks:hook_fn()).
 c2s_hooks(HostType) ->
     [{c2s_preprocessing_hook, HostType, fun ?MODULE:run_initial_check/3, #{}, 10}].
-
-hooks(HostType) ->
-    [{disco_local_features, HostType, fun ?MODULE:disco_local_features/3, #{}, 99}].
 
 %% API
 
@@ -281,7 +253,7 @@
 
 -spec xmpp_send_element(mongoose_acc:t(), exml:element()) -> mongoose_acc:t().
 xmpp_send_element(Acc, _El) ->
-    Event = case mongoose_acc:get(c2s, send_result, Acc) of
+    Event = case mongoose_acc:get(c2s, send_result, undefined, Acc) of
                 ok -> delivered;
                 _ -> delivery_failed
             end,
