%%==============================================================================
%% Copyright 2014 Erlang Solutions Ltd.
%%
%% Licensed under the Apache License, Version 2.0 (the "License");
%% you may not use this file except in compliance with the License.
%% You may obtain a copy of the License at
%%
%% http://www.apache.org/licenses/LICENSE-2.0
%%
%% Unless required by applicable law or agreed to in writing, software
%% distributed under the License is distributed on an "AS IS" BASIS,
%% WITHOUT WARRANTIES OR CONDITIONS OF ANY KIND, either express or implied.
%% See the License for the specific language governing permissions and
%% limitations under the License.
%%==============================================================================
-module(mongoose_metrics).

-include("mongoose.hrl").
-include("mongoose_metrics_definitions.hrl").

%% API
-export([init/0,
         create_generic_hook_metric/2,
         ensure_db_pool_metric/1,
         update/3,
         ensure_metric/3,
         ensure_subscribed_metric/3,
         get_metric_value/1,
         get_metric_values/1,
         get_metric_value/2,
         sample_metric/1,
         get_host_type_metric_names/1,
         get_global_metric_names/0,
         get_aggregated_values/1,
         increment_generic_hook_metric/2,
         get_rdbms_data_stats/0,
         get_rdbms_data_stats/1,
         get_dist_data_stats/0,
         get_up_time/0,
         get_mnesia_running_db_nodes_count/0,
         remove_host_type_metrics/1,
         remove_all_metrics/0,
         get_report_interval/0
        ]).

-ignore_xref([get_dist_data_stats/0, get_mnesia_running_db_nodes_count/0,
              get_rdbms_data_stats/0, get_rdbms_data_stats/1, get_up_time/0,
              remove_host_type_metrics/1, get_report_interval/0,
              sample_metric/1, get_metric_value/1]).

-define(PREFIXES, mongoose_metrics_prefixes).
-define(DEFAULT_REPORT_INTERVAL, 60000). %%60s

-type use_or_skip() :: use | skip.
-type hook_name() :: atom().
-type metric_name() :: atom() | list(atom() | binary()).
-type short_metric_type() :: spiral | histogram | counter | gauge.
-type metric_type() :: tuple() | short_metric_type().

%% ---------------------------------------------------------------------
%% API
%% ---------------------------------------------------------------------

-spec init() -> ok.
init() ->
    prepare_prefixes(),
    create_global_metrics(),
    lists:foreach(
        fun(HostType) ->
            init_predefined_host_type_metrics(HostType)
        end, ?ALL_HOST_TYPES),
    init_subscriptions().

create_global_metrics() ->
    lists:foreach(fun({Metric, FunSpec, DataPoints}) ->
        FunSpecTuple = list_to_tuple(FunSpec ++ [DataPoints]),
        catch ensure_metric(global, Metric, FunSpecTuple)
    end, ?VM_STATS),
    lists:foreach(fun({Metric, Spec}) -> ensure_metric(global, Metric, Spec) end,
                  ?GLOBAL_COUNTERS),
    create_data_metrics().

-spec init_predefined_host_type_metrics(mongooseim:host_type()) -> ok.
init_predefined_host_type_metrics(HostType) ->
    create_metrics(HostType),
<<<<<<< HEAD
    ejabberd_hooks:add(mongoose_metrics_hooks:hooks(HostType)),
    gen_hook:add_handlers(mongoose_metrics_hooks:c2s_hooks(HostType)).
=======
    Hooks = mongoose_metrics_hooks:get_hooks(HostType),
    gen_hook:add_handlers(Hooks),
    ok.
>>>>>>> a6771c0d

init_subscriptions() ->
    Reporters = exometer_report:list_reporters(),
    lists:foreach(
        fun({Name, _ReporterPid}) ->
                Interval = get_report_interval(),
                subscribe_to_all(Name, Interval)
        end, Reporters).

-spec create_generic_hook_metric(mongooseim:host_type(), atom()) ->
    ok | {ok, already_present} | {error, any()}.
create_generic_hook_metric(HostType, Hook) ->
    UseOrSkip = filter_hook(Hook),
    do_create_generic_hook_metric(HostType, Hook, UseOrSkip).

% TODO: change to HostType after mongoose_wpool_rdbms
ensure_db_pool_metric({rdbms, Host, Tag} = Name) ->
    ensure_metric(Host,
                  [data, rdbms, Tag],
                  {function, mongoose_metrics, get_rdbms_data_stats, [[Name]], proplist,
                   [workers | ?INET_STATS]}).

-spec update(HostType :: mongooseim:host_type_or_global(), Name :: term() | list(),
             Change :: term()) -> any().
update(HostType, Name, Change) when is_list(Name) ->
    exometer:update(name_by_all_metrics_are_global(HostType, Name), Change);
update(HostType, Name, Change) ->
    update(HostType, [Name], Change).

-spec ensure_metric(mongooseim:host_type_or_global(), metric_name(), metric_type()) ->
    ok | {ok, already_present} | {error, any()}.
ensure_metric(HostType, Metric, Type) when is_tuple(Type) ->
    ensure_metric(HostType, Metric, Type, element(1, Type));
ensure_metric(HostType, Metric, Type) ->
    ensure_metric(HostType, Metric, Type, Type).

get_metric_value(HostType, Name) when is_list(Name) ->
    get_metric_value(name_by_all_metrics_are_global(HostType, Name));
get_metric_value(HostType, Name) ->
    get_metric_value(HostType, [Name]).

get_metric_value(Metric) ->
    exometer:get_value(Metric).

get_metric_values(Metric) when is_list(Metric) ->
    exometer:get_values(Metric);
get_metric_values(HostType) ->
    exometer:get_values([HostType]).

%% Force update a probe metric
sample_metric(Metric) ->
    exometer:sample(Metric).

get_host_type_metric_names(HostType) ->
    HostTypeName = get_host_type_prefix(HostType),
    [MetricName || {[_HostTypeName | MetricName], _, _} <- exometer:find_entries([HostTypeName])].

get_global_metric_names() ->
    get_host_type_metric_names(global).

get_aggregated_values(Metric) ->
    exometer:aggregate([{{['_', Metric], '_', '_'}, [], [true]}], [one, count, value]).

-spec increment_generic_hook_metric(mongooseim:host_type(), atom()) -> ok | {error, any()}.
increment_generic_hook_metric(HostType, Hook) ->
    UseOrSkip = filter_hook(Hook),
    do_increment_generic_hook_metric(HostType, Hook, UseOrSkip).

get_rdbms_data_stats() ->
    Pools = lists:filter(fun({Type, _Host, _Tag}) -> Type == rdbms end, mongoose_wpool:get_pools()),
    get_rdbms_data_stats(Pools).

get_rdbms_data_stats(Pools) ->
    RDBMSWorkers =
        lists:flatmap(
          fun({Type, Host, Tag}) ->
                  PoolName = mongoose_wpool:make_pool_name(Type, Host, Tag),
                  Wpool = wpool_pool:find_wpool(PoolName),
                  PoolSize = wpool_pool:wpool_get(size, Wpool),
                  [whereis(wpool_pool:worker_name(PoolName, I)) || I <- lists:seq(1, PoolSize)]
          end,
          Pools),

    get_rdbms_stats(RDBMSWorkers).

get_dist_data_stats() ->
    DistStats = [dist_inet_stats(PortOrPid) || {_, PortOrPid} <- erlang:system_info(dist_ctrl)],
    [{connections, length(DistStats)} | merge_stats(DistStats)].

-spec get_up_time() -> {value, integer()}.
get_up_time() ->
    {value, erlang:round(element(1, erlang:statistics(wall_clock))/1000)}.

-spec get_mnesia_running_db_nodes_count() -> {value, non_neg_integer()}.
get_mnesia_running_db_nodes_count() ->
    {value, length(mnesia:system_info(running_db_nodes))}.

remove_host_type_metrics(HostType) ->
    HostTypeName = get_host_type_prefix(HostType),
    lists:foreach(fun remove_metric/1, exometer:find_entries([HostTypeName])).

remove_all_metrics() ->
    persistent_term:erase(?PREFIXES),
    lists:foreach(fun remove_metric/1, exometer:find_entries([])).

%% ---------------------------------------------------------------------
%% Internal functions
%% ---------------------------------------------------------------------

prepare_prefixes() ->
    Prebuilt = maps:from_list([begin
                                   Prefix = make_host_type_prefix(HT),
                                   {Prefix, Prefix}
                               end || HT <- ?ALL_HOST_TYPES ]),
    Prefixes = maps:from_list([ {HT, make_host_type_prefix(HT)}
                                || HT <- ?ALL_HOST_TYPES ]),
    persistent_term:put(?PREFIXES, maps:merge(Prebuilt, Prefixes)).

-spec all_metrics_are_global() -> boolean().
all_metrics_are_global() ->
    mongoose_config:get_opt(all_metrics_are_global).

get_host_type_prefix(global) ->
    global;
get_host_type_prefix(HostType) when is_binary(HostType) ->
    case persistent_term:get(?PREFIXES, #{}) of
        #{HostType := HostTypePrefix} -> HostTypePrefix;
        #{} -> make_host_type_prefix(HostType)
    end.

make_host_type_prefix(HT) when is_binary(HT) ->
    binary:replace(HT, <<" ">>, <<"_">>, [global]).

pick_prefix_by_all_metrics_are_global(HostType) ->
    case all_metrics_are_global() of
        true -> global;
        false -> get_host_type_prefix(HostType)
    end.

pick_by_all_metrics_are_global(WhenGlobal, WhenNot) ->
    case all_metrics_are_global() of
        true -> WhenGlobal;
        false -> WhenNot
    end.

-spec name_by_all_metrics_are_global(HostType :: mongooseim:host_type_or_global(),
                                     Name :: list()) -> FinalName :: list().
name_by_all_metrics_are_global(HostType, Name) ->
    [pick_prefix_by_all_metrics_are_global(HostType) | Name].

get_report_interval() ->
    application:get_env(exometer_core, mongooseim_report_interval,
                        ?DEFAULT_REPORT_INTERVAL).

-spec do_create_generic_hook_metric(HostType :: mongooseim:host_type_or_global(),
                                    Hook :: hook_name(),
                                    UseOrSkip :: use_or_skip()) ->
    ok | {ok, already_present} | {error, any()}.
do_create_generic_hook_metric(_, _, skip) ->
    ok;
do_create_generic_hook_metric(HostType, Hook, use) ->
    ensure_metric(HostType, Hook, spiral).

-spec do_increment_generic_hook_metric(HostType :: mongooseim:host_type_or_global(),
                                       Hook :: hook_name(),
                                       UseOrSkip :: use_or_skip()) ->
    ok | {error, any()}.
do_increment_generic_hook_metric(_, _, skip) ->
    ok;
do_increment_generic_hook_metric(HostType, Hook, use) ->
    update(HostType, Hook, 1).

get_rdbms_stats(RDBMSWorkers) ->
    RDBMSConnections = [{catch mongoose_rdbms:get_db_info(Pid), Pid} || Pid <- RDBMSWorkers],
    Ports = [get_port_from_rdbms_connection(Conn) || Conn <- RDBMSConnections],
    PortStats = [inet_stats(Port) || Port <- lists:flatten(Ports)],
    [{workers, length(RDBMSConnections)} | merge_stats(PortStats)].

get_port_from_rdbms_connection({{ok, DB, Pid}, _WorkerPid}) when DB =:= mysql;
                                                                 DB =:= pgsql ->
    ProcState = sys:get_state(Pid),
    get_port_from_proc_state(DB, ProcState);
get_port_from_rdbms_connection({{ok, odbc, Pid}, WorkerPid}) ->
    Links = element(2, erlang:process_info(Pid, links)) -- [WorkerPid],
    [Port || Port <- Links, is_port(Port), {name, "tcp_inet"} == erlang:port_info(Port, name)];
get_port_from_rdbms_connection(_) ->
    undefined.

%% @doc Gets a socket from mysql/epgsql library Gen_server state
get_port_from_proc_state(mysql, State) ->
    %% -record(state, {server_version, connection_id, socket, sockmod, ssl_opts,
    %%                 host, port, user, password, log_warnings,
    %%                 ping_timeout,
    %%                 query_timeout, query_cache_time,
    %%                 affected_rows = 0, status = 0, warning_count = 0, insert_id = 0,
    %%                 transaction_level = 0, ping_ref = undefined,
    %%                 stmts = dict:new(), query_cache = empty, cap_found_rows = false}).
    SockInfo = element(4, State),
    get_port_from_sock(SockInfo);
get_port_from_proc_state(pgsql, State) ->
    %% -record(state, {mod,
    %%                 sock,
    %%                 data = <<>>,
    %%                 backend,
    %%                 handler,
    %%                 codec,
    %%                 queue = queue:new(),
    %%                 async,
    %%                 parameters = [],
    %%                 types = [],
    %%                 columns = [],
    %%                 rows = [],
    %%                 results = [],
    %%                 batch = [],
    %%                 sync_required,
    %%                 txstatus,
    %%                 complete_status :: undefined | atom() | {atom(), integer()},
    %%                 repl_last_received_lsn,
    %%                 repl_last_flushed_lsn,
    %%                 repl_last_applied_lsn,
    %%                 repl_feedback_required,
    %%                 repl_cbmodule,
    %%                 repl_cbstate,
    %%                 repl_receiver}).
    SockInfo = element(3, State),
    get_port_from_sock(SockInfo).

get_port_from_sock({sslsocket, {_, Port, _, _}, _}) ->
    Port;
get_port_from_sock(Port) ->
    Port.

merge_stats(Stats) ->
    OrdDict = lists:foldl(fun(Stat, Acc) ->
        StatDict = orddict:from_list(Stat),
        orddict:merge(fun merge_stats_fun/3, Acc, StatDict)
    end, orddict:from_list(?EMPTY_INET_STATS), Stats),

    orddict:to_list(OrdDict).

merge_stats_fun(recv_max, V1, V2) ->
    erlang:max(V1, V2);
merge_stats_fun(send_max, V1, V2) ->
    erlang:max(V1, V2);
merge_stats_fun(_, V1, V2) ->
    V1 + V2.

dist_inet_stats(Pid) when is_pid(Pid) ->
    try
        {ok, {sslsocket, FD, _Pids}} = tls_sender:dist_tls_socket(Pid),
        gen_tcp = element(1, FD),
        inet_stats(element(2, FD))
    catch C:R:S ->
            ?LOG_INFO(#{what => dist_inet_stats_failed, class => C, reason => R, stacktrace => S}),
            ?EMPTY_INET_STATS
    end;
dist_inet_stats(Port) ->
    inet_stats(Port).

inet_stats(Port) ->
    try
        {ok, Stats} = inet:getstat(Port, ?INET_STATS),
        Stats
    catch C:R:S ->
            ?LOG_INFO(#{what => inet_stats_failed, class => C, reason => R, stacktrace => S}),
            ?EMPTY_INET_STATS
    end.

remove_metric({Name, _, _}) ->
    exometer_admin:delete_entry(Name).

%% decided whether to use a metric for given hook or not
-spec filter_hook(hook_name()) -> use_or_skip().
filter_hook(sm_register_connection_hook) -> skip;
filter_hook(sm_remove_connection_hook) -> skip;
filter_hook(auth_failed) -> skip;
filter_hook(user_send_packet) -> skip;
filter_hook(user_receive_packet) -> skip;
filter_hook(xmpp_bounce_message) -> skip;
filter_hook(xmpp_stanza_dropped) -> skip;
filter_hook(xmpp_send_element) -> skip;
filter_hook(roster_get) -> skip;
filter_hook(roster_set) -> skip;
filter_hook(roster_push) -> skip;
filter_hook(register_user) -> skip;
filter_hook(remove_user) -> skip;
filter_hook(privacy_iq_get) -> skip;
filter_hook(privacy_iq_set) -> skip;
filter_hook(privacy_check_packet) -> skip;
filter_hook(mam_get_prefs) -> skip;
filter_hook(mam_set_prefs) -> skip;
filter_hook(mam_remove_archive) -> skip;
filter_hook(mam_archive_message) -> skip;
filter_hook(mam_muc_get_prefs) -> skip;
filter_hook(mam_muc_set_prefs) -> skip;
filter_hook(mam_muc_remove_archive) -> skip;
filter_hook(mam_muc_lookup_messages) -> skip;
filter_hook(mam_muc_archive_message) -> skip;
filter_hook(mam_muc_flush_messages) -> skip;

filter_hook(_) -> use.

-spec create_metrics(mongooseim:host_type()) -> 'ok'.
create_metrics(HostType) ->
    lists:foreach(fun(Name) -> ensure_metric(HostType, Name, spiral) end, ?GENERAL_SPIRALS),
    lists:foreach(fun(Name) -> ensure_metric(HostType, Name, counter) end, ?TOTAL_COUNTERS).

ensure_metric(HostType, Metric, Type, ShortType) when is_atom(Metric) ->
    ensure_metric(HostType, [Metric], Type, ShortType);

ensure_metric(HostType, Metric, Type, probe = ShortType) ->
    PrefixedMetric = name_by_all_metrics_are_global(HostType, Metric),
    {ShortType, Opts} = Type,
    case exometer:info(PrefixedMetric, type) of
        undefined ->
            ExometerOpts = [{module, mongoose_metrics_probe}, {type, ShortType}] ++ Opts,
            do_create_metric(PrefixedMetric, ad_hoc, ExometerOpts);
        _ ->
        {ok, already_present}
    end;
ensure_metric(HostType, Metric, Type, ShortType) when is_list(Metric) ->
    %% the split into ShortType and Type is needed because function metrics are
    %% defined as tuples (that is Type), while exometer:info returns only 'function'
    PrefixedMetric = name_by_all_metrics_are_global(HostType, Metric),
    case exometer:info(PrefixedMetric, type) of
        undefined ->
            do_create_metric(PrefixedMetric, Type, []);
        ShortType -> {ok, already_present}
    end.

%% @doc Creates a metric and subcribes it to the reporters
-spec ensure_subscribed_metric(HostType :: mongooseim:host_type_or_global(),
                               Metric :: metric_name(),
                               Type :: metric_type()) -> ok | term().
ensure_subscribed_metric(HostType, Metric, Type) ->
    case ensure_metric(HostType, Metric, Type) of
        ok ->
            PrefixedMetric = name_by_all_metrics_are_global(HostType, Metric),
            Reporters = exometer_report:list_reporters(),
            Interval = get_report_interval(),
            lists:foreach(
              fun({Reporter, _Pid}) ->
                      FullMetric = {PrefixedMetric, Type, []},
                      subscribe_metric(Reporter, FullMetric, Interval)
              end,
              Reporters);
        {ok, already_present} ->
            ?LOG_DEBUG(#{what => metric_already_present,
                         host_type => HostType, metric => Metric, type => Type}),
            ok;
        Other ->
            ?LOG_WARNING(#{what => cannot_create_metric, reason => Other,
                           host_type => HostType, metric => Metric,type => Type}),
            Other
    end.

do_create_metric(PrefixedMetric, ExometerType, ExometerOpts) ->
    case catch exometer:new(PrefixedMetric, ExometerType, ExometerOpts) of
        {'EXIT', {exists, _}} -> {ok, already_present};
        ok -> ok;
        {'EXIT', Error} -> {error, Error}
    end.

create_data_metrics() ->
    lists:foreach(fun(Metric) -> ensure_metric(global, Metric, histogram) end,
        ?GLOBAL_HISTOGRAMS),
    lists:foreach(fun({Metric, Spec}) -> ensure_metric(global, Metric, Spec) end,
        ?DATA_FUN_METRICS).

start_metrics_subscriptions(Reporter, MetricPrefix, Interval) ->
    [subscribe_metric(Reporter, Metric, Interval)
     || Metric <- exometer:find_entries(MetricPrefix)].

subscribe_metric(Reporter, {Name, counter, _}, Interval) ->
    subscribe_verbose(Reporter, Name, [value], Interval);
subscribe_metric(Reporter, {Name, histogram, _}, Interval) ->
    subscribe_verbose(Reporter, Name, [min, mean, max, median, 95, 99, 999], Interval);
subscribe_metric(Reporter, {Name, _, _}, Interval) ->
    subscribe_verbose(Reporter, Name, default, Interval).

subscribe_verbose(Reporter, Name, Types, Interval) ->
    case exometer_report:subscribe(Reporter, Name, Types, Interval) of
        ok -> ok;
        Other ->
            ?LOG_ERROR(#{what => metrics_subscribe_failed,
                         reporter => Reporter, metric_name => Name,
                         reason => Other}),
            Other
    end.

subscribe_to_all(Reporter, Interval) ->
    HostTypePrefixes = pick_by_all_metrics_are_global([], ?ALL_HOST_TYPES),
    lists:foreach(
      fun(Prefix) ->
              UnspacedPrefix = get_host_type_prefix(Prefix),
              start_metrics_subscriptions(Reporter, [UnspacedPrefix], Interval)
      end, [global | HostTypePrefixes]).<|MERGE_RESOLUTION|>--- conflicted
+++ resolved
@@ -83,14 +83,8 @@
 -spec init_predefined_host_type_metrics(mongooseim:host_type()) -> ok.
 init_predefined_host_type_metrics(HostType) ->
     create_metrics(HostType),
-<<<<<<< HEAD
-    ejabberd_hooks:add(mongoose_metrics_hooks:hooks(HostType)),
-    gen_hook:add_handlers(mongoose_metrics_hooks:c2s_hooks(HostType)).
-=======
     Hooks = mongoose_metrics_hooks:get_hooks(HostType),
-    gen_hook:add_handlers(Hooks),
-    ok.
->>>>>>> a6771c0d
+    gen_hook:add_handlers(Hooks).
 
 init_subscriptions() ->
     Reporters = exometer_report:list_reporters(),
