%%%----------------------------------------------------------------------
%%% File    : ejabberd_app.erl
%%% Author  : Alexey Shchepin <alexey@process-one.net>
%%% Purpose : ejabberd's application callback module
%%% Created : 31 Jan 2003 by Alexey Shchepin <alexey@process-one.net>
%%%
%%%
%%% ejabberd, Copyright (C) 2002-2011   ProcessOne
%%%
%%% This program is free software; you can redistribute it and/or
%%% modify it under the terms of the GNU General Public License as
%%% published by the Free Software Foundation; either version 2 of the
%%% License, or (at your option) any later version.
%%%
%%% This program is distributed in the hope that it will be useful,
%%% but WITHOUT ANY WARRANTY; without even the implied warranty of
%%% MERCHANTABILITY or FITNESS FOR A PARTICULAR PURPOSE.  See the GNU
%%% General Public License for more details.
%%%
%%% You should have received a copy of the GNU General Public License
%%% along with this program; if not, write to the Free Software
%%% Foundation, Inc., 51 Franklin Street, Fifth Floor, Boston, MA 02110-1301 USA
%%%
%%%----------------------------------------------------------------------

-module(ejabberd_app).
-author('alexey@process-one.net').

-behaviour(application).

-export([start/2, prep_stop/1, stop/1]).

-ignore_xref([prep_stop/1]).

-include("mongoose.hrl").


%%%
%%% Application API
%%%

start(normal, _Args) ->
    try
        do_start()
    catch Class:Reason:StackTrace ->
        %% Log a stacktrace because while proc_lib:crash_report/4 would report a crash reason,
        %% it would not report the stacktrace
        ?LOG_CRITICAL(#{what => app_failed_to_start,
                        class => Class, reason => Reason, stacktrace => StackTrace}),
        erlang:raise(Class, Reason, StackTrace)
    end;
start(_, _) ->
    {error, badarg}.

do_start() ->
    mongoose_fips:notify(),
    write_pid_file(),
    update_status_file(starting),
<<<<<<< HEAD
    application:start(cache_tab),
=======
    mongoose_config:start(),
    mongoose_metrics:init(),
    db_init(),
>>>>>>> b27f3bdd

    mongoose_graphql:init(),
    translate:start(),
    ejabberd_commands:init(),
    mongoose_graphql_commands:start(),
<<<<<<< HEAD
    mongoose_config:start(),
    db_init(),
=======
>>>>>>> b27f3bdd
    mongoose_router:start(),
    mongoose_logs:set_global_loglevel(mongoose_config:get_opt(loglevel)),
    mongoose_deprecations:start(),
    {ok, _} = Sup = ejabberd_sup:start_link(),
    mongoose_wpool:ensure_started(),
    mongoose_wpool:start_configured_pools(),
    %% ejabberd_sm is started separately because it may use one of the outgoing_pools
    %% but some outgoing_pools should be started only with ejabberd_sup already running
    ejabberd_sm:start(),
    ejabberd_auth:start(),
    mongoose_cluster_id:start(),
    mongoose_service:start(),
    mongoose_modules:start(),
    service_mongoose_system_metrics:verify_if_configured(),
    mongoose_listener:start(),
    ejabberd_admin:start(),
    mongoose_metrics:init_mongooseim_metrics(),
    update_status_file(started),
    ?LOG_NOTICE(#{what => mongooseim_node_started, version => ?MONGOOSE_VERSION, node => node()}),
    Sup.

%% @doc Prepare the application for termination.
%% This function is called when an application is about to be stopped,
%% before shutting down the processes of the application.
prep_stop(State) ->
    mongoose_deprecations:stop(),
    broadcast_c2s_shutdown_listeners(),
    mongoose_listener:stop(),
    mongoose_modules:stop(),
    mongoose_service:stop(),
    broadcast_c2s_shutdown_sup(),
    mongoose_wpool:stop(),
    mongoose_metrics:remove_all_metrics(),
    mongoose_config:stop(),
    mongoose_graphql_commands:stop(),
    State.

%% All the processes were killed when this function is called
stop(_State) ->
    ?LOG_NOTICE(#{what => mongooseim_node_stopped, version => ?MONGOOSE_VERSION, node => node()}),
    delete_pid_file(),
    update_status_file(stopped),
<<<<<<< HEAD
    %% We cannot stop other applications inside of the stop callback
    %% (because we would deadlock the application controller process).
    %% That is why we call mnesia:stop() inside of db_init_mnesia() instead.
    %%ejabberd_debug:stop(),
=======
>>>>>>> b27f3bdd
    ok.


%%%
%%% Internal functions
%%%
db_init() ->
    case mongoose_config:lookup_opt([internal_databases, mnesia]) of
        {ok, _} ->
            db_init_mnesia(),
            mongoose_node_num_mnesia:init();
        {error, _} ->
            ok
    end.

db_init_mnesia() ->
    %% Mnesia should not be running at this point, unless it is started by tests.
    %% Ensure Mnesia is stopped
    mnesia:stop(),
    case mnesia:system_info(extra_db_nodes) of
        [] ->
            mnesia:create_schema([node()]);
        _ ->
            ok
    end,
    application:start(mnesia, permanent),
    mnesia:wait_for_tables(mnesia:system_info(local_tables), infinity).

-spec broadcast_c2s_shutdown_listeners() -> ok.
broadcast_c2s_shutdown_listeners() ->
    Children = supervisor:which_children(mongoose_listener_sup),
    Listeners = [Ref || {Ref, _, _, [mongoose_c2s_listener]} <- Children],
    lists:foreach(
        fun(Listener) ->
            ranch:suspend_listener(Listener),
            [mongoose_c2s:exit(Pid, system_shutdown) || Pid <- ranch:procs(Listener, connections)],
            mongoose_lib:wait_until(
                fun() ->
                    length(ranch:procs(Listener, connections))
                end,
                0)
        end,
        Listeners).

-spec broadcast_c2s_shutdown_sup() -> ok.
broadcast_c2s_shutdown_sup() ->
    Children = supervisor:which_children(mongoose_c2s_sup),
    lists:foreach(
        fun({_, Pid, _, _}) ->
            mongoose_c2s:exit(Pid, system_shutdown)
        end,
        Children),
    mongoose_lib:wait_until(
        fun() ->
              Res = supervisor:count_children(mongoose_c2s_sup),
              proplists:get_value(active, Res)
        end,
        0).

%%%
%%% PID file
%%%

-spec write_pid_file() -> 'ok' | {'error', atom()}.
write_pid_file() ->
    case ejabberd:get_pid_file() of
        false ->
            ok;
        PidFilename ->
            write_pid_file(os:getpid(), PidFilename)
    end.

-spec write_pid_file(Pid :: string(),
                     PidFilename :: nonempty_string()
                    ) -> 'ok' | {'error', atom()}.
write_pid_file(Pid, PidFilename) ->
    case file:open(PidFilename, [write]) of
        {ok, Fd} ->
            io:format(Fd, "~s~n", [Pid]),
            file:close(Fd);
        {error, Reason} ->
            ?LOG_ERROR(#{what => cannot_write_to_pid_file,
                         pid_file => PidFilename, reason => Reason}),
            throw({cannot_write_pid_file, PidFilename, Reason})
    end.

update_status_file(Status) ->
    case ejabberd:get_status_file() of
        false ->
            ok;
        StatusFilename ->
            file:write_file(StatusFilename, atom_to_list(Status))
    end.

-spec delete_pid_file() -> 'ok' | {'error', atom()}.
delete_pid_file() ->
    case ejabberd:get_pid_file() of
        false ->
            ok;
        PidFilename ->
            file:delete(PidFilename)
    end.<|MERGE_RESOLUTION|>--- conflicted
+++ resolved
@@ -56,23 +56,14 @@
     mongoose_fips:notify(),
     write_pid_file(),
     update_status_file(starting),
-<<<<<<< HEAD
     application:start(cache_tab),
-=======
-    mongoose_config:start(),
-    mongoose_metrics:init(),
-    db_init(),
->>>>>>> b27f3bdd
 
     mongoose_graphql:init(),
     translate:start(),
     ejabberd_commands:init(),
     mongoose_graphql_commands:start(),
-<<<<<<< HEAD
     mongoose_config:start(),
     db_init(),
-=======
->>>>>>> b27f3bdd
     mongoose_router:start(),
     mongoose_logs:set_global_loglevel(mongoose_config:get_opt(loglevel)),
     mongoose_deprecations:start(),
@@ -115,13 +106,9 @@
     ?LOG_NOTICE(#{what => mongooseim_node_stopped, version => ?MONGOOSE_VERSION, node => node()}),
     delete_pid_file(),
     update_status_file(stopped),
-<<<<<<< HEAD
     %% We cannot stop other applications inside of the stop callback
     %% (because we would deadlock the application controller process).
     %% That is why we call mnesia:stop() inside of db_init_mnesia() instead.
-    %%ejabberd_debug:stop(),
-=======
->>>>>>> b27f3bdd
     ok.
 
 
