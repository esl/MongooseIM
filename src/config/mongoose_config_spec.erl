-module(mongoose_config_spec).

%% entry point - returns the entire spec
-export([root/0]).

%% spec parts used by http handlers, modules and services
-export([wpool_items/0,
         wpool_defaults/0,
         iqdisc/0,
         xmpp_listener_extra/1]).

%% callbacks for the 'process' step
-export([process_root/1,
         process_host/1,
         process_general/1,
         process_ctl_access_rule/1,
         process_listener/2,
         process_verify_peer/1,
         process_tls_sni/1,
         process_xmpp_tls/1,
         process_fast_tls/1,
         process_sasl_external/1,
         process_sasl_mechanism/1,
         process_auth/1,
         process_pool/2,
         process_cassandra_auth/1,
         process_rdbms_connection/1,
         process_riak_tls/1,
         process_cassandra_server/1,
         process_riak_credentials/1,
         process_iqdisc/1,
         process_acl_condition/1,
         process_s2s_host_policy/1,
         process_s2s_address/1,
         process_domain_cert/1]).

-include("mongoose_config_spec.hrl").

-type config_node() :: config_section() | config_list() | config_option().
-type config_section() :: #section{}.
-type config_list() :: #list{}.
-type config_option() :: #option{}.

-type option_type() :: boolean | binary | string | atom | int_or_infinity
                     | int_or_atom | integer | float.

-type wrapper() :: top_level_config_wrapper() | config_part_wrapper().

%% Wrap the value in a top-level config option
-type top_level_config_wrapper() ::
      % Config option, see the type below for details
        config_option_wrapper()

      % Config option, the key is replaced with NewKey
      | {config_option_wrapper(), NewKey :: atom()}.

-type config_option_wrapper() ::
        global_config % [{Key, Value}]
      | host_config. % Inside host_config: [{{Key, Host}, Value}]
                     % Otherwise: one such option for each configured host

%% Wrap the value in config part - key-value pair or just a value
-type config_part_wrapper() ::
        default      % [{Key, Value}] for section items, [Value] for list items
      | item         % [Value]
      | remove       % [] - the item is ignored
      | none         % just Value - injects elements of Value into the parent section/list
      | {kv, NewKey :: term()} % [{NewKey, Value}] - replaces the key with NewKey
      | prepend_key. % [{Key, V1, ..., Vn}] when Value = {V1, ..., Vn}

%% This option allows to put list/section items in a map
-type format_items() ::
        none         % keep the processed items unchanged
      | map.         % convert the processed items (which have to be a KV list) to a map

-export_type([config_node/0, config_section/0, config_list/0, config_option/0,
              wrapper/0, format_items/0, option_type/0]).

%% Config processing functions are annotated with TOML paths
%% Path syntax: dotted, like TOML keys with the following additions:
%%   - '[]' denotes an element in a list
%%   - '( ... )' encloses an optional prefix
%%   - '*' is a wildcard for names - usually that name is passed as an argument
%% If the path is the same as for the previous function, it is not repeated.
%%
%% Example: (host_config[].)access.*
%% Meaning: either a key in the 'access' section, e.g.
%%            [access]
%%              local = ...
%%          or the same, but prefixed for a specific host, e.g.
%%            [[host_config]]
%%              host = "myhost"
%%              host_config.access
%%                local = ...

root() ->
    General = general(),
    Listen = listen(),
    Auth = auth(),
    Modules = modules(),
    S2S = s2s(),
    #section{
       items = #{<<"general">> => General#section{required = [<<"default_server_domain">>],
                                                  process = fun ?MODULE:process_general/1,
                                                  defaults = general_defaults()},
                 <<"listen">> => Listen#section{include = always},
                 <<"auth">> => Auth#section{include = always},
                 <<"outgoing_pools">> => outgoing_pools(),
                 <<"services">> => services(),
                 <<"modules">> => Modules#section{include = always},
                 <<"shaper">> => shaper(),
                 <<"acl">> => acl(),
                 <<"access">> => access(),
                 <<"s2s">> => S2S#section{include = always},
                 <<"host_config">> => #list{items = host_config(),
                                            wrap = none}
                },
       required = [<<"general">>],
       process = fun ?MODULE:process_root/1,
       wrap = none
      }.

%% path: host_config[]
host_config() ->
    #section{
       items = #{%% Host is only validated here - it is stored in the path,
                 %% see mongoose_config_parser_toml:item_key/1
                 %%
                 %% for every configured host the host_type of the same name
                 %% is declared automatically. As host_config section is now
                 %% used for changing configuration of the host_type, we don't
                 %% need host option any more. but to stay compatible with an
                 %% old config format we keep host option as well. now it is
                 %% just a synonym to host_type.
                 <<"host">> => #option{type = binary,
                                       validate = non_empty,
                                       wrap = remove},

                 <<"host_type">> => #option{type = binary,
                                            validate = non_empty,
                                            wrap = remove},

                 %% Sections below are allowed in host_config,
                 %% but only options with 'wrap = host_config' are accepted.
                 %% Options with 'wrap = global_config' would be caught by
                 %%   mongoose_config_parser_toml:wrap/3
                 <<"general">> => general(),
                 <<"auth">> => auth(),
                 <<"modules">> => modules(),
                 <<"acl">> => acl(),
                 <<"access">> => access(),
                 <<"s2s">> => s2s()
                },
       wrap = none
      }.

%% path: general
general() ->
    #section{
       items = #{<<"loglevel">> => #option{type = atom,
                                           validate = loglevel,
                                           wrap = global_config},
                 <<"hosts">> => #list{items = #option{type = binary,
                                                      validate = non_empty,
                                                      process = fun ?MODULE:process_host/1},
                                      validate = unique,
                                      wrap = global_config},
                 <<"host_types">> => #list{items = #option{type = binary,
                                                           validate = non_empty},
                                           validate = unique,
                                           wrap = global_config},
                 <<"default_server_domain">> => #option{type = binary,
                                                        validate = non_empty,
                                                        process = fun ?MODULE:process_host/1,
                                                        wrap = global_config},
                 <<"registration_timeout">> => #option{type = int_or_infinity,
                                                       validate = positive,
                                                       wrap = global_config},
                 <<"language">> => #option{type = binary,
                                           validate = non_empty,
                                           wrap = global_config},
                 <<"all_metrics_are_global">> => #option{type = boolean,
                                                         wrap = global_config},
                 <<"sm_backend">> => #option{type = atom,
                                             validate = {module, ejabberd_sm},
                                             wrap = global_config},
                 <<"max_fsm_queue">> => #option{type = integer,
                                                validate = positive,
                                                wrap = global_config},
                 <<"http_server_name">> => #option{type = string,
                                                   wrap = {global_config, cowboy_server_name}},
                 <<"rdbms_server_type">> => #option{type = atom,
                                                    validate = {enum, [mssql, pgsql]},
                                                    wrap = global_config},
                 <<"route_subdomains">> => #option{type = atom,
                                                   validate = {enum, [s2s]},
                                                   wrap = host_config},
                 <<"mongooseimctl_access_commands">> => #section{
                                                           items = #{default => ctl_access_rule()},
                                                           wrap = global_config},
                 <<"routing_modules">> => #list{items = #option{type = atom,
                                                                validate = module},
                                                wrap = global_config},
                 <<"replaced_wait_timeout">> => #option{type = integer,
                                                        validate = positive,
                                                        wrap = host_config},
                 <<"hide_service_name">> => #option{type = boolean,
                                                    wrap = global_config},
                 <<"domain_certfile">> => #list{items = domain_cert(),
                                                format_items = map,
                                                wrap = global_config}
                },
       wrap = none
      }.

general_defaults() ->
    #{<<"loglevel">> => warning,
      <<"hosts">> => [],
      <<"host_types">> => [],
      <<"registration_timeout">> => 600,
      <<"language">> => <<"en">>,
      <<"all_metrics_are_global">> => false,
      <<"sm_backend">> => mnesia,
      <<"rdbms_server_type">> => generic,
      <<"mongooseimctl_access_commands">> => [],
      <<"routing_modules">> => mongoose_router:default_routing_modules(),
      <<"replaced_wait_timeout">> => 2000,
      <<"hide_service_name">> => false}.

ctl_access_rule() ->
    #section{
       items = #{<<"commands">> => #list{items = #option{type = string}},
                 <<"argument_restrictions">> => #section{
                                                   items = #{default => #option{type = string}}
                                                  }
                },
       process = fun ?MODULE:process_ctl_access_rule/1,
       wrap = prepend_key
      }.

%% path: general.domain_certfile
domain_cert() ->
    #section{
       items = #{<<"domain">> => #option{type = binary,
                                         validate = non_empty},
                 <<"certfile">> => #option{type = string,
                                           validate = filename}},
       required = all,
       format_items = map,
       process = fun ?MODULE:process_domain_cert/1
      }.

%% path: listen
listen() ->
    Keys = [c2s, s2s, service, http],
    #section{
       items = maps:from_list([{atom_to_binary(Key), #list{items = listener(Key), wrap = none}}
                               || Key <- Keys]),
       process = fun mongoose_listener_config:verify_unique_listeners/1,
       wrap = global_config
      }.

%% path: listen.*[]
listener(Type) ->
    mongoose_config_utils:merge_sections(listener_common(), listener_extra(Type)).

listener_common() ->
    #section{items = #{<<"port">> => #option{type = integer,
                                             validate = port},
                       <<"ip_address">> => #option{type = string,
                                                   validate = ip_address},
                       <<"proto">> => #option{type = atom,
                                              validate = {enum, [tcp]}},
                       <<"ip_version">> => #option{type = integer,
                                                   validate = {enum, [4, 6]}}
                      },
             format_items = map,
             required = [<<"port">>],
             defaults = #{<<"proto">> => tcp},
             process = fun ?MODULE:process_listener/2
            }.

listener_extra(http) ->
    #section{items = #{<<"tls">> => http_listener_tls(),
                       <<"transport">> => http_transport(),
                       <<"protocol">> => http_protocol(),
                       <<"handlers">> => mongoose_http_handler:config_spec()}};
listener_extra(Type) ->
    mongoose_config_utils:merge_sections(xmpp_listener_common(), xmpp_listener_extra(Type)).

xmpp_listener_common() ->
    #section{items = #{<<"backlog">> => #option{type = integer,
                                                validate = non_negative},
                       <<"proxy_protocol">> => #option{type = boolean},
                       <<"hibernate_after">> => #option{type = integer,
                                                        validate = non_negative},
                       <<"max_stanza_size">> => #option{type = int_or_infinity,
                                                        validate = positive},
                       <<"num_acceptors">> => #option{type = integer,
                                               validate = positive}
                      },
             defaults = #{<<"backlog">> => 100,
                          <<"proxy_protocol">> => false,
                          <<"hibernate_after">> => 0,
                          <<"max_stanza_size">> => infinity,
                          <<"num_acceptors">> => 100},
             format_items = map
            }.

xmpp_listener_extra(c2s) ->
    #section{items = #{<<"access">> => #option{type = atom,
                                               validate = non_empty},
                       <<"shaper">> => #option{type = atom,
                                               validate = non_empty},
                       <<"zlib">> => #option{type = integer,
                                             validate = positive},
                       <<"max_fsm_queue">> => #option{type = integer,
                                                      validate = positive},
                       <<"allowed_auth_methods">> => #list{items = #option{type = atom,
                                                                           validate = {module, ejabberd_auth}},
                                          validate = unique},
                       <<"tls">> => c2s_tls()},
             defaults = #{<<"access">> => all,
                          <<"shaper">> => none},
             format_items = map
            };
xmpp_listener_extra(s2s) ->
    #section{items = #{<<"shaper">> => #option{type = atom,
                                               validate = non_empty},
                       <<"tls">> => s2s_tls()},
             defaults = #{<<"shaper">> => none},
             format_items = map
            };
xmpp_listener_extra(service) ->
    #section{items = #{<<"access">> => #option{type = atom,
                                               validate = non_empty},
                       <<"shaper_rule">> => #option{type = atom,
                                                    validate = non_empty},
                       <<"check_from">> => #option{type = boolean},
                       <<"hidden_components">> => #option{type = boolean},
                       <<"conflict_behaviour">> => #option{type = atom,
                                                           validate = {enum, [kick_old, disconnect]}},
                       <<"password">> => #option{type = string,
                                                 validate = non_empty},
                       <<"max_fsm_queue">> => #option{type = integer,
                                                      validate = positive}
                      },
             required = [<<"password">>],
             defaults = #{<<"access">> => all,
                          <<"shaper_rule">> => none,
                          <<"check_from">> => true,
                          <<"hidden_components">> => false,
                          <<"conflict_behaviour">> => disconnect},
             format_items = map
            }.

%% path: listen.c2s[].tls
c2s_tls() ->
    #section{
       items = #{
                 %% common
                 <<"module">> => #option{type = atom,
                                         validate = {enum, [fast_tls, just_tls]}},
                 <<"mode">> => #option{type = atom,
                                       validate = {enum, [tls, starttls, starttls_required]}},
                 <<"verify_peer">> => #option{type = boolean,
                                              process = fun ?MODULE:process_verify_peer/1},
                 <<"certfile">> => #option{type = string,
                                           validate = filename},
                 <<"cacertfile">> => #option{type = string,
                                             validate = filename},
                 <<"dhfile">> => #option{type = string,
                                         validate = filename},
                 <<"ciphers">> => #option{type = string},

                 %% fast_tls
                 <<"protocol_options">> => #list{items = #option{type = string,
                                                                 validate = non_empty}},

                 %% just_tls
                 <<"verify_mode">> => #option{type = atom,
                                              validate = {enum, [peer, selfsigned_peer, none]}},
                 <<"disconnect_on_failure">> => #option{type = boolean},
                 <<"crl_files">> => #list{items = #option{type = string,
                                                          validate = non_empty},
                                          wrap = {kv, crlfiles}},
                 <<"password">> => #option{type = string},
                 <<"server_name_indication">> => #option{type = boolean},
                 <<"versions">> => #list{items = #option{type = atom}}
                },
       process = fun ?MODULE:process_xmpp_tls/1
      }.

%% path: listen.s2s[].tls
s2s_tls() ->
    #section{
       items = #{<<"cacertfile">> => #option{type = string,
                                             validate = filename},
                 <<"dhfile">> => #option{type = string,
                                         validate = filename},
                 <<"ciphers">> => #option{type = string},
                 <<"protocol_options">> => #list{items = #option{type = string,
                                                                 validate = non_empty}}
                },
       process = fun ?MODULE:process_fast_tls/1
      }.

%% path: listen.http[].tls
http_listener_tls() ->
    Items = tls_items(),
    #section{
       items = Items#{<<"verify_mode">> => #option{type = atom,
                                                   validate = {enum, [peer, selfsigned_peer, none]}}
                     },
       process = fun ?MODULE:process_tls_sni/1
      }.

%% path: listen.http[].transport
http_transport() ->
    #section{
       items = #{<<"num_acceptors">> => #option{type = integer,
                                                validate = positive},
                 <<"max_connections">> => #option{type = int_or_infinity,
                                                  validate = non_negative}
                },
       format_items = map,
       defaults = #{<<"num_acceptors">> => 100,
                    <<"max_connections">> => 1024},
       include = always
      }.

%% path: listen.http[].protocol
http_protocol() ->
    #section{
       items = #{<<"compress">> => #option{type = boolean}},
       format_items = map,
       defaults = #{<<"compress">> => false},
       include = always
      }.

<<<<<<< HEAD
%% path: listen.http[].handlers
http_handlers() ->
    Keys = [<<"mod_websockets">>,
            <<"lasse_handler">>,
            <<"cowboy_static">>,
            <<"mongoose_api">>,
            <<"mongoose_api_admin">>,
            <<"mongoose_domain_handler">>,
            <<"mongoose_graphql_cowboy_handler">>,
            default],
    #section{
       items = maps:from_list([{Key, #list{items = http_handler(Key),
                                           wrap = none}} || Key <- Keys]),
       validate_keys = module,
       include = always
      }.

%% path: listen.http[].handlers.*[]
http_handler(Key) ->
    ExtraItems = http_handler_items(Key),
    RequiredKeys = case http_handler_required(Key) of
                       all -> all;
                       Keys -> Keys ++ [<<"host">>, <<"path">>]
                   end,
    #section{
       items = ExtraItems#{<<"host">> => #option{type = string,
                                                 validate = non_empty},
                           <<"path">> => #option{type = string}
                          },
       required = RequiredKeys,
       process = fun ?MODULE:process_http_handler/2
      }.

http_handler_items(<<"mod_websockets">>) ->
    #{<<"timeout">> => #option{type = int_or_infinity,
                               validate = non_negative},
      <<"ping_rate">> => #option{type = integer,
                                 validate = positive},
      <<"max_stanza_size">> => #option{type = int_or_infinity,
                                       validate = positive},
      <<"service">> => xmpp_listener_extra(service)
     };
http_handler_items(<<"lasse_handler">>) ->
    #{<<"module">> => #option{type = atom,
                              validate = module}};
http_handler_items(<<"cowboy_static">>) ->
    #{<<"type">> => #option{type = atom},
      <<"app">> => #option{type = atom},
      <<"content_path">> => #option{type = string}};
http_handler_items(<<"mongoose_api">>) ->
    #{<<"handlers">> => #list{items = #option{type = atom,
                                              validate = module}}};
http_handler_items(<<"mongoose_api_admin">>) ->
    #{<<"username">> => #option{type = binary},
      <<"password">> => #option{type = binary}};
http_handler_items(<<"mongoose_domain_handler">>) ->
    #{<<"username">> => #option{type = binary},
      <<"password">> => #option{type = binary}};
http_handler_items(<<"mongoose_graphql_cowboy_handler">>) ->
    #{<<"username">> => #option{type = binary},
      <<"password">> => #option{type = binary},
      <<"schema_endpoint">> => #option{type = binary}};
http_handler_items(_) ->
    #{}.

http_handler_required(<<"lasse_handler">>) -> all;
http_handler_required(<<"cowboy_static">>) -> [<<"type">>, <<"content_path">>];
http_handler_required(<<"mongoose_api">>) -> all;
http_handler_required(_) -> [].

=======
>>>>>>> a5d00fc8
%% path: (host_config[].)auth
auth() ->
    Items = maps:from_list([{a2b(Method), ejabberd_auth:config_spec(Method)} ||
                               Method <- all_auth_methods()]),
    #section{
       items = Items#{<<"methods">> => #list{items = #option{type = atom,
                                                             validate = {module, ejabberd_auth}}},
                      <<"password">> => auth_password(),
                      <<"sasl_external">> =>
                          #list{items = #option{type = atom,
                                                process = fun ?MODULE:process_sasl_external/1}},
                      <<"sasl_mechanisms">> =>
                          #list{items = #option{type = atom,
                                                validate = {module, cyrsasl},
                                                process = fun ?MODULE:process_sasl_mechanism/1}}
                     },
       format_items = map,
       defaults = #{<<"sasl_external">> => [standard],
                    <<"sasl_mechanisms">> => cyrsasl:default_modules()},
       process = fun ?MODULE:process_auth/1,
       wrap = host_config
      }.

%% path: (host_config[].)auth.password
auth_password() ->
    #section{
       items = #{<<"format">> => #option{type = atom,
                                         validate = {enum, [scram, plain]}},
                 <<"hash">> => #list{items = #option{type = atom,
                                                     validate = {enum, [sha, sha224, sha256,
                                                                        sha384, sha512]}},
                                     validate = unique_non_empty
                                    },
                 <<"scram_iterations">> => #option{type = integer,
                                                   validate = positive}
                },
       format_items = map,
       defaults = #{<<"format">> => scram,
                    <<"scram_iterations">> => mongoose_scram:iterations()},
       include = always
      }.

%% path: outgoing_pools
outgoing_pools() ->
    PoolTypes = [<<"cassandra">>, <<"elastic">>, <<"http">>, <<"ldap">>,
                 <<"rabbit">>, <<"rdbms">>, <<"redis">>, <<"riak">>],
    Items = [{Type, #section{items = #{default => outgoing_pool(Type)},
                             validate_keys = non_empty,
                             wrap = none}} || Type <- PoolTypes],
    #section{
       items = maps:from_list(Items),
       wrap = global_config
      }.

%% path: outgoing_pools.*.*
outgoing_pool(Type) ->
    WPool = wpool_items(),
    #section{
       items = WPool#{<<"scope">> => #option{type = atom,
                                             validate = {enum, [global, host, single_host]}},
                      <<"host">> => #option{type = binary,
                                            validate = non_empty},
                      <<"connection">> => outgoing_pool_connection(Type)
                },
       process = fun ?MODULE:process_pool/2,
       format_items = map,
       wrap = item,
       defaults = maps:merge(#{<<"scope">> => global}, wpool_defaults(Type))
      }.

wpool_items() ->
    #{<<"workers">> => #option{type = integer,
                               validate = positive},
      <<"strategy">> => #option{type = atom,
                                validate = {enum, wpool_strategy_values()}},
      <<"call_timeout">> => #option{type = integer,
                                    validate = positive}
     }.

wpool_defaults(<<"cassandra">>) ->
    maps:merge(wpool_defaults(), #{<<"workers">> => 20});
wpool_defaults(<<"rdbms">>) ->
    maps:merge(wpool_defaults(), #{<<"call_timeout">> => 60000});
wpool_defaults(_) ->
    wpool_defaults().

wpool_defaults() ->
    #{<<"workers">> => 10,
      <<"strategy">> => best_worker,
      <<"call_timeout">> => 5000}.

%% path: outgoing_pools.*.*.connection
outgoing_pool_connection(<<"cassandra">>) ->
    #section{
       items = #{<<"servers">> => #list{items = cassandra_server()},
                 <<"keyspace">> => #option{type = atom,
                                           validate = non_empty},
                 <<"auth">> => #section{items = #{<<"plain">> => cassandra_auth_plain()},
                                        required = all,
                                        process = fun ?MODULE:process_cassandra_auth/1},
                 <<"tls">> => #section{items = tls_items(),
                                       wrap = {kv, ssl},
                                       process = fun ?MODULE:process_tls_sni/1}
                },
       format_items = map,
       include = always,
       defaults = #{<<"servers">> => [{"localhost", 9042}],
                    <<"keyspace">> => mongooseim}
      };
outgoing_pool_connection(<<"elastic">>) ->
    #section{
       items = #{<<"host">> => #option{type = string,
                                       validate = non_empty},
                 <<"port">> => #option{type = integer,
                                       validate = port}
                },
       format_items = map,
       include = always,
       defaults = #{<<"host">> => "localhost",
                    <<"port">> => 9200}
      };
outgoing_pool_connection(<<"http">>) ->
    #section{
       items = #{<<"host">> => #option{type = string,
                                       validate = non_empty,
                                       wrap = {kv, server}},
                 <<"path_prefix">> => #option{type = string,
                                              validate = non_empty},
                 <<"request_timeout">> => #option{type = integer,
                                                  validate = non_negative},
                 <<"tls">> => #section{items = tls_items(),
                                       wrap = {kv, http_opts},
                                       process = fun ?MODULE:process_tls_sni/1}
                },
       format_items = map,
       include = always,
       defaults = #{<<"path_prefix">> => "/",
                    <<"request_timeout">> => 2000}
      };
outgoing_pool_connection(<<"ldap">>) ->
    #section{
       items = #{<<"port">> => #option{type = integer,
                                       validate = port},
                 <<"rootdn">> => #option{type = binary},
                 <<"password">> => #option{type = binary},
                 <<"encrypt">> => #option{type = atom,
                                          validate = {enum, [none, tls]}},
                 <<"servers">> => #list{items = #option{type = string}},
                 <<"connect_interval">> => #option{type = integer,
                                                   validate = positive},
                 <<"tls">> => #section{items = tls_items(),
                                       wrap = {kv, tls_options},
                                       process = fun ?MODULE:process_tls_sni/1}
                },
       format_items = map,
       include = always,
       defaults = #{<<"rootdn">> => <<>>,
                    <<"password">> => <<>>,
                    <<"encrypt">> => none,
                    <<"servers">> => ["localhost"],
                    <<"connect_interval">> => 10000}
      };
outgoing_pool_connection(<<"rabbit">>) ->
    #section{
       items = #{<<"amqp_host">> => #option{type = string,
                                            validate = non_empty},
                 <<"amqp_port">> => #option{type = integer,
                                            validate = port},
                 <<"amqp_username">> => #option{type = binary,
                                                validate = non_empty},
                 <<"amqp_password">> => #option{type = binary,
                                                validate = non_empty},
                 <<"confirms_enabled">> => #option{type = boolean},
                 <<"max_worker_queue_len">> => #option{type = int_or_infinity,
                                                       validate = non_negative}
                },
       format_items = map,
       include = always,
       defaults = #{<<"confirms_enabled">> => false,
                    <<"max_worker_queue_len">> => 1000}
      };
outgoing_pool_connection(<<"rdbms">>) ->
    #section{
       items = #{<<"driver">> => #option{type = atom,
                                         validate = {enum, [odbc, pgsql, mysql]}},
                 <<"keepalive_interval">> => #option{type = integer,
                                                     validate = positive},

                 % odbc
                 <<"settings">> => #option{type = string},

                 % mysql, pgsql
                 <<"host">> => #option{type = string,
                                       validate = non_empty},
                 <<"database">> => #option{type = string,
                                           validate = non_empty},
                 <<"username">> => #option{type = string,
                                           validate = non_empty},
                 <<"password">> => #option{type = string,
                                           validate = non_empty},
                 <<"port">> => #option{type = integer,
                                       validate = port},
                 <<"tls">> => sql_tls()
                },
       process = fun ?MODULE:process_rdbms_connection/1,
       format_items = map
      };
outgoing_pool_connection(<<"redis">>) ->
    #section{
       items = #{<<"host">> => #option{type = string,
                                       validate = non_empty},
                 <<"port">> => #option{type = integer,
                                       validate = port},
                 <<"database">> => #option{type = integer,
                                           validate = non_negative},
                 <<"password">> => #option{type = string}
                },
       format_items = map,
       include = always,
       defaults = #{<<"host">> => "127.0.0.1",
                    <<"port">> => 6379,
                    <<"database">> => 0,
                    <<"password">> => ""}
      };
outgoing_pool_connection(<<"riak">>) ->
    #section{
       items = #{<<"address">> => #option{type = string,
                                          validate = non_empty},
                 <<"port">> => #option{type = integer,
                                       validate = port},
                 <<"credentials">> => riak_credentials(),
                 <<"tls">> => #section{items = tls_items(),
                                       process = fun ?MODULE:process_riak_tls/1,
                                       wrap = none}},
       format_items = map
      }.

cassandra_server() ->
    #section{
       items = #{<<"ip_address">> => #option{type = string,
                                             validate = non_empty},
                 <<"port">> => #option{type = integer,
                                       validate = port}},
       required = [<<"ip_address">>],
       process = fun ?MODULE:process_cassandra_server/1
      }.

%% path: outgoing_pools.cassandra.*.connection.auth.plain
cassandra_auth_plain() ->
    #section{
       items = #{<<"username">> => #option{type = binary},
                 <<"password">> => #option{type = binary}},
       required = all
      }.

%% path: outgoing_pools.riak.*.connection.credentials
riak_credentials() ->
    #section{
       items = #{<<"user">> => #option{type = string,
                                       validate = non_empty},
                 <<"password">> => #option{type = string,
                                           validate = non_empty}},
       required = all,
       process = fun ?MODULE:process_riak_credentials/1
    }.

%% path: outgoing_pools.rdbms.*.connection.tls
sql_tls() ->
    Items = tls_items(),
    #section{
       items = Items#{<<"required">> => #option{type = boolean}},
       process = fun ?MODULE:process_tls_sni/1
    }.

tls_items() ->
    #{<<"verify_peer">> => #option{type = boolean,
                                   process = fun ?MODULE:process_verify_peer/1,
                                   wrap = {kv, verify}},
      <<"certfile">> => #option{type = string,
                                validate = non_empty},
      <<"cacertfile">> => #option{type = string,
                                  validate = non_empty},
      <<"dhfile">> => #option{type = string,
                              validate = non_empty},
      <<"keyfile">> => #option{type = string,
                               validate = non_empty},
      <<"password">> => #option{type = string},
      <<"server_name_indication">> => #option{type = boolean},
      <<"server_name_indication_host">> => #option{type = string, validate = non_empty},
      <<"server_name_indication_protocol">> => #option{type = atom,
                                                       validate = {enum, [default, https]}},
      <<"ciphers">> => #option{type = string},
      <<"versions">> => #list{items = #option{type = atom}}
     }.

%% path: (host_config[].)services
services() ->
    Services = [{a2b(Service), mongoose_service:config_spec(Service)}
                || Service <- configurable_services()],
    #section{
       items = maps:from_list(Services),
       format_items = map,
       wrap = global_config,
       include = always
      }.

configurable_services() ->
    [service_admin_extra,
     service_mongoose_system_metrics,
     service_domain_db].

%% path: (host_config[].)modules
modules() ->
    Modules = [{a2b(Module), gen_mod:config_spec(Module)}
               || Module <- configurable_modules()],
    Items = maps:from_list(Modules),
    #section{
       items = Items#{default => #section{items = #{}, format_items = map}},
       validate_keys = module,
       format_items = map,
       wrap = host_config
      }.

configurable_modules() ->
    [mod_adhoc,
     mod_auth_token,
     mod_blocking,
     mod_bosh,
     mod_cache_users,
     mod_caps,
     mod_carboncopy,
     mod_csi,
     mod_disco,
     mod_event_pusher,
     mod_extdisco,
     mod_global_distrib,
     mod_http_upload,
     mod_inbox,
     mod_jingle_sip,
     mod_keystore,
     mod_last,
     mod_mam_meta,
     mod_muc,
     mod_muc_light,
     mod_muc_log,
     mod_offline,
     mod_offline_chatmarkers,
     mod_ping,
     mod_privacy,
     mod_private,
     mod_pubsub,
     mod_push_service_mongoosepush,
     mod_register,
     mod_roster,
     mod_shared_roster_ldap,
     mod_smart_markers,
     mod_sic,
     mod_stream_management,
     mod_time,
     mod_vcard,
     mod_version,
     mod_domain_isolation].

%% path: (host_config[].)modules.*.iqdisc
iqdisc() ->
    #section{
       items = #{<<"type">> => #option{type = atom,
                                       validate = {enum, [no_queue, one_queue, parallel, queues]}},
                 <<"workers">> => #option{type = integer,
                                          validate = positive}},
       required = [<<"type">>],
       process = fun ?MODULE:process_iqdisc/1
      }.

process_iqdisc(KVs) ->
    {[[{type, Type}]], WorkersOpts} = proplists:split(KVs, [type]),
    iqdisc(Type, WorkersOpts).

iqdisc(queues, [{workers, N}]) -> {queues, N};
iqdisc(Type, []) -> Type.

%% path: shaper
shaper() ->
    #section{
       items = #{default =>
                     #section{
                        items = #{<<"max_rate">> => #option{type = integer,
                                                            validate = positive}},
                        required = all,
                        format_items = map
                       }
                },
       validate_keys = non_empty,
       format_items = map,
       wrap = global_config
      }.

%% path: (host_config[].)acl
acl() ->
    #section{
       items = #{default => #list{items = acl_item()}},
       format_items = map,
       wrap = host_config
      }.

%% path: (host_config[].)acl.*[]
acl_item() ->
    Match = #option{type = atom,
                    validate = {enum, [all, none, current_domain, any_hosted_domain]}},
    Cond = #option{type = binary,
                   process = fun ?MODULE:process_acl_condition/1},
    #section{
       items = #{<<"match">> => Match,
                 <<"user">> => Cond,
                 <<"server">> => Cond,
                 <<"resource">> => Cond,
                 <<"user_regexp">> => Cond,
                 <<"server_regexp">> => Cond,
                 <<"resource_regexp">> => Cond,
                 <<"user_glob">> => Cond,
                 <<"server_glob">> => Cond,
                 <<"resource_glob">> => Cond
                },
       defaults = #{<<"match">> => current_domain},
       format_items = map
      }.

%% path: (host_config[].)access
access() ->
    #section{
       items = #{default => #list{items = access_rule_item()}},
       format_items = map,
       wrap = host_config
      }.

%% path: (host_config[].)access.*[]
access_rule_item() ->
    #section{
       items = #{<<"acl">> => #option{type = atom,
                                      validate = non_empty},
                 <<"value">> => #option{type = int_or_atom}
                },
       required = all,
       format_items = map
      }.

%% path: (host_config[].)s2s
s2s() ->
    #section{
       items = #{<<"default_policy">> => #option{type = atom,
                                                 validate = {enum, [allow, deny]}},
                 <<"host_policy">> => #list{items = s2s_host_policy(),
                                            format_items = map},
                 <<"use_starttls">> => #option{type = atom,
                                               validate = {enum, [false, optional, required,
                                                                  required_trusted]}},
                 <<"certfile">> => #option{type = string,
                                           validate = filename},
                 <<"shared">> => #option{type = binary,
                                         validate = non_empty},
                 <<"address">> => #list{items = s2s_address(),
                                        format_items = map},
                 <<"ciphers">> => #option{type = string},
                 <<"max_retry_delay">> => #option{type = integer,
                                                  validate = positive},
                 <<"outgoing">> => s2s_outgoing(),
                 <<"dns">> => s2s_dns()},
       defaults = #{<<"default_policy">> => allow,
                    <<"use_starttls">> => false,
                    <<"ciphers">> => ejabberd_tls:default_ciphers(),
                    <<"max_retry_delay">> => 300},
       format_items = map,
       wrap = host_config
      }.

%% path: (host_config[].)s2s.dns
s2s_dns() ->
    #section{
       items = #{<<"timeout">> => #option{type = integer,
                                          validate = positive},
                 <<"retries">> => #option{type = integer,
                                          validate = positive}},
       format_items = map,
       include = always,
       defaults = #{<<"timeout">> => 10,
                    <<"retries">> => 2}
      }.

%% path: (host_config[].)s2s.outgoing
s2s_outgoing() ->
    #section{
       items = #{<<"port">> => #option{type = integer,
                                       validate = port},
                 <<"ip_versions">> =>
                     #list{items = #option{type = integer,
                                           validate = {enum, [4, 6]}},
                           validate = unique_non_empty},
                 <<"connection_timeout">> => #option{type = int_or_infinity,
                                                     validate = positive}
                },
       format_items = map,
       include = always,
       defaults = #{<<"port">> => 5269,
                    <<"ip_versions">> => [4, 6],
                    <<"connection_timeout">> => 10000}
      }.

%% path: (host_config[].)s2s.host_policy[]
s2s_host_policy() ->
    #section{
       items = #{<<"host">> => #option{type = binary,
                                       validate = non_empty},
                 <<"policy">> => #option{type = atom,
                                         validate = {enum, [allow, deny]}}
                },
       required = all,
       format_items = map,
       process = fun ?MODULE:process_s2s_host_policy/1
      }.

%% path: (host_config[].)s2s.address[]
s2s_address() ->
    #section{
       items = #{<<"host">> => #option{type = binary,
                                       validate = non_empty},
                 <<"ip_address">> => #option{type = string,
                                             validate = ip_address},
                 <<"port">> => #option{type = integer,
                                       validate = port}
                },
       required = [<<"host">>, <<"ip_address">>],
       format_items = map,
       process = fun ?MODULE:process_s2s_address/1
      }.

%% Callbacks for 'process'

%% Check that all auth methods and modules enabled for any host type support dynamic domains
process_root(Items) ->
    case proplists:lookup(host_types, Items) of
        {_, [_|_] = HostTypes} ->
            HTItems = lists:filter(fun(Item) -> is_host_type_item(Item, HostTypes) end, Items),
            case {unsupported_auth_methods(HTItems), unsupported_modules(HTItems)} of
                {[], []} ->
                    Items;
                {Methods, Modules} ->
                    error(#{what => dynamic_domains_not_supported,
                            text => ("Dynamic modules not supported by the specified authentication "
                                     "methods and/or extension modules"),
                            unsupported_auth_methods => Methods,
                            unsupported_modules => Modules})
            end;
        _ ->
            Items
    end.

unsupported_auth_methods(KVs) ->
    [Method || Method <- extract_auth_methods(KVs),
               not ejabberd_auth:does_method_support(Method, dynamic_domains)].

unsupported_modules(KVs) ->
    [Module || Module <- extract_modules(KVs),
               not gen_mod:does_module_support(Module, dynamic_domains)].

extract_auth_methods(KVs) ->
    lists:usort(lists:flatmap(fun({{auth, _}, Auth}) -> maps:get(methods, Auth);
                                 (_) -> []
                              end, KVs)).

extract_modules(KVs) ->
    lists:usort(lists:flatmap(fun({{modules, _}, Modules}) -> maps:keys(Modules);
                                 (_) -> []
                              end, KVs)).

is_host_type_item({{_, HostType}, _}, HostTypes) ->
    HostType =:= global orelse lists:member(HostType, HostTypes);
is_host_type_item(_, _) ->
    false.

process_ctl_access_rule(KVs) ->
    Commands = proplists:get_value(commands, KVs, all),
    ArgRestrictions = proplists:get_value(argument_restrictions, KVs, []),
    {Commands, ArgRestrictions}.

process_host(Host) ->
    Node = jid:nodeprep(Host),
    true = Node =/= error,
    Node.

process_general(General) ->
    hosts_and_host_types_are_unique_and_non_empty(General),
    General.

hosts_and_host_types_are_unique_and_non_empty(General) ->
    AllHostTypes = get_all_hosts_and_host_types(General),
    true = lists:sort(AllHostTypes) =:= lists:usort(AllHostTypes),
    true = [] =/= AllHostTypes.

get_all_hosts_and_host_types(General) ->
    lists:flatmap(fun({Key, Value}) when Key =:= hosts;
                                         Key =:= host_types ->
                          Value;
                     (_) ->
                          []
                  end, General).

process_verify_peer(false) -> verify_none;
process_verify_peer(true) -> verify_peer.

process_xmpp_tls(KVs) ->
    Module = proplists:get_value(module, KVs, fast_tls),
    case proplists:get_keys(KVs) -- (tls_keys(Module) ++ common_tls_keys()) of
        [] -> strip_tls_keys(process_xmpp_tls(Module, proplists:delete(module, KVs)));
        ExcessKeys -> error(#{what => {unexpected_tls_options, Module, ExcessKeys}})
    end.

tls_keys(just_tls) ->
    [verify_mode, disconnect_on_failure, crlfiles, password, versions,
     server_name_indication, server_name_indication_host, server_name_indication_protocol];
tls_keys(fast_tls) ->
    [protocol_options].

common_tls_keys() ->
    [module, mode, verify_peer, certfile, cacertfile, dhfile, ciphers].

process_xmpp_tls(just_tls, KVs) ->
    KVsWithSNI = process_tls_sni(KVs),
    {[VM, DoF], Opts} = proplists:split(KVsWithSNI, [verify_mode, disconnect_on_failure]),
    {External, Internal} = lists:partition(fun is_external_tls_opt/1, Opts),
    SSLOpts = ssl_opts(verify_fun(VM, DoF) ++ Internal),
    [{tls_module, just_tls}] ++ SSLOpts ++ External;
process_xmpp_tls(fast_tls, KVs) ->
    process_fast_tls(KVs).

process_fast_tls(KVs) ->
    proplists:substitute_aliases([{cacertfile, cafile}], KVs).

strip_tls_keys(Opts) ->
    lists:map(fun strip_tls_key/1, Opts).

strip_tls_key({mode, V}) -> V;
strip_tls_key({verify_peer, V}) -> V;
strip_tls_key(KV) -> KV.

verify_fun([], []) -> [];
verify_fun([{verify_mode, VM}], []) -> [{verify_fun, {VM, true}}];
verify_fun([{verify_mode, VM}], [{disconnect_on_failure, DoF}]) -> [{verify_fun, {VM, DoF}}].

is_external_tls_opt({mode, _}) -> true;
is_external_tls_opt({verify_peer, _}) -> true;
is_external_tls_opt({crlfiles, _}) -> true;
is_external_tls_opt({_, _}) -> false.

ssl_opts([]) -> [];
ssl_opts(Opts) -> [{ssl_options, Opts}].

process_listener([item, Type | _], Opts) ->
    mongoose_listener_config:ensure_ip_options(Opts#{module => listener_module(Type)}).

listener_module(<<"http">>) -> ejabberd_cowboy;
listener_module(<<"c2s">>) -> ejabberd_c2s;
listener_module(<<"s2s">>) -> ejabberd_s2s_in;
listener_module(<<"service">>) -> ejabberd_service.

<<<<<<< HEAD
process_http_handler([item, Type | _], KVs) ->
    {[[{host, Host}], [{path, Path}]], Opts} = proplists:split(KVs, [host, path]),
    HandlerOpts = process_http_handler_opts(Type, Opts),
    {Host, Path, binary_to_atom(Type, utf8), HandlerOpts}.

process_http_handler_opts(<<"lasse_handler">>, [{module, Module}]) ->
    [Module];
process_http_handler_opts(<<"cowboy_static">>, Opts) ->
    case proplists:split(Opts, [type, app, content_path]) of
        {[[{type, Type}], [{app, App}], [{content_path, Path}]], []} ->
            {Type, App, Path, [{mimetypes, cow_mimetypes, all}]};
        {[[{type, Type}], [], [{content_path, Path}]], []} ->
            {Type, Path, [{mimetypes, cow_mimetypes, all}]}
    end;
process_http_handler_opts(<<"mongoose_api_admin">>, Opts) ->
    {[UserOpts, PassOpts], []} = proplists:split(Opts, [username, password]),
    case {UserOpts, PassOpts} of
        {[], []} -> [];
        {[{username, User}], [{password, Pass}]} -> [{auth, {User, Pass}}]
    end;
process_http_handler_opts(<<"mongoose_domain_handler">>, Opts) ->
    {[UserOpts, PassOpts], []} = proplists:split(Opts, [username, password]),
    case {UserOpts, PassOpts} of
        {[], []} -> ok;
        {[{username, _User}], [{password, _Pass}]} -> ok;
        _ -> error(#{what => both_username_and_password_required,
                     handler => mongoose_domain_handler, opts => Opts})
    end,
    Opts;
process_http_handler_opts(<<"mongoose_graphql_cowboy_handler">>, Opts) ->
    {[UserOpts, PassOpts, SchemaOpts], []} = proplists:split(Opts, [username, password, schema_endpoint]),
    case SchemaOpts of
        [] -> error(#{what => schema_endpoint_required,
                     handler => mongoose_graphql_cowboy_handler, opts => Opts});
        _ -> ok
    end,
    case {UserOpts, PassOpts} of
        {[], []} -> ok;
        {[{username, _User}], [{password, _Pass}]} -> ok;
        _ -> error(#{what => both_username_and_password_required,
                     handler => mongoose_graphql_cowboy_handler, opts => Opts})
    end,
    Opts;
process_http_handler_opts(<<"cowboy_swagger_redirect_handler">>, []) -> #{};
process_http_handler_opts(<<"cowboy_swagger_json_handler">>, []) -> #{};
process_http_handler_opts(_, Opts) -> Opts.

=======
>>>>>>> a5d00fc8
process_sasl_external(V) when V =:= standard;
                              V =:= common_name;
                              V =:= auth_id ->
    V;
process_sasl_external(M) ->
    mongoose_config_validator:validate(M, atom, module),
    {mod, M}.

process_sasl_mechanism(V) ->
    list_to_atom("cyrsasl_" ++ atom_to_list(V)).

process_auth(Opts = #{methods := Methods}) ->
    [check_auth_method(Method, Opts) || Method <- Methods],
    Opts;
process_auth(Opts) ->
    MethodsFromSections = lists:filter(fun(K) -> maps:is_key(K, Opts) end, all_auth_methods()),
    Opts#{methods => MethodsFromSections}.

all_auth_methods() ->
    [anonymous, dummy, external, http, internal, jwt, ldap, pki, rdbms, riak].

check_auth_method(Method, Opts) ->
    case maps:is_key(Method, Opts) of
        true -> ok;
        false -> error(#{what => missing_section_for_auth_method, auth_method => Method})
    end.

process_pool([Tag, Type|_], AllOpts = #{scope := ScopeIn}) ->
    Scope = pool_scope(ScopeIn, maps:get(host, AllOpts, none)),
    Connection = maps:get(connection, AllOpts, #{}),
    Opts = maps:without([scope, host, connection], AllOpts),
    #{type => b2a(Type),
      scope => Scope,
      tag => b2a(Tag),
      opts => Opts,
      conn_opts => Connection}.

pool_scope(single_host, none) ->
    error(#{what => pool_single_host_not_specified,
            text => <<"\"host\" option is required if \"single_host\" is used.">>});
pool_scope(single_host, Host) -> Host;
pool_scope(host, none) -> host;
pool_scope(global, none) -> global.

process_cassandra_server(KVs) ->
    {[[{ip_address, IPAddr}]], Opts} = proplists:split(KVs, [ip_address]),
    case Opts of
        [] -> IPAddr;
        [{port, Port}] -> {IPAddr, Port}
    end.

process_cassandra_auth([{plain, KVs}]) ->
    {[[{username, User}], [{password, Pass}]], []} = proplists:split(KVs, [username, password]),
    {cqerl_auth_plain_handler, [{User, Pass}]}.

process_rdbms_connection(Map) ->
    KIMap = maps:with([keepalive_interval], Map),
    maps:merge(KIMap, #{server => rdbms_server(Map)}).

rdbms_server(Opts = #{driver := odbc}) ->
    maps:get(settings, Opts);
rdbms_server(Opts = #{host := Host, database := DB, username := User, password := Pass, driver := Driver}) ->
    PortOpts = maps:get(port, Opts, none),
    TLSOpts = maps:get(tls, Opts, none),
    list_to_tuple([Driver, Host] ++ db_port(PortOpts) ++
                      [DB, User, Pass] ++ db_tls(Driver, TLSOpts)).

db_port(none) -> [];
db_port(Port) -> [Port].

db_tls(_, none) -> [];
db_tls(Driver, KVs) ->
    {[ModeOpts], Opts} = proplists:split(KVs, [required]),
    [ssl_mode(Driver, ModeOpts) ++ ssl_opts(Driver, Opts)].

ssl_mode(pgsql, [{required, true}]) -> [{ssl, required}];
ssl_mode(pgsql, [{required, false}]) -> [{ssl, true}];
ssl_mode(pgsql, []) -> [{ssl, true}];
ssl_mode(mysql, []) -> [].

ssl_opts(pgsql, []) -> [];
ssl_opts(pgsql, Opts) -> [{ssl_opts, Opts}];
ssl_opts(mysql, Opts) -> Opts.

process_riak_tls(KVs) ->
    KVsWithSNI = process_tls_sni(KVs),
    {[CACertFileOpts], SSLOpts} = proplists:split(KVsWithSNI, [cacertfile]),
    riak_ssl(SSLOpts) ++ CACertFileOpts.

riak_ssl([]) -> [];
riak_ssl(Opts) -> [{ssl_opts, Opts}].

process_tls_sni(KVs) ->
    % the SSL library expects either the atom `disable` or a string with the SNI host
    % as value for `server_name_indication`
    SNIKeys = [server_name_indication, server_name_indication_host, server_name_indication_protocol],
    {[SNIOpt, SNIHostOpt, SNIProtocol], SSLOpts} = proplists:split(KVs, SNIKeys),
    case {SNIOpt, SNIHostOpt, SNIProtocol} of
        {[], [], []} ->
            SSLOpts;
        {[{server_name_indication, false}], _, _} ->
            [{server_name_indication, disable} | SSLOpts];
        {[{server_name_indication, true}],
         [{server_name_indication_host, SNIHost}],
         [{server_name_indication_protocol, https}]} ->
            [{server_name_indication, SNIHost},
             {customize_hostname_check, [{match_fun, public_key:pkix_verify_hostname_match_fun(https)}]}
             | SSLOpts];
        {[{server_name_indication, true}],
         [{server_name_indication_host, SNIHost}],
         _} ->
            [{server_name_indication, SNIHost} | SSLOpts]
    end.

process_riak_credentials(KVs) ->
    {[[{user, User}], [{password, Pass}]], []} = proplists:split(KVs, [user, password]),
    {User, Pass}.

b2a(B) -> binary_to_atom(B, utf8).

a2b(A) -> atom_to_binary(A, utf8).

wpool_strategy_values() ->
    [best_worker, random_worker, next_worker, available_worker, next_available_worker].

process_acl_condition(Value) ->
    case jid:nodeprep(Value) of
        error -> error(#{what => incorrect_acl_condition_value,
                         text => <<"Value could not be parsed as a JID node part">>});
        Node -> Node
    end.

process_s2s_host_policy(#{host := S2SHost, policy := Policy}) ->
    {S2SHost, Policy}.

process_s2s_address(M) ->
    maps:take(host, M).

process_domain_cert(#{domain := Domain, certfile := Certfile}) ->
    {Domain, Certfile}.<|MERGE_RESOLUTION|>--- conflicted
+++ resolved
@@ -438,79 +438,6 @@
        include = always
       }.
 
-<<<<<<< HEAD
-%% path: listen.http[].handlers
-http_handlers() ->
-    Keys = [<<"mod_websockets">>,
-            <<"lasse_handler">>,
-            <<"cowboy_static">>,
-            <<"mongoose_api">>,
-            <<"mongoose_api_admin">>,
-            <<"mongoose_domain_handler">>,
-            <<"mongoose_graphql_cowboy_handler">>,
-            default],
-    #section{
-       items = maps:from_list([{Key, #list{items = http_handler(Key),
-                                           wrap = none}} || Key <- Keys]),
-       validate_keys = module,
-       include = always
-      }.
-
-%% path: listen.http[].handlers.*[]
-http_handler(Key) ->
-    ExtraItems = http_handler_items(Key),
-    RequiredKeys = case http_handler_required(Key) of
-                       all -> all;
-                       Keys -> Keys ++ [<<"host">>, <<"path">>]
-                   end,
-    #section{
-       items = ExtraItems#{<<"host">> => #option{type = string,
-                                                 validate = non_empty},
-                           <<"path">> => #option{type = string}
-                          },
-       required = RequiredKeys,
-       process = fun ?MODULE:process_http_handler/2
-      }.
-
-http_handler_items(<<"mod_websockets">>) ->
-    #{<<"timeout">> => #option{type = int_or_infinity,
-                               validate = non_negative},
-      <<"ping_rate">> => #option{type = integer,
-                                 validate = positive},
-      <<"max_stanza_size">> => #option{type = int_or_infinity,
-                                       validate = positive},
-      <<"service">> => xmpp_listener_extra(service)
-     };
-http_handler_items(<<"lasse_handler">>) ->
-    #{<<"module">> => #option{type = atom,
-                              validate = module}};
-http_handler_items(<<"cowboy_static">>) ->
-    #{<<"type">> => #option{type = atom},
-      <<"app">> => #option{type = atom},
-      <<"content_path">> => #option{type = string}};
-http_handler_items(<<"mongoose_api">>) ->
-    #{<<"handlers">> => #list{items = #option{type = atom,
-                                              validate = module}}};
-http_handler_items(<<"mongoose_api_admin">>) ->
-    #{<<"username">> => #option{type = binary},
-      <<"password">> => #option{type = binary}};
-http_handler_items(<<"mongoose_domain_handler">>) ->
-    #{<<"username">> => #option{type = binary},
-      <<"password">> => #option{type = binary}};
-http_handler_items(<<"mongoose_graphql_cowboy_handler">>) ->
-    #{<<"username">> => #option{type = binary},
-      <<"password">> => #option{type = binary},
-      <<"schema_endpoint">> => #option{type = binary}};
-http_handler_items(_) ->
-    #{}.
-
-http_handler_required(<<"lasse_handler">>) -> all;
-http_handler_required(<<"cowboy_static">>) -> [<<"type">>, <<"content_path">>];
-http_handler_required(<<"mongoose_api">>) -> all;
-http_handler_required(_) -> [].
-
-=======
->>>>>>> a5d00fc8
 %% path: (host_config[].)auth
 auth() ->
     Items = maps:from_list([{a2b(Method), ejabberd_auth:config_spec(Method)} ||
@@ -1175,56 +1102,6 @@
 listener_module(<<"s2s">>) -> ejabberd_s2s_in;
 listener_module(<<"service">>) -> ejabberd_service.
 
-<<<<<<< HEAD
-process_http_handler([item, Type | _], KVs) ->
-    {[[{host, Host}], [{path, Path}]], Opts} = proplists:split(KVs, [host, path]),
-    HandlerOpts = process_http_handler_opts(Type, Opts),
-    {Host, Path, binary_to_atom(Type, utf8), HandlerOpts}.
-
-process_http_handler_opts(<<"lasse_handler">>, [{module, Module}]) ->
-    [Module];
-process_http_handler_opts(<<"cowboy_static">>, Opts) ->
-    case proplists:split(Opts, [type, app, content_path]) of
-        {[[{type, Type}], [{app, App}], [{content_path, Path}]], []} ->
-            {Type, App, Path, [{mimetypes, cow_mimetypes, all}]};
-        {[[{type, Type}], [], [{content_path, Path}]], []} ->
-            {Type, Path, [{mimetypes, cow_mimetypes, all}]}
-    end;
-process_http_handler_opts(<<"mongoose_api_admin">>, Opts) ->
-    {[UserOpts, PassOpts], []} = proplists:split(Opts, [username, password]),
-    case {UserOpts, PassOpts} of
-        {[], []} -> [];
-        {[{username, User}], [{password, Pass}]} -> [{auth, {User, Pass}}]
-    end;
-process_http_handler_opts(<<"mongoose_domain_handler">>, Opts) ->
-    {[UserOpts, PassOpts], []} = proplists:split(Opts, [username, password]),
-    case {UserOpts, PassOpts} of
-        {[], []} -> ok;
-        {[{username, _User}], [{password, _Pass}]} -> ok;
-        _ -> error(#{what => both_username_and_password_required,
-                     handler => mongoose_domain_handler, opts => Opts})
-    end,
-    Opts;
-process_http_handler_opts(<<"mongoose_graphql_cowboy_handler">>, Opts) ->
-    {[UserOpts, PassOpts, SchemaOpts], []} = proplists:split(Opts, [username, password, schema_endpoint]),
-    case SchemaOpts of
-        [] -> error(#{what => schema_endpoint_required,
-                     handler => mongoose_graphql_cowboy_handler, opts => Opts});
-        _ -> ok
-    end,
-    case {UserOpts, PassOpts} of
-        {[], []} -> ok;
-        {[{username, _User}], [{password, _Pass}]} -> ok;
-        _ -> error(#{what => both_username_and_password_required,
-                     handler => mongoose_graphql_cowboy_handler, opts => Opts})
-    end,
-    Opts;
-process_http_handler_opts(<<"cowboy_swagger_redirect_handler">>, []) -> #{};
-process_http_handler_opts(<<"cowboy_swagger_json_handler">>, []) -> #{};
-process_http_handler_opts(_, Opts) -> Opts.
-
-=======
->>>>>>> a5d00fc8
 process_sasl_external(V) when V =:= standard;
                               V =:= common_name;
                               V =:= auth_id ->
