%% @doc Config parsing and processing for the TOML format
-module(mongoose_config_parser_toml).

-behaviour(mongoose_config_parser).

-export([parse_file/1]).

-ifdef(TEST).
-export([parse/1]).
-endif.

-include("mongoose.hrl").
-include("ejabberd_config.hrl").

%% Used to create per-host config when the list of hosts is not known yet
-define(HOST_F(Expr), [fun(Host) -> Expr end]).

%% Input: TOML parsed by tomerl
-type toml_key() :: binary().
-type toml_value() :: tomerl:value().
-type toml_section() :: tomerl:section().

%% Output: list of config records, containing key-value pairs
-type option() :: term(). % any part of a config value, which can be a complex term
-type config() :: #config{} | #local_config{} | acl:acl() | {override, atom()}.
-type config_list() :: [config() | fun((ejabberd:server()) -> [config()])]. % see HOST_F

%% Path from the currently processed config node to the root
%%   - toml_key(): key in a toml_section()
%%   - item: item in a list
%%   - tuple(): item in a list, tagged with data from the item, e.g. host name
-type path() :: [toml_key() | item | tuple()].

-spec parse_file(FileName :: string()) -> mongoose_config_parser:state().
parse_file(FileName) ->
    {ok, Content} = tomerl:read_file(FileName),
    Config = parse(Content),
    [Hosts] = lists:filtermap(fun(#config{key = hosts, value = Hosts}) ->
                                      {true, Hosts};
                                 (_) -> false
                              end, Config),
    {FOpts, Config1} = lists:partition(fun(Opt) -> is_function(Opt, 1) end, Config),
    {Overrides, Opts} = lists:partition(fun({override, _}) -> true;
                                           (_) -> false
                                        end, Config1),
    HOpts = lists:flatmap(fun(F) -> lists:flatmap(F, Hosts) end, FOpts),
    lists:foldl(fun(F, StateIn) -> F(StateIn) end,
                mongoose_config_parser:new_state(),
                [fun(S) -> mongoose_config_parser:set_hosts(Hosts, S) end,
                 fun(S) -> mongoose_config_parser:set_opts(Opts ++ HOpts, S) end,
                 fun mongoose_config_parser:dedup_state_opts/1,
                 fun mongoose_config_parser:add_dep_modules/1,
                 fun(S) -> set_overrides(Overrides, S) end]).

%% Config processing functions are annotated with TOML paths
%% Path syntax: dotted, like TOML keys with the following additions:
%%   - '[]' denotes an element in a list
%%   - '( ... )' encloses an optional prefix
%%   - '*' is a wildcard for names - usually that name is passed as an argument
%% If the path is the same as for the previous function, it is not repeated.
%%
%% Example: (host_config[].)access.*
%% Meaning: either a key in the 'access' section, e.g.
%%            [access]
%%              local = ...
%%          or the same, but prefixed for a specific host, e.g.
%%            [[host_config]]
%%              host = "myhost"
%%              host_config.access
%%                local = ...

%% root path
-spec parse(toml_section()) -> config_list().
parse(Content) ->
    parse_section([], Content).

%% path: *
-spec process_section(path(), toml_section() | [toml_section()]) -> config_list().
process_section([<<"listen">>] = Path, Content) ->
    Listeners = parse_section(Path, Content),
    [#local_config{key = listen, value = Listeners}];
process_section([<<"auth">>] = Path, Content) ->
    AuthOpts = parse_section(Path, Content),
    ?HOST_F(partition_auth_opts(AuthOpts, Host));
process_section([<<"outgoing_pools">>] = Path, Content) ->
    Pools = parse_section(Path, Content),
    [#local_config{key = outgoing_pools, value = Pools}];
process_section([<<"services">>] = Path, Content) ->
    Services = parse_section(Path, Content),
    [#local_config{key = services, value = Services}];
process_section([<<"modules">>] = Path, Content) ->
    Mods = parse_section(Path, Content),
    ?HOST_F([#local_config{key = {modules, Host}, value = Mods}]);
process_section([<<"s2s">>] = Path, Content) ->
    DNSOpts = s2s_dns_opts(Content),
    Out = s2s_outgoing_opts(Content),
    Opts = maps:without(
        [<<"dns_timeout">>, <<"dns_retries">>,
         <<"preferred_ip_version">>, <<"connection_timeout">>], Content),
    S2sOpts = parse_section(Path, Opts),
    Out ++ DNSOpts ++ S2sOpts;
process_section([<<"host_config">>] = Path, Content) ->
    parse_list(Path, Content);
process_section(Path, Content) ->
    parse_section(Path, Content).

%% path: general.*
-spec process_general(path(), toml_value()) -> [config()].
process_general([<<"loglevel">>|_], V) ->
    [#local_config{key = loglevel, value = b2a(V)}];
process_general([<<"hosts">>|_] = Path, Hosts) ->
    [#config{key = hosts, value = parse_list(Path, Hosts)}];
process_general([<<"registration_timeout">>|_], <<"infinity">>) ->
    [#local_config{key = registration_timeout, value = infinity}];
process_general([<<"registration_timeout">>|_], V) ->
    [#local_config{key = registration_timeout, value = V}];
process_general([<<"language">>|_], V) ->
    [#config{key = language, value = V}];
process_general([<<"all_metrics_are_global">>|_], V) ->
    [#local_config{key = all_metrics_are_global, value = V}];
process_general([<<"sm_backend">>|_], V) ->
    [#config{key = sm_backend, value = {b2a(V), []}}];
process_general([<<"max_fsm_queue">>|_], V) ->
    [#local_config{key = max_fsm_queue, value = V}];
process_general([<<"http_server_name">>|_], V) ->
    [#local_config{key = cowboy_server_name, value = b2l(V)}];
process_general([<<"rdbms_server_type">>|_], V) ->
    [#local_config{key = rdbms_server_type, value = b2a(V)}];
process_general([<<"override">>|_] = Path, Value) ->
    parse_list(Path, Value);
process_general([<<"pgsql_users_number_estimate">>|_], V) ->
    ?HOST_F([#local_config{key = {pgsql_users_number_estimate, Host}, value = V}]);
process_general([<<"route_subdomain">>|_], V) ->
    ?HOST_F([#local_config{key = {route_subdomain, Host}, value = b2a(V)}]);
process_general([<<"mongooseimctl_access_commands">>|_] = Path, Rules) ->
    [#local_config{key = mongooseimctl_access_commands, value = parse_list(Path, Rules)}];
process_general([<<"routing_modules">>|_] = Path, Mods) ->
    [#local_config{key = routing_modules, value = parse_list(Path, Mods)}];
process_general([<<"replaced_wait_timeout">>|_], V) ->
    ?HOST_F([#local_config{key = {replaced_wait_timeout, Host}, value = V}]);
process_general([<<"hide_service_name">>|_], V) ->
    ?HOST_F([#local_config{key = {hide_service_name, Host}, value = V}]).

-spec process_host(path(), toml_value()) -> [option()].
process_host(_Path, Val) ->
    [jid:nodeprep(Val)].

-spec process_override(path(), toml_value()) -> [option()].
process_override(_Path, Override) ->
    [{override, b2a(Override)}].

-spec ctl_access_rule(path(), toml_section()) -> [option()].
ctl_access_rule(Path, Section = #{<<"access_rule">> := Rule}) ->
    limit_keys([<<"access_rule">>, <<"commands">>, <<"argument_restrictions">>], Section),
    [{b2a(Rule),
      parse_kv(Path, <<"commands">>, Section),
      parse_kv(Path, <<"argument_restrictions">>, Section)}].

-spec ctl_access_commands(path(), toml_value()) -> option().
ctl_access_commands(_Path, <<"all">>) -> all;
ctl_access_commands(Path, Commands) -> parse_list(Path, Commands).

-spec ctl_access_arg_restriction(path(), toml_value()) -> [option()].
ctl_access_arg_restriction([Key|_], Value) ->
    [{b2a(Key), b2l(Value)}].

%% path: listen.*[]
-spec process_listener(path(), toml_section()) -> [option()].
process_listener([_, Type|_] = Path, Content) ->
    Options = maps:without([<<"port">>, <<"ip_address">>], Content),
    PortIP = listener_portip(Content),
    Opts = parse_section(Path, Options),
    {Port, IPT, _, _, Proto, OptsClean} =
        ejabberd_listener:parse_listener_portip(PortIP, Opts),
    [{{Port, IPT, Proto}, listener_module(Type), OptsClean}].

-spec listener_portip(toml_section()) -> option().
listener_portip(#{<<"port">> := Port, <<"ip_address">> := Addr}) -> {Port, b2l(Addr)};
listener_portip(#{<<"port">> := Port}) -> Port.

-spec listener_module(toml_key()) -> option().
listener_module(<<"http">>) -> ejabberd_cowboy;
listener_module(<<"c2s">>) -> ejabberd_c2s;
listener_module(<<"s2s">>) -> ejabberd_s2s_in;
listener_module(<<"service">>) -> ejabberd_service.

%% path: listen.http[].*
-spec http_listener_opt(path(), toml_value()) -> [option()].
http_listener_opt([<<"tls">>|_] = Path, Opts) ->
    [{ssl, parse_section(Path, Opts)}];
http_listener_opt([<<"transport">>|_] = Path, Opts) ->
    [{transport_options, parse_section(Path, Opts)}];
http_listener_opt([<<"protocol">>|_] = Path, Opts) ->
    [{protocol_options, parse_section(Path, Opts)}];
http_listener_opt([<<"handlers">>|_] = Path, Handlers) ->
    [{modules, parse_section(Path, Handlers)}];
http_listener_opt(P, V) -> listener_opt(P, V).

%% path: listen.c2s[].*
-spec c2s_listener_opt(path(), toml_value()) -> [option()].
c2s_listener_opt([<<"access">>|_], V) -> [{access, b2a(V)}];
c2s_listener_opt([<<"shaper">>|_], V) -> [{shaper, b2a(V)}];
c2s_listener_opt([<<"xml_socket">>|_], V) -> [{xml_socket, V}];
c2s_listener_opt([<<"zlib">>|_], V) -> [{zlib, V}];
c2s_listener_opt([<<"hibernate_after">>|_], V) -> [{hibernate_after, V}];
c2s_listener_opt([{tls, _}|_] = P, V) -> listener_tls_opts(P, V);
c2s_listener_opt([<<"max_stanza_size">>|_], V) -> [{max_stanza_size, V}];
c2s_listener_opt(P, V) -> listener_opt(P, V).

%% path: listen.s2s[].*
-spec s2s_listener_opt(path(), toml_value()) -> [option()].
s2s_listener_opt([<<"access">>|_], V) -> [{access, b2a(V)}];
s2s_listener_opt([<<"shaper">>|_], V) -> [{shaper, b2a(V)}];
s2s_listener_opt([<<"tls">>|_] = P, V) -> parse_section(P, V);
s2s_listener_opt([<<"max_stanza_size">>|_], V) -> [{max_stanza_size, V}];
s2s_listener_opt(P, V) -> listener_opt(P, V).

%% path: listen.service[].*,
%%       listen.http[].handlers.mod_websockets[].service.*
-spec service_listener_opt(path(), toml_value()) -> [option()].
service_listener_opt([<<"access">>|_], V) -> [{access, b2a(V)}];
service_listener_opt([<<"shaper_rule">>|_], V) -> [{shaper_rule, b2a(V)}];
service_listener_opt([<<"check_from">>|_], V) -> [{service_check_from, V}];
service_listener_opt([<<"hidden_components">>|_], V) -> [{hidden_components, V}];
service_listener_opt([<<"conflict_behaviour">>|_], V) -> [{conflict_behaviour, b2a(V)}];
service_listener_opt([<<"password">>|_], V) -> [{password, b2l(V)}];
service_listener_opt([<<"max_fsm_queue">>|_], V) -> [{max_fsm_queue, V}];
service_listener_opt(P, V) -> listener_opt(P, V).

%% path: listen.*[].*
-spec listener_opt(path(), toml_value()) -> [option()].
listener_opt([<<"proto">>|_], Proto) -> [{proto, b2a(Proto)}];
listener_opt([<<"ip_version">>|_], 6) -> [inet6];
listener_opt([<<"ip_version">>|_], 4) -> [inet];
listener_opt([<<"backlog">>|_], N) -> [{backlog, N}];
listener_opt([<<"proxy_protocol">>|_], V) -> [{proxy_protocol, V}].

%% path: listen.http[].tls.*
-spec https_option(path(), toml_value()) -> [option()].
https_option([<<"verify_mode">>|_], Value) -> [{verify_mode, b2a(Value)}];
https_option(Path, Value) -> tls_option(Path, Value).

%% path: listen.c2s[].tls.*
-spec c2s_tls_option(path(), toml_value()) -> option().
c2s_tls_option([<<"mode">>|_], V) -> [b2a(V)];
c2s_tls_option([<<"verify_peer">>|_], V) -> [verify_peer(V)];
c2s_tls_option([_, {tls, fast_tls}|_] = Path, V) -> fast_tls_option(Path, V);
c2s_tls_option([<<"verify_mode">>, {tls, just_tls}|_], V) -> b2a(V);
c2s_tls_option([<<"disconnect_on_failure">>, {tls, just_tls}|_], V) -> V;
c2s_tls_option([_, {tls, just_tls}|_] = Path, V) -> tls_option(Path, V).

%% path: listen.s2s[].tls.*
-spec s2s_tls_option(path(), toml_value()) -> [option()].
s2s_tls_option([Opt|_] = Path, Val) when Opt =:= <<"cacertfile">>;
                                         Opt =:= <<"dhfile">>;
                                         Opt =:= <<"ciphers">> ->
    fast_tls_option(Path, Val).

%% path: listen.http[].transport.*
-spec cowboy_transport_opt(path(), toml_value()) -> [option()].
cowboy_transport_opt([<<"num_acceptors">>|_], N) -> [{num_acceptors, N}];
cowboy_transport_opt([<<"max_connections">>|_], <<"infinity">>) -> [{max_connections, infinity}];
cowboy_transport_opt([<<"max_connections">>|_], N) -> [{max_connections, N}].

%% path: listen.http[].protocol.*
-spec cowboy_protocol_opt(path(), toml_value()) -> [option()].
cowboy_protocol_opt([<<"compress">>|_], V) -> [{compress, V}].

%% path: listen.http[].handlers.*[]
-spec cowboy_module(path(), toml_section()) -> [option()].
cowboy_module([_, Type|_] = Path, #{<<"host">> := Host, <<"path">> := ModPath} = Options) ->
    Opts = maps:without([<<"host">>, <<"path">>], Options),
    ModuleOpts = cowboy_module_options(Path, Opts),
    [{b2l(Host), b2l(ModPath), b2a(Type), ModuleOpts}].

-spec cowboy_module_options(path(), toml_section()) -> [option()].
cowboy_module_options([_, <<"mod_websockets">>|_] = Path, Opts) ->
    parse_section(Path, Opts);
cowboy_module_options([_, <<"lasse_handler">>|_], Opts) ->
    limit_keys([<<"module">>], Opts),
    #{<<"module">> := Module} = Opts,
    [b2a(Module)];
cowboy_module_options([_, <<"cowboy_static">>|_], Opts) ->
    limit_keys([<<"type">>, <<"app">>, <<"content_path">>], Opts),
    #{<<"type">> := Type,
      <<"app">> := App,
      <<"content_path">> := Path} = Opts,
    {b2a(Type), b2a(App), b2l(Path), [{mimetypes, cow_mimetypes, all}]};
cowboy_module_options([_, <<"cowboy_swagger_redirect_handler">>|_], Opts) ->
    Opts = #{};
cowboy_module_options([_, <<"cowboy_swagger_json_handler">>|_], Opts) ->
    Opts = #{};
cowboy_module_options([_, <<"mongoose_api">>|_] = Path, Opts) ->
    #{<<"handlers">> := _} = Opts,
    parse_section(Path, Opts);
cowboy_module_options(_, Opts) ->
    limit_keys([], Opts),
    [].

%% path: listen.http[].handlers.mod_websockets[].*
-spec websockets_option(path(), toml_value()) -> [option()].
websockets_option([<<"timeout">>|_], <<"infinity">>) ->
    [{timeout, infinity}];
websockets_option([<<"timeout">>|_], V) ->
    [{timeout, V}];
websockets_option([<<"ping_rate">>|_], <<"none">>) ->
    [{ping_rate, none}];
websockets_option([<<"ping_rate">>|_], V) ->
    [{ping_rate, V}];
websockets_option([<<"max_stanza_size">>|_], <<"infinity">>) ->
    [{max_stanza_size, infinity}];
websockets_option([<<"max_stanza_size">>|_], V) ->
    [{max_stanza_size, V}];
websockets_option([<<"service">>|_] = Path, Value) ->
    [{ejabberd_service, parse_section(Path, Value)}].

%% path: listen.http[].handlers.mongoose_api[].*
-spec mongoose_api_option(path(), toml_value()) -> [option()].
mongoose_api_option([<<"handlers">>|_] = Path, Value) ->
    [{handlers, parse_list(Path, Value)}].

%% path: listen.c2s[].tls
-spec listener_tls_opts(path(), toml_section()) -> [option()].
listener_tls_opts([{tls, just_tls}|_] = Path, M) ->
    VM = just_tls_verify_fun(Path, M),
    Common = maps:with([<<"mode">>, <<"verify_peer">>], M),
    OptsM = maps:without([<<"module">>, <<"mode">>, <<"verify_peer">>,
                          <<"verify_mode">>, <<"disconnect_on_failure">>], M),
    SSLOpts = case VM ++ parse_section(Path, OptsM) of
                  [] -> [];
                  Opts -> [{ssl_options, Opts}]
              end,
    [{tls_module, just_tls}] ++ SSLOpts ++ parse_section(Path, Common);
listener_tls_opts([{tls, fast_tls}|_] = Path, M) ->
    parse_section(Path, maps:without([<<"module">>], M)).

-spec just_tls_verify_fun(path(), toml_section()) -> [option()].
just_tls_verify_fun(Path, #{<<"verify_mode">> := _} = M) ->
    VMode = parse_kv(Path, <<"verify_mode">>, M),
    Disconnect = parse_kv(Path, <<"disconnect_on_failure">>, M, true),
    [{verify_fun, {VMode, Disconnect}}];
just_tls_verify_fun(_, _) -> [].

%% path: (host_config[].)auth.*
-spec auth_option(path(), toml_value()) -> [option()].
auth_option([<<"methods">>|_], Methods) ->
    [{auth_method, [b2a(Method) || Method <- Methods]}];
auth_option([<<"password">>|_], #{<<"format">> := <<"scram">>, <<"hash">> := Hashes}) ->
    [{password_format, {scram, [b2a(H) || H <- Hashes]}}];
auth_option([<<"password">>|_], #{<<"format">> := Format}) ->
    [{password_format, b2a(Format)}];
auth_option([<<"scram_iterations">>|_], V) ->
    [{scram_iterations, V}];
auth_option([<<"cyrsasl_external">>|_], V) ->
    [{cyrsasl_external, [cyrsasl_external(M) || M <- V]}];
auth_option([<<"allow_multiple_connections">>|_], V) ->
    [{allow_multiple_connections, V}];
auth_option([<<"anonymous_protocol">>|_], V) ->
    [{anonymous_protocol, b2a(V)}];
auth_option([<<"sasl_mechanisms">>|_], V) ->
    [{sasl_mechanisms, [b2a(M) || M <- V]}];
auth_option([<<"ldap_base">>|_], V) ->
    [{ldap_base, b2l(V)}];
auth_option([<<"ldap_filter">>|_], V) ->
    [{ldap_filter, b2l(V)}];
auth_option([<<"extauth_instances">>|_], V) ->
    [{extauth_instances, V}].

%% path: (host_config[].)auth.cyrsasl_external[]
-spec cyrsasl_external(toml_key()) -> option().
cyrsasl_external(<<"standard">>) -> standard;
cyrsasl_external(<<"common_name">>) -> common_name;
cyrsasl_external(<<"auth_id">>) -> auth_id;
cyrsasl_external(M) -> {mod, b2a(M)}.

-spec partition_auth_opts([{atom(), any()}], ejabberd:server()) -> [config()].
partition_auth_opts(AuthOpts, Host) ->
    {InnerOpts, OuterOpts} = lists:partition(fun({K, _}) -> is_inner_auth_opt(K) end, AuthOpts),
    [#local_config{key = {auth_opts, Host}, value = InnerOpts} |
     [#local_config{key = {K, Host}, value = V} || {K, V} <- OuterOpts]].

-spec is_inner_auth_opt(atom()) -> boolean().
is_inner_auth_opt(auth_method) -> false;
is_inner_auth_opt(allow_multiple_connections) -> false;
is_inner_auth_opt(anonymous_protocol) -> false;
is_inner_auth_opt(sasl_mechanisms) -> false;
is_inner_auth_opt(extauth_instances) -> false;
is_inner_auth_opt(_) -> true.

%% path: outgoing_pools.*.*
-spec process_pool(path(), toml_section()) -> [option()].
process_pool([Tag, Type|_] = Path, M) ->
    Scope = pool_scope(M),
    Options = parse_section(Path, maps:without([<<"scope">>, <<"host">>, <<"connection">>], M)),
    ConnectionOptions = connection_options([<<"connection">> | Path],
                                           maps:get(<<"connection">>, M, #{})),
    [{b2a(Type), Scope, b2a(Tag), Options, ConnectionOptions}].

-spec pool_scope(toml_section()) -> option().
pool_scope(#{<<"scope">> := <<"single_host">>, <<"host">> := Host}) -> Host;
pool_scope(#{<<"scope">> := Scope}) -> b2a(Scope).

%% path: outgoing_pools.*.*.*,
%%       modules.mod_event_pusher.backend.push.wpool.*
-spec pool_option(path(), toml_value()) -> [option()].
pool_option([<<"workers">>|_], V) -> [{workers, V}];
pool_option([<<"strategy">>|_], V) -> [{strategy, b2a(V)}];
pool_option([<<"call_timeout">>|_], V) -> [{call_timeout, V}].

%% path: outgoing_pools.*.connection
-spec connection_options(path(), toml_section()) -> [option()].
connection_options([_, _, <<"rdbms">>|_] = Path, Options) ->
    [{server, rdbms_server(Path, Options)}];
connection_options([_, _, <<"riak">>|_] = Path, Options = #{<<"username">> := UserName,
                                                            <<"password">> := Password}) ->
    M = maps:without([<<"username">>, <<"password">>], Options),
    [{credentials, b2l(UserName), b2l(Password)} | parse_section(Path, M)];
connection_options(Path, Options) ->
    parse_section(Path, Options).

%% path: outgoing_pools.rdbms.connection
-spec rdbms_server(path(), toml_section()) -> option().
rdbms_server(_Path, #{<<"driver">> := <<"odbc">>,
                      <<"settings">> := Settings}) ->
    b2l(Settings);
rdbms_server(Path, #{<<"driver">> := Driver,
                     <<"host">> := Host,
                     <<"database">> := Database,
                     <<"username">> := UserName,
                     <<"password">> := Password} = M) ->
    DriverA = b2a(Driver),
    HostS = b2l(Host),
    DatabaseS = b2l(Database),
    UserNameS = b2l(UserName),
    PasswordS = b2l(Password),
    case {maps:get(<<"port">>, M, no_port), db_tls(Path, M)} of
        {no_port, no_tls} -> {DriverA, HostS, DatabaseS, UserNameS, PasswordS};
        {Port, no_tls} -> {DriverA, HostS, Port, DatabaseS, UserNameS, PasswordS};
        {no_port, TLS} -> {DriverA, HostS, DatabaseS, UserNameS, PasswordS, TLS};
        {Port, TLS} -> {DriverA, HostS, Port, DatabaseS, UserNameS, PasswordS, TLS}
    end.

-spec db_tls(path(), toml_section()) -> [option()] | no_tls.
db_tls(Path, #{<<"driver">> := <<"mysql">>, <<"tls">> := Opts}) ->
    parse_section([<<"tls">> | Path], Opts);
db_tls(Path, #{<<"driver">> := <<"pgsql">>, <<"tls">> := Opts}) ->
    {SSLMode, Opts1} = case maps:take(<<"required">>, Opts) of
                           {true, M} -> {required, M};
                           {false, M} -> {true, M};
                           error -> {true, Opts}
                       end,
    [{ssl, SSLMode}, {ssl_opts, parse_section([<<"tls">> | Path], Opts1)}];
db_tls(_, _) -> no_tls.

%% path: outgoing_pools.redis.connection.*
-spec redis_option(path(), toml_value()) -> [option()].
redis_option([<<"host">>|_], Host) -> [{host, b2l(Host)}];
redis_option([<<"port">>|_], Port) -> [{port, Port}];
redis_option([<<"database">>|_], Database) -> [{database, b2l(Database)}];
redis_option([<<"password">>|_], Password) -> [{password, b2l(Password)}].

%% path: outgoing_pools.ldap.connection.*
-spec ldap_option(path(), toml_value()) -> [option()].
ldap_option([<<"host">>|_], Host) -> [{host, b2l(Host)}];
ldap_option([<<"port">>|_], Port) -> [{port, Port}];
ldap_option([<<"rootdn">>|_], RootDN) -> [{rootdn, b2l(RootDN)}];
ldap_option([<<"password">>|_], Password) -> [{password, b2l(Password)}];
ldap_option([<<"encrypt">>|_], <<"tls">>) -> [{encrypt, tls}];
ldap_option([<<"encrypt">>|_], <<"none">>) -> [{encrypt, none}];
ldap_option([<<"tls">>|_] = Path, Options) -> [{tls_options, parse_section(Path, Options)}].

%% path: outgoing_pools.riak.connection.*
-spec riak_option(path(), toml_value()) -> [option()].
riak_option([<<"address">>|_], Addr) -> [{address, b2l(Addr)}];
riak_option([<<"port">>|_], Port) -> [{port, Port}];
riak_option([<<"cacertfile">>|_], Path) -> [{cacertfile, b2l(Path)}];
riak_option([<<"tls">>|_] = Path, Options) -> [{ssl_opts, parse_section(Path, Options)}].

%% path: outgoing_pools.cassandra.connnection.*
-spec cassandra_option(path(), toml_value()) -> [option()].
cassandra_option([<<"servers">>|_], Servers) -> [{servers, [cassandra_server(S) || S <- Servers]}];
cassandra_option([<<"keyspace">>|_], KeySpace) -> [{keyspace, b2a(KeySpace)}];
cassandra_option([<<"tls">>|_] = Path, Options) -> [{ssl, parse_section(Path, Options)}].

%% path: outgoing_pools.cassandra.connection.servers[]
-spec cassandra_server(toml_section()) -> option().
cassandra_server(#{<<"ip_address">> := IPAddr, <<"port">> := Port}) -> {b2l(IPAddr), Port};
cassandra_server(#{<<"ip_address">> := IPAddr}) -> b2l(IPAddr).

%% path: outgoing_pools.elastic.connection.*
-spec elastic_option(path(), toml_value()) -> [option()].
elastic_option([<<"host">>|_], Host) -> [{host, b2l(Host)}];
elastic_option([<<"port">>|_], Port) -> [{port, Port}].

%% path: services.*
-spec process_service(path(), toml_section()) -> [option()].
process_service([S|_] = Path, Opts) ->
    [{b2a(S), parse_section(Path, Opts)}].

%% path: services.*.*
-spec service_opt(path(), toml_value()) -> [option()].
service_opt([<<"submods">>, <<"service_admin_extra">>|_], V) ->
    [{submods, [b2a(M) || M <- V]}];
service_opt([<<"initial_report">>, <<"service_mongoose_system_metrics">>|_], V) ->
    [{initial_report, V}];
service_opt([<<"periodic_report">>, <<"service_mongoose_system_metrics">>|_], V) ->
    [{periodic_report, V}];
service_opt([<<"report">>, <<"service_mongoose_system_metrics">>|_], true) ->
    [report];
service_opt([<<"report">>, <<"service_mongoose_system_metrics">>|_], false) ->
    [no_report];
service_opt([<<"tracking_id">>, <<"service_mongoose_system_metrics">>|_],  V) ->
    [{tracking_id, b2l(V)}].

%% path: modules.*
-spec process_module(path(), toml_section()) -> [option()].
process_module([Mod|_] = Path, Opts) ->
    [{b2a(Mod), parse_section(Path, Opts)}].

%% path: modules.*.*
-spec module_opt(path(), toml_value()) -> [option()].
module_opt([<<"report_commands_node">>, <<"mod_adhoc">>|_], V) ->
    [{report_commands_node, V}];
module_opt([<<"validity_period">>, <<"mod_auth_token">>|_] = Path, V) ->
    parse_list(Path, V);
module_opt([<<"inactivity">>, <<"mod_bosh">>|_], <<"infinity">>) ->
    [{inactivity, infinity}];
module_opt([<<"inactivity">>, <<"mod_bosh">>|_], V) ->
    [{inactivity, V}];
module_opt([<<"max_wait">>, <<"mod_bosh">>|_], <<"infinity">>) ->
    [{max_wait, infinity}];
module_opt([<<"max_wait">>, <<"mod_bosh">>|_], V) ->
    [{max_wait, V}];
module_opt([<<"server_acks">>, <<"mod_bosh">>|_], V) ->
    [{server_acks, V}];
module_opt([<<"backend">>, <<"mod_bosh">>|_], V) ->
    [{backend, b2a(V)}];
module_opt([<<"maxpause">>, <<"mod_bosh">>|_], V) ->
    [{maxpause, V}];
module_opt([<<"cache_size">>, <<"mod_caps">>|_], V) ->
    [{cache_size, V}];
module_opt([<<"cache_life_time">>, <<"mod_caps">>|_], V) ->
    [{cache_life_time, V}];
module_opt([<<"buffer_max">>, <<"mod_csi">>|_], V) ->
    [{buffer_max, V}];
module_opt([<<"extra_domains">>, <<"mod_disco">>|_] = Path, V) ->
    Domains = parse_list(Path, V),
    [{extra_domains, Domains}];
module_opt([<<"server_info">>, <<"mod_disco">>|_] = Path, V) ->
    Info = parse_list(Path, V),
    [{server_info, Info}];
module_opt([<<"users_can_see_hidden_services">>, <<"mod_disco">>|_], V) ->
    [{users_can_see_hidden_services, V}];
module_opt([<<"backend">>, <<"mod_event_pusher">>|_] = Path, V) ->
    Backends = parse_section(Path, V),
    [{backends, Backends}];
module_opt([<<"host">>, <<"mod_http_upload">>|_], V) ->
    [{host, b2l(V)}];
module_opt([<<"backend">>, <<"mod_http_upload">>|_], V) ->
    [{backend, b2a(V)}];
module_opt([<<"expiration_time">>, <<"mod_http_upload">>|_], V) ->
    [{expiration_time, V}];
module_opt([<<"token_bytes">>, <<"mod_http_upload">>|_], V) ->
    [{token_bytes, V}];
module_opt([<<"max_file_size">>, <<"mod_http_upload">>|_], V) ->
    [{max_file_size, V}];
module_opt([<<"s3">>, <<"mod_http_upload">>|_] = Path, V) ->
    S3Opts = parse_section(Path, V),
    [{s3, S3Opts}];
module_opt([<<"backend">>, <<"mod_inbox">>|_], V) ->
    [{backend, b2a(V)}];
module_opt([<<"reset_markers">>, <<"mod_inbox">>|_] = Path, V) ->
    Markers = parse_list(Path, V),
    [{reset_markers, Markers}];
module_opt([<<"groupchat">>, <<"mod_inbox">>|_] = Path, V) ->
    GChats = parse_list(Path, V),
    [{groupchat, GChats}];
module_opt([<<"aff_changes">>, <<"mod_inbox">>|_], V) ->
    [{aff_changes, V}];
module_opt([<<"remove_on_kicked">>, <<"mod_inbox">>|_], V) ->
    [{remove_on_kicked, V}];
module_opt([<<"global_host">>, <<"mod_global_distrib">>|_], V) ->
    [{global_host, b2l(V)}];
module_opt([<<"local_host">>, <<"mod_global_distrib">>|_], V) ->
    [{local_host, b2l(V)}];
module_opt([<<"message_ttl">>, <<"mod_global_distrib">>|_], V) ->
    [{message_ttl, V}];
module_opt([<<"connections">>, <<"mod_global_distrib">>|_] = Path, V) ->
    Conns = parse_section(Path, V),
    [{connections, Conns}];
module_opt([<<"cache">>, <<"mod_global_distrib">>|_] = Path, V) ->
    Cache = parse_section(Path, V),
    [{cache, Cache}];
module_opt([<<"bounce">>, <<"mod_global_distrib">>|_], false) ->
    [{bounce, false}];
module_opt([<<"bounce">>, <<"mod_global_distrib">>|_] = Path, V) ->
    Bounce = parse_section(Path, V),
    [{bounce, Bounce}];
module_opt([<<"redis">>, <<"mod_global_distrib">>|_] = Path, V) ->
    Redis = parse_section(Path, V),
    [{redis, Redis}];
module_opt([<<"hosts_refresh_interval">>, <<"mod_global_distrib">>|_], V) ->
    [{hosts_refresh_interval, V}];
module_opt([<<"proxy_host">>, <<"mod_jingle_sip">>|_], V) ->
    [{proxy_host, b2l(V)}];
module_opt([<<"proxy_port">>, <<"mod_jingle_sip">>|_], V) ->
    [{proxy_port, V}];
module_opt([<<"listen_port">>, <<"mod_jingle_sip">>|_], V) ->
    [{listen_port, V}];
module_opt([<<"local_host">>, <<"mod_jingle_sip">>|_], V) ->
    [{local_host, b2l(V)}];
module_opt([<<"sdp_origin">>, <<"mod_jingle_sip">>|_], V) ->
    [{sdp_origin, b2l(V)}];
module_opt([<<"ram_key_size">>, <<"mod_keystore">>|_], V) ->
    [{ram_key_size, V}];
module_opt([<<"key">>, <<"mod_keystore">>|_] = Path, V) ->
    Keys = parse_list(Path, V),
    [{keys, Keys}];
module_opt([<<"archive_chat_markers">>, <<"mod_mam_meta">>|_], V) ->
    [{archive_chat_markers, V}];
module_opt([<<"pm">>, <<"mod_mam_meta">>|_], false) ->
    [];
module_opt([<<"pm">>, <<"mod_mam_meta">>|_] = Path, V) ->
    PM = parse_section(Path, V),
    [{pm, PM}];
module_opt([<<"muc">>, <<"mod_mam_meta">>|_], false) ->
    [];
module_opt([<<"muc">>, <<"mod_mam_meta">>|_] = Path, V) ->
    Muc = parse_section(Path, V),
    [{muc, Muc}];
module_opt([<<"extra_lookup_params">>, <<"mod_mam_meta">>|_], V) ->
    [{extra_lookup_params, b2a(V)}];
module_opt([_, <<"mod_mam_meta">>|_] = Path, V) ->
    mod_mam_opts(Path, V);
module_opt([<<"host">>, <<"mod_muc">>|_], V) ->
    [{host, b2l(V)}];
module_opt([<<"access">>, <<"mod_muc">>|_], V) ->
    [{access, b2a(V)}];
module_opt([<<"access_create">>, <<"mod_muc">>|_], V) ->
    [{access_create, b2a(V)}];
module_opt([<<"access_admin">>, <<"mod_muc">>|_], V) ->
    [{access_admin, b2a(V)}];
module_opt([<<"access_persistent">>, <<"mod_muc">>|_], V) ->
    [{access_persistent, b2a(V)}];
module_opt([<<"history_size">>, <<"mod_muc">>|_], V) ->
    [{history_size, V}];
module_opt([<<"room_shaper">>, <<"mod_muc">>|_], V) ->
    [{room_shaper, b2a(V)}];
module_opt([<<"max_room_id">>, <<"mod_muc">>|_], V) when is_integer(V) ->
    [{max_room_id, V}];
module_opt([<<"max_room_id">>, <<"mod_muc">>|_], V) ->
    [{max_room_id, b2a(V)}];
module_opt([<<"max_room_name">>, <<"mod_muc">>|_], V) when is_integer(V) ->
    [{max_room_name, V}];
module_opt([<<"max_room_name">>, <<"mod_muc">>|_], V) ->
    [{max_room_name, b2a(V)}];
module_opt([<<"max_room_desc">>, <<"mod_muc">>|_], V) when is_integer(V) ->
    [{max_room_desc, V}];
module_opt([<<"max_room_desc">>, <<"mod_muc">>|_], V) ->
    [{max_room_desc, b2a(V)}];
module_opt([<<"min_message_interval">>, <<"mod_muc">>|_], V) ->
    [{min_message_interval, V}];
module_opt([<<"min_presence_interval">>, <<"mod_muc">>|_], V) ->
    [{min_presence_interval, V}];
module_opt([<<"max_users">>, <<"mod_muc">>|_], V) ->
    [{max_users, V}];
module_opt([<<"max_users_admin_threshold">>, <<"mod_muc">>|_], V) ->
    [{max_users_admin_threshold, V}];
module_opt([<<"user_message_shaper">>, <<"mod_muc">>|_], V) ->
    [{user_message_shaper, V}];
module_opt([<<"user_presence_shaper">>, <<"mod_muc">>|_], V) ->
    [{user_presence_shaper, V}];
module_opt([<<"max_user_conferences">>, <<"mod_muc">>|_], V) ->
    [{max_user_conferences, V}];
module_opt([<<"http_auth_pool">>, <<"mod_muc">>|_], V) ->
    [{http_auth_pool, b2a(V)}];
module_opt([<<"load_permanent_rooms_at_startup">>, <<"mod_muc">>|_], V) ->
    [{load_permanent_rooms_at_startup, V}];
module_opt([<<"hibernate_timeout">>, <<"mod_muc">>|_], V) ->
    [{hibernate_timeout, V}];
module_opt([<<"hibernated_room_check_interval">>, <<"mod_muc">>|_], <<"infinity">>) ->
    [{hibernated_room_check_interval, infinity}];
module_opt([<<"hibernated_room_check_interval">>, <<"mod_muc">>|_], V) ->
    [{hibernated_room_check_interval, V}];
module_opt([<<"hibernated_room_timeout">>, <<"mod_muc">>|_], <<"infinity">>) ->
    [{hibernated_room_timeout, infinity}];
module_opt([<<"hibernated_room_timeout">>, <<"mod_muc">>|_], V) ->
    [{hibernated_room_timeout, V}];
module_opt([<<"default_room">>, <<"mod_muc">>|_] = Path, V) ->
    Defaults = parse_section(Path, V),
    [{default_room_options, Defaults}];
module_opt([<<"outdir">>, <<"mod_muc_log">>|_], V) ->
    [{outdir, b2l(V)}];
module_opt([<<"access_log">>, <<"mod_muc_log">>|_], V) ->
    [{access_log, b2a(V)}];
module_opt([<<"dirtype">>, <<"mod_muc_log">>|_], V) ->
    [{dirtype, b2a(V)}];
module_opt([<<"dirname">>, <<"mod_muc_log">>|_], V) ->
    [{dirname, b2a(V)}];
module_opt([<<"file_format">>, <<"mod_muc_log">>|_], V) ->
    [{file_format, b2a(V)}];
module_opt([<<"css_file">>, <<"mod_muc_log">>|_], <<"false">>) ->
    [{css_file, false}];
module_opt([<<"css_file">>, <<"mod_muc_log">>|_], V) ->
    [{css_file, V}];
module_opt([<<"timezone">>, <<"mod_muc_log">>|_], V) ->
    [{timezone, b2a(V)}];
module_opt([<<"top_link">>, <<"mod_muc_log">>|_] = Path, V) ->
    Link = list_to_tuple(parse_section(Path, V)),
    [{top_link, Link}];
module_opt([<<"spam_prevention">>, <<"mod_muc_log">>|_], V) ->
    [{spam_prevention, V}];
module_opt([<<"host">>, <<"mod_muc_light">>|_], V) ->
    [{host, b2l(V)}];
module_opt([<<"equal_occupants">>, <<"mod_muc_light">>|_], V) ->
    [{equal_occupants, V}];
module_opt([<<"legacy_mode">>, <<"mod_muc_light">>|_], V) ->
    [{legacy_mode, V}];
module_opt([<<"rooms_per_user">>, <<"mod_muc_light">>|_], <<"infinity">>) ->
    [{rooms_per_user, infinity}];
module_opt([<<"rooms_per_user">>, <<"mod_muc_light">>|_], V) ->
    [{rooms_per_user, V}];
module_opt([<<"blocking">>, <<"mod_muc_light">>|_], V) ->
    [{blocking, V}];
module_opt([<<"all_can_configure">>, <<"mod_muc_light">>|_], V) ->
    [{all_can_configure, V}];
module_opt([<<"all_can_invite">>, <<"mod_muc_light">>|_], V) ->
    [{all_can_invite, V}];
module_opt([<<"max_occupants">>, <<"mod_muc_light">>|_], <<"infinity">>) ->
    [{max_occupants, infinity}];
module_opt([<<"max_occupants">>, <<"mod_muc_light">>|_], V) ->
    [{max_occupants, V}];
module_opt([<<"rooms_per_page">>, <<"mod_muc_light">>|_], <<"infinity">>) ->
    [{rooms_per_page, infinity}];
module_opt([<<"rooms_per_page">>, <<"mod_muc_light">>|_], V) ->
    [{rooms_per_page, V}];
module_opt([<<"rooms_in_rosters">>, <<"mod_muc_light">>|_], V) ->
    [{rooms_in_rosters, V}];
module_opt([<<"config_schema">>, <<"mod_muc_light">>|_] = Path, V) ->
    Configs = parse_list(Path, V),
    [{config_schema, Configs}];
module_opt([<<"access_max_user_messages">>, <<"mod_offline">>|_], V) ->
    [{access_max_user_messages, b2a(V)}];
module_opt([<<"send_pings">>, <<"mod_ping">>|_], V) ->
    [{send_pings, V}];
module_opt([<<"ping_interval">>, <<"mod_ping">>|_], V) ->
    [{ping_interval, V}];
module_opt([<<"timeout_action">>, <<"mod_ping">>|_], V) ->
    [{timeout_action, b2a(V)}];
module_opt([<<"ping_req_timeout">>, <<"mod_ping">>|_], V) ->
    [{ping_req_timeout, V}];
module_opt([<<"host">>, <<"mod_pubsub">>|_], V) ->
    [{host, b2l(V)}];
module_opt([<<"access_createnode">>, <<"mod_pubsub">>|_], V) ->
    [{access_createnode, b2a(V)}];
module_opt([<<"max_items_node">>, <<"mod_pubsub">>|_], V) ->
    [{max_items_node, V}];
module_opt([<<"max_subscriptions_node">>, <<"mod_pubsub">>|_], V) ->
    [{max_subscriptions_node, V}];
module_opt([<<"nodetree">>, <<"mod_pubsub">>|_], V) ->
    [{nodetree, V}];
module_opt([<<"ignore_pep_from_offline">>, <<"mod_pubsub">>|_], V) ->
    [{ignore_pep_from_offline, V}];
module_opt([<<"last_item_cache">>, <<"mod_pubsub">>|_], V) ->
    [{last_item_cache, b2a(V)}];
module_opt([<<"plugins">>, <<"mod_pubsub">>|_] = Path, V) ->
    Plugs = parse_list(Path, V),
    [{plugins, Plugs}];
module_opt([<<"pep_mapping">>, <<"mod_pubsub">>|_] = Path, V) ->
    Mappings = parse_list(Path, V),
    [{pep_mapping, Mappings}];
module_opt([<<"default_node_config">>, <<"mod_pubsub">>|_] = Path, V) ->
    Config = parse_list(Path, V),
    [{default_node_config, Config}];
module_opt([<<"item_publisher">>, <<"mod_pubsub">>|_], V) ->
    [{item_publisher, V}];
module_opt([<<"sync_broadcast">>, <<"mod_pubsub">>|_], V) ->
    [{sync_broadcast, V}];
module_opt([<<"pool_name">>, <<"mod_push_service_mongoosepush">>|_], V) ->
    [{pool_name, b2a(V)}];
module_opt([<<"api_version">>, <<"mod_push_service_mongoosepush">>|_], V) ->
    [{api_version, b2l(V)}];
module_opt([<<"max_http_connections">>, <<"mod_push_service_mongoosepush">>|_], V) ->
    [{max_http_connections, V}];
module_opt([<<"access">>, <<"mod_register">>|_], V) ->
    [{access, b2a(V)}];
module_opt([<<"welcome_message">>, <<"mod_register">>|_], V) ->
    [{welcome_message, {b2l(V)}}];
module_opt([<<"registration_watchers">>, <<"mod_register">>|_], V) ->
    [{registration_watchers, V}];
module_opt([<<"password_strength">>, <<"mod_register">>|_], V) ->
    [{password_strength, V}];
module_opt([<<"ip_access">>, <<"mod_register">>|_] = Path, V) ->
    Rules = parse_list(Path, V),
    [{ip_access, Rules}];
module_opt([<<"routes">>, <<"mod_revproxy">>|_] = Path, V) ->
    Routes = parse_list(Path, V),
    [{routes, Routes}];
module_opt([<<"versioning">>, <<"mod_roster">>|_], V) ->
    [{versioning, V}];
module_opt([<<"store_current_id">>, <<"mod_roster">>|_], V) ->
    [{store_current_id, V}];
module_opt([<<"ldap_groupattr">>, <<"mod_shared_roster_ldap">>|_], V) ->
    [{ldap_groupattr, b2l(V)}];
module_opt([<<"ldap_groupdesc">>, <<"mod_shared_roster_ldap">>|_], V) ->
    [{ldap_groupdesc, b2l(V)}];
module_opt([<<"ldap_userdesc">>, <<"mod_shared_roster_ldap">>|_], V) ->
    [{ldap_userdesc, b2l(V)}];
module_opt([<<"ldap_userid">>, <<"mod_shared_roster_ldap">>|_], V) ->
    [{ldap_userid, b2l(V)}];
module_opt([<<"ldap_memberattr">>, <<"mod_shared_roster_ldap">>|_], V) ->
    [{ldap_memberattr, b2l(V)}];
module_opt([<<"ldap_memberattr_format">>, <<"mod_shared_roster_ldap">>|_], V) ->
    [{ldap_memberattr_format, b2l(V)}];
module_opt([<<"ldap_memberattr_format_re">>, <<"mod_shared_roster_ldap">>|_], V) ->
    [{ldap_memberattr_format_re, b2l(V)}];
module_opt([<<"ldap_auth_check">>, <<"mod_shared_roster_ldap">>|_], V) ->
    [{ldap_auth_check, V}];
module_opt([<<"ldap_user_cache_validity">>, <<"mod_shared_roster_ldap">>|_], V) ->
    [{ldap_user_cache_validity, V}];
module_opt([<<"ldap_group_cache_validity">>, <<"mod_shared_roster_ldap">>|_], V) ->
    [{ldap_group_cache_validity, V}];
module_opt([<<"ldap_user_cache_size">>, <<"mod_shared_roster_ldap">>|_], V) ->
    [{ldap_user_cache_size, V}];
module_opt([<<"ldap_group_cache_size">>, <<"mod_shared_roster_ldap">>|_], V) ->
    [{ldap_group_cache_size, V}];
module_opt([<<"ldap_rfilter">>, <<"mod_shared_roster_ldap">>|_], V) ->
    [{ldap_rfilter, b2l(V)}];
module_opt([<<"ldap_gfilter">>, <<"mod_shared_roster_ldap">>|_], V) ->
    [{ldap_gfilter, b2l(V)}];
module_opt([<<"ldap_ufilter">>, <<"mod_shared_roster_ldap">>|_], V) ->
    [{ldap_ufilter, b2l(V)}];
module_opt([<<"buffer_max">>, <<"mod_stream_management">>|_], V) ->
    [{buffer_max, V}];
module_opt([<<"ack_freq">>, <<"mod_stream_management">>|_], V) ->
    [{ack_freq, V}];
module_opt([<<"resume_timeout">>, <<"mod_stream_management">>|_], V) ->
    [{resume_timeout, V}];
module_opt([<<"stale_h">>, <<"mod_stream_management">>|_] = Path, V) ->
    Stale = parse_section(Path, V),
    [{stale_h, Stale}];
module_opt([<<"host">>, <<"mod_vcard">>|_], V) ->
    [{host, b2l(V)}];
module_opt([<<"search">>, <<"mod_vcard">>|_], V) ->
    [{search, V}];
module_opt([<<"matches">>, <<"mod_vcard">>|_], <<"infinity">>) ->
    [{matches, infinity}];
module_opt([<<"matches">>, <<"mod_vcard">>|_], V) ->
    [{matches, V}];
module_opt([<<"allow_return_all">>, <<"mod_vcard">>|_], V) ->
    [{allow_return_all, V}];
module_opt([<<"search_all_hosts">>, <<"mod_vcard">>|_], V) ->
    [{search_all_hosts, V}];
module_opt([<<"ldap_uids">>, <<"mod_vcard">>|_] = Path, V) ->
    Uids = parse_list(Path, V),
    [{ldap_uids, Uids}];
module_opt([<<"ldap_vcard_map">>, <<"mod_vcard">>|_] = Path, V) ->
    Maps = parse_list(Path, V),
    [{ldap_vcard_map, Maps}];
module_opt([<<"ldap_search_fields">>, <<"mod_vcard">>|_] = Path, V) ->
    Fields = parse_list(Path, V),
    [{ldap_search_fields, Fields}];
module_opt([<<"ldap_search_reported">>, <<"mod_vcard">>|_] = Path, V) ->
    Reported = parse_list(Path, V),
    [{ldap_search_reported, Reported}];
module_opt([<<"ldap_search_operator">>, <<"mod_vcard">>|_], V) ->
    [{ldap_search_operator, b2a(V)}];
module_opt([<<"ldap_binary_search_fields">>, <<"mod_vcard">>|_], V) ->
    [{ldap_binary_search_fields, V}];
module_opt([<<"os_info">>, <<"mod_version">>|_], V) ->
    [{os_info, V}];
% General options
module_opt([<<"iqdisc">>|_], V) ->
    [{iqdisc, b2a(V)}];
module_opt([<<"backend">>|_], V) ->
    [{backend, b2a(V)}];
%% LDAP-specific options
module_opt([<<"ldap_pool_tag">>|_], V) ->
    [{ldap_pool_tag, b2a(V)}];
module_opt([<<"ldap_base">>|_], V) ->
    [{ldap_base, b2l(V)}];
module_opt([<<"ldap_filter">>|_], V) ->
    [{ldap_filter, b2l(V)}];
module_opt([<<"ldap_deref">>|_], V) ->
    [{ldap_deref, b2a(V)}];
%% Riak-specific options
module_opt([<<"defaults_bucket_type">>|_], V) ->
    [{defaults_bucket_type, V}];
module_opt([<<"names_bucket_type">>|_], V) ->
    [{names_bucket_type, V}];
module_opt([<<"version_bucket_type">>|_], V) ->
    [{version_bucket_type, V}];
module_opt([<<"bucket_type">>|_], V) ->
    [{bucket_type, V}];
module_opt([<<"search_index">>|_], V) ->
    [{search_index, V}].

-spec mod_register_ip_access_rule(path(), toml_section()) -> [option()].
mod_register_ip_access_rule(_, #{<<"address">> := Addr, <<"policy">> := Policy}) ->
    [{b2a(Policy), b2l(Addr)}].

-spec mod_auth_token_validity_periods(path(), toml_section()) -> [option()].
mod_auth_token_validity_periods(_, 
    #{<<"token">> := Token, <<"value">> := Value, <<"unit">> := Unit}) ->
        [{{validity_period, b2a(Token)}, {Value, b2a(Unit)}}].

-spec mod_disco_server_info(path(), toml_section()) -> [option()].
mod_disco_server_info(_, #{<<"module">> := <<"all">>, <<"name">> := Name, <<"urls">> := Urls}) ->
    [{all, b2l(Name), [b2l(Url) || Url <- Urls]}];
mod_disco_server_info(_, #{<<"module">> := Modules, <<"name">> := Name, <<"urls">> := Urls}) ->
    [{[b2a(Mod) || Mod <- Modules], b2l(Name), [b2l(Url) || Url <- Urls]}].

-spec mod_event_pusher_backend_sns(path(), toml_section()) -> [option()].
mod_event_pusher_backend_sns(Path, Opts) ->
    SnsOpts = parse_section(Path, Opts),
    [{sns, SnsOpts}].

-spec mod_event_pusher_backend_push(path(), toml_section()) -> [option()].
mod_event_pusher_backend_push(Path, Opts) ->
    PushOpts = parse_section(Path, Opts),
    [{push, PushOpts}].

-spec mod_event_pusher_backend_http(path(), toml_section()) -> [option()].
mod_event_pusher_backend_http(Path, Opts) ->
    HttpOpts = parse_section(Path, Opts),
    [{http, HttpOpts}].

-spec mod_event_pusher_backend_rabbit(path(), toml_section()) -> [option()].
mod_event_pusher_backend_rabbit(Path, Opts) ->
    ROpts = parse_section(Path, Opts),
    [{rabbit, ROpts}].

-spec mod_event_pusher_backend_sns_opts(path(), toml_section()) -> [option()].
mod_event_pusher_backend_sns_opts([<<"presence_updates_topic">>|_], V) ->
    [{presence_updates_topic, b2l(V)}];
mod_event_pusher_backend_sns_opts([<<"pm_messages_topic">>|_], V) ->
    [{pm_messages_topic, b2l(V)}];
mod_event_pusher_backend_sns_opts([<<"muc_messages_topic">>|_], V) ->
    [{muc_messages_topic, b2l(V)}];
mod_event_pusher_backend_sns_opts([<<"plugin_module">>|_], V) ->
    [{plugin_module, b2a(V)}];
mod_event_pusher_backend_sns_opts([<<"muc_host">>|_], V) ->
    [{muc_host, b2l(V)}];
mod_event_pusher_backend_sns_opts([<<"sns_host">>|_], V) ->
    [{sns_host, b2l(V)}];
mod_event_pusher_backend_sns_opts([<<"region">>|_], V) ->
    [{region, b2l(V)}];
mod_event_pusher_backend_sns_opts([<<"access_key_id">>|_], V) ->
    [{access_key_id, b2l(V)}];
mod_event_pusher_backend_sns_opts([<<"secret_access_key">>|_], V) ->
    [{secret_access_key, b2l(V)}];
mod_event_pusher_backend_sns_opts([<<"account_id">>|_], V) ->
    [{account_id, b2l(V)}];
mod_event_pusher_backend_sns_opts([<<"pool_size">>|_], V) ->
    [{pool_size, V}];
mod_event_pusher_backend_sns_opts([<<"publish_retry_count">>|_], V) ->
    [{publish_retry_count, V}];
mod_event_pusher_backend_sns_opts([<<"publish_retry_time_ms">>|_], V) ->
    [{publish_retry_time_ms, V}].

-spec mod_event_pusher_backend_push_opts(path(), toml_section()) -> [option()].
mod_event_pusher_backend_push_opts([<<"backend">>|_], V) ->
    [{backend, b2a(V)}];
mod_event_pusher_backend_push_opts([<<"wpool">>|_] = Path, V) ->
    WpoolOpts = parse_section(Path, V),
    [{wpool, WpoolOpts}];
mod_event_pusher_backend_push_opts([<<"plugin_module">>|_], V) ->
    [{plugin_module, b2a(V)}];
mod_event_pusher_backend_push_opts([<<"virtual_pubsub_hosts">> |_] = Path, V) ->
    VPH = parse_list(Path, V),
    [{virtual_pubsub_hosts, VPH}].

-spec mod_event_pusher_backend_http_opts(path(), toml_value()) -> [option()].
mod_event_pusher_backend_http_opts([<<"pool_name">>|_], V) ->
    [{pool_name, b2a(V)}];
mod_event_pusher_backend_http_opts([<<"path">>|_], V) ->
    [{path, b2l(V)}];
mod_event_pusher_backend_http_opts([<<"callback_module">>|_], V) ->
    [{callback_module, b2a(V)}].

-spec mod_event_pusher_backend_rabbit_opts(path(), toml_section()) -> [option()].
mod_event_pusher_backend_rabbit_opts([<<"presence_exchange">>|_] = Path, V) ->
    [{presence_exchange, parse_section(Path, V)}];
mod_event_pusher_backend_rabbit_opts([<<"chat_msg_exchange">>|_] = Path, V) ->
    [{chat_msg_exchange, parse_section(Path, V)}];
mod_event_pusher_backend_rabbit_opts([<<"groupchat_msg_exchange">>|_] = Path, V) ->
    [{groupchat_msg_exchange, parse_section(Path, V)}].

-spec mod_event_pusher_rabbit_presence_ex(path(), toml_section()) -> [option()].
mod_event_pusher_rabbit_presence_ex([<<"name">>|_], V) ->
    [{name, V}];
mod_event_pusher_rabbit_presence_ex([<<"type">>|_], V) ->
    [{type, V}].

-spec mod_event_pusher_rabbit_msg_ex(path(), toml_section()) -> [option()].
mod_event_pusher_rabbit_msg_ex([<<"name">>|_], V) ->
    [{name, V}];
mod_event_pusher_rabbit_msg_ex([<<"type">>|_], V) ->
    [{type, V}];
mod_event_pusher_rabbit_msg_ex([<<"sent_topic">>|_], V) ->
    [{sent_topic, V}];
mod_event_pusher_rabbit_msg_ex([<<"recv_topic">>|_], V) ->
    [{recv_topic, V}].

-spec mod_http_upload_s3(path(), toml_section()) -> [option()].
mod_http_upload_s3([<<"bucket_url">>|_], V) ->
    [{bucket_url, b2l(V)}];
mod_http_upload_s3([<<"add_acl">>|_], V) ->
    [{add_acl, V}];
mod_http_upload_s3([<<"region">>|_], V) ->
    [{region, b2l(V)}];
mod_http_upload_s3([<<"access_key_id">>|_], V) ->
    [{access_key_id, b2l(V)}];
mod_http_upload_s3([<<"secret_access_key">>|_], V) ->
    [{secret_access_key, b2l(V)}].

-spec mod_global_distrib_connections(path(), toml_section()) -> [option()].
mod_global_distrib_connections([<<"endpoints">>|_] = Path, V) ->
    Endpoints = parse_list(Path, V),
    [{endpoints, Endpoints}];
mod_global_distrib_connections([<<"advertised_endpoints">>|_], false) ->
    [{advertised_endpoints, false}];
mod_global_distrib_connections([<<"advertised_endpoints">>|_] = Path, V) ->
    Endpoints = parse_list(Path, V),
    [{advertised_endpoints, Endpoints}];
mod_global_distrib_connections([<<"connections_per_endpoint">>|_], V) ->
    [{connections_per_endpoint, V}];
mod_global_distrib_connections([<<"num_of_connections">>|_], V) ->
    [{num_of_connections, V}];
mod_global_distrib_connections([<<"endpoint_refresh_interval">>|_], V) ->
    [{endpoint_refresh_interval, V}];
mod_global_distrib_connections([<<"endpoint_refresh_interval_when_empty">>|_], V) ->
    [{endpoint_refresh_interval_when_empty, V}];
mod_global_distrib_connections([<<"disabled_gc_interval">>|_], V) ->
    [{disabled_gc_interval, V}];
mod_global_distrib_connections([<<"tls">>|_] = Path, V) ->
    TLSOpts = parse_section(Path, V),
    [{tls_opts, TLSOpts}].

-spec mod_global_distrib_cache(path(), toml_section()) -> [option()].
mod_global_distrib_cache([<<"cache_missed">>|_], V) ->
    [{cache_missed, V}];
mod_global_distrib_cache([<<"domain_lifetime_seconds">>|_], V) ->
    [{domain_lifetime_seconds, V}];
mod_global_distrib_cache([<<"jid_lifetime_seconds">>|_], V) ->
    [{jid_lifetime_seconds, V}];
mod_global_distrib_cache([<<"max_jids">>|_], V) ->
    [{max_jids, V}].

-spec mod_global_distrib_redis(path(), toml_section()) -> [option()].
mod_global_distrib_redis([<<"pool">>|_], V) ->
    [{pool, b2a(V)}];
mod_global_distrib_redis([<<"expire_after">>|_], V) ->
    [{expire_after, V}];
mod_global_distrib_redis([<<"refresh_after">>|_], V) ->
    [{refresh_after, V}].

-spec mod_global_distrib_bounce(path(), toml_section()) -> [option()].
mod_global_distrib_bounce([<<"resend_after_ms">>|_], V) ->
    [{resend_after_ms, V}];
mod_global_distrib_bounce([<<"max_retries">>|_], V) ->
    [{max_retries, V}].

-spec mod_global_distrib_connections_endpoints(path(), toml_section()) -> [option()].
mod_global_distrib_connections_endpoints(_, #{<<"host">> := Host, <<"port">> := Port}) ->
    [{b2l(Host), Port}].

-spec mod_keystore_keys(path(), toml_section()) -> [option()].
mod_keystore_keys(_, #{<<"name">> := Name, <<"type">> := <<"ram">>}) ->
    [{b2a(Name), ram}];
mod_keystore_keys(_, #{<<"name">> := Name, <<"type">> := <<"file">>, <<"path">> := Path}) ->
    [{b2a(Name), {file, b2l(Path)}}].

-spec mod_mam_opts(path(), toml_section()) -> [option()].
mod_mam_opts([<<"backend">>|_], V) ->
    [{backend, b2a(V)}];
mod_mam_opts([<<"no_stanzaid_element">>|_], V) ->
    [{no_stanzaid_element, V}];
mod_mam_opts([<<"is_archivable_message">>|_], V) ->
    [{is_archivable_message, b2a(V)}];
mod_mam_opts([<<"message_retraction">>|_], V) ->
    [{message_retraction, V}];
mod_mam_opts([<<"user_prefs_store">>|_], false) ->
    [{user_prefs_store, false}];
mod_mam_opts([<<"user_prefs_store">>|_], V) ->
    [{user_prefs_store, b2a(V)}];
mod_mam_opts([<<"full_text_search">>|_], V) ->
    [{full_text_search, V}];
mod_mam_opts([<<"cache_users">>|_], V) ->
    [{cache_users, V}];
mod_mam_opts([<<"rdbms_message_format">>|_], V) ->
    [{rdbms_message_format, b2a(V)}];
mod_mam_opts([<<"async_writer">>|_], V) ->
    [{async_writer, V}];
mod_mam_opts([<<"flush_interval">>|_], V) ->
    [{flush_interval, V}];
mod_mam_opts([<<"max_batch_size">>|_], V) ->
    [{max_batch_size, V}];
mod_mam_opts([<<"archive_groupchats">>, <<"pm">>|_], V) ->
    [{archive_groupchats, V}];
mod_mam_opts([<<"host">>, <<"muc">>|_], V) ->
    [{host, b2l(V)}].

-spec mod_muc_default_room(path(), toml_section()) -> [option()].
mod_muc_default_room([<<"title">>|_], V) ->
    [{title, V}];
mod_muc_default_room([<<"description">>|_], V) ->
    [{description, V}];
mod_muc_default_room([<<"allow_change_subj">>|_], V) ->
    [{allow_change_subj, V}];
mod_muc_default_room([<<"allow_query_users">>|_], V) ->
    [{allow_query_users, V}];
mod_muc_default_room([<<"allow_private_messages">>|_], V) ->
    [{allow_private_messages, V}];
mod_muc_default_room([<<"allow_visitor_status">>|_], V) ->
    [{allow_visitor_status, V}];
mod_muc_default_room([<<"allow_visitor_nickchange">>|_], V) ->
    [{allow_visitor_nickchange, V}];
mod_muc_default_room([<<"public">>|_], V) ->
    [{public, V}];
mod_muc_default_room([<<"public_list">>|_], V) ->
    [{public_list, V}];
mod_muc_default_room([<<"persistent">>|_], V) ->
    [{persistent, V}];
mod_muc_default_room([<<"moderated">>|_], V) ->
    [{moderated, V}];
mod_muc_default_room([<<"members_by_default">>|_], V) ->
    [{members_by_default, V}];
mod_muc_default_room([<<"members_only">>|_], V) ->
    [{members_only, V}];
mod_muc_default_room([<<"allow_user_invites">>|_], V) ->
    [{allow_user_invites, V}];
mod_muc_default_room([<<"allow_multiple_sessions">>|_], V) ->
    [{allow_multiple_sessions, V}];
mod_muc_default_room([<<"password_protected">>|_], V) ->
    [{password_protected, V}];
mod_muc_default_room([<<"password">>|_], V) ->
    [{password, V}];
mod_muc_default_room([<<"anonymous">>|_], V) ->
    [{anonymous, V}];
mod_muc_default_room([<<"max_users">>|_], V) ->
    [{max_users, V}];
mod_muc_default_room([<<"logging">>|_], V) ->
    [{logging, V}];
mod_muc_default_room([<<"maygetmemberlist">>|_] = Path, V) ->
    List = parse_list(Path, V),
    [{maygetmemberlist, List}];
mod_muc_default_room([<<"affiliations">>|_] = Path, V) ->
    Affs = parse_list(Path, V),
    [{affiliations, Affs}];
mod_muc_default_room([<<"subject">>|_], V) ->
    [{subject, V}];
mod_muc_default_room([<<"subject_author">>|_], V) ->
    [{subject_author, V}].

-spec mod_muc_default_room_affiliations(path(), toml_section()) -> [option()].
mod_muc_default_room_affiliations(_, #{<<"user">> := User, <<"server">> := Server, 
    <<"resource">> := Resource, <<"affiliation">> := Aff}) ->
    [{{User, Server, Resource}, b2a(Aff)}].

-spec mod_muc_log_top_link(path(), toml_value()) -> [option()].
mod_muc_log_top_link([<<"target">>|_], V) ->
    [b2l(V)];
mod_muc_log_top_link([<<"text">>|_], V) ->
    [b2l(V)].

-spec mod_muc_light_config_schema(path(), toml_section()) -> [option()].
mod_muc_light_config_schema(_, #{<<"field">> := Field, <<"value">> := Val,
    <<"internal_key">> := Key, <<"type">> := Type}) ->
        [{b2l(Field), Val, b2a(Key), b2a(Type)}];
    mod_muc_light_config_schema(_, #{<<"field">> := Field, <<"value">> := Val}) ->
        [{b2l(Field), b2l(Val)}].

-spec mod_pubsub_pep_mapping(path(), toml_section()) -> [option()].
mod_pubsub_pep_mapping(_, #{<<"namespace">> := Name, <<"node">> := Node}) ->
    [{b2l(Name), b2l(Node)}].

-spec mod_pubsub_default_node_config(path(), toml_section()) -> [option()].
mod_pubsub_default_node_config(_, #{<<"key">> := Key, <<"value">> := Value}) ->
    [{b2a(Key), b2l(Value)}].

-spec mod_revproxy_routes(path(), toml_section()) -> [option()].
mod_revproxy_routes(_, #{<<"host">> := Host, <<"path">> := Path, <<"method">> := Method,
    <<"upstream">> := Upstream}) ->
        [{b2l(Host), b2l(Path), b2l(Method), b2l(Upstream)}];
mod_revproxy_routes(_, #{<<"host">> := Host, <<"path">> := Path, <<"upstream">> := Upstream}) ->
        [{b2l(Host), b2l(Path), b2l(Upstream)}].

-spec mod_stream_management_stale_h(path(), toml_section()) -> [option()].
mod_stream_management_stale_h([<<"enabled">>|_], V) ->
    [{enabled, V}];
mod_stream_management_stale_h([<<"repeat_after">>|_], V) ->
    [{stale_h_repeat_after, V}];
mod_stream_management_stale_h([<<"geriatric">>|_], V) ->
    [{stale_h_geriatric, V}].

-spec mod_vcard_ldap_uids(path(), toml_section()) -> [option()].
mod_vcard_ldap_uids(_, #{<<"attr">> := Attr, <<"format">> := Format}) ->
    [{b2a(Attr), b2l(Format)}];
mod_vcard_ldap_uids(_, #{<<"attr">> := Attr}) ->
    [b2a(Attr)].

-spec mod_vcard_ldap_vcard_map(path(), toml_section()) -> [option()].
mod_vcard_ldap_vcard_map(_, #{<<"vcard_field">> := VF, <<"ldap_pattern">> := LP, 
    <<"ldap_field">> := LF}) ->
    [{VF, LP, [LF]}].

-spec mod_vcard_ldap_search_fields(path(), toml_section()) -> [option()].
mod_vcard_ldap_search_fields(_, #{<<"search_field">> := SF, <<"ldap_field">> := LF}) ->
    [{SF, LF}].

-spec mod_vcard_ldap_search_reported(path(), toml_section()) -> [option()].
mod_vcard_ldap_search_reported(_, #{<<"search_field">> := SF, <<"vcard_field">> := VF}) ->
    [{SF, VF}].

%% path: (host_config[].)shaper.*
-spec process_shaper(path(), toml_section()) -> [config()].
process_shaper([Name, _|Path], #{<<"max_rate">> := MaxRate}) ->
    [#config{key = {shaper, b2a(Name), host(Path)}, value = {maxrate, MaxRate}}].

%% path: (host_config[].)acl.*
-spec process_acl(path(), toml_value()) -> [config()].
process_acl([ACLName, _|Path], Content) ->
    [acl:to_record(host(Path), b2a(ACLName), acl_data(Content))].

-spec acl_data(toml_value()) -> option().
acl_data(Content) when is_map(Content) ->
    case maps:to_list(Content) of
        [{Key, Values}] when is_list(Values) ->
            list_to_tuple([b2a(Key) | Values]);
        [{Key, Value}] when is_binary(Value) ->
            {b2a(Key), Value}
    end;
acl_data(Value) when is_binary(Value) -> b2a(Value).

%% path: (host_config[].)access.*
-spec process_access_rule(path(), toml_value()) -> [config()].
process_access_rule([Name, _|Path], Contents) ->
    Rules = [{access_rule_value(Value), b2a(ACL)} ||
                #{<<"acl">> := ACL, <<"value">> := Value} <- Contents],
    [#config{key = {access, b2a(Name), host(Path)}, value = Rules}].

host([]) -> global;
host([{host, Host}, _]) -> Host.

-spec access_rule_value(toml_value()) -> option().
access_rule_value(B) when is_binary(B) -> b2a(B);
access_rule_value(V) -> V.

%% path: s2s
-spec s2s_dns_opts(toml_section()) -> config_list().
s2s_dns_opts(#{<<"dns_timeout">> := Timeout, <<"dns_retries">> := Retries}) ->
    [#local_config{key = s2s_dns_options, value = [{timeout, Timeout}, {retries, Retries}]}];
s2s_dns_opts(#{<<"dns_timeout">> := Timeout}) ->
    [#local_config{key = s2s_dns_options, value = [{timeout, Timeout}]}];
s2s_dns_opts(#{<<"dns_retries">> := Retries}) ->
    [#local_config{key = s2s_dns_options, value = [{retries, Retries}]}];
s2s_dns_opts(_) -> [].

-spec s2s_outgoing_opts(toml_section()) -> [option()].
s2s_outgoing_opts(#{<<"connection_timeout">> := Timeout, <<"preferred_ip_version">> := IPV}) ->
    [#local_config{key = outgoing_s2s_options,
        value = {s2s_preferred_address_family(IPV), Timeout}}];
s2s_outgoing_opts(#{<<"connection_timeout">> := Timeout}) ->
    [#local_config{key = outgoing_s2s_options, value = Timeout}];
s2s_outgoing_opts(#{<<"preferred_ip_version">> := IPV}) ->
    [#local_config{key = outgoing_s2s_options, value = s2s_preferred_address_family(IPV)}];
s2s_outgoing_opts(_) -> [].

%% path: s2s.*
-spec process_s2s_option(path(), toml_value()) -> config_list().
process_s2s_option([<<"use_starttls">>|_], V) ->
    [#local_config{key = s2s_use_starttls, value = b2a(V)}];
process_s2s_option([<<"certfile">>|_], V) ->
    [#local_config{key = s2s_certfile, value = b2l(V)}];
process_s2s_option([<<"default_policy">>|_], V) ->
    ?HOST_F([#local_config{key = {s2s_default_policy, Host}, value = b2a(V)}]);
process_s2s_option([<<"outgoing_port">>|_], V) ->
    [#local_config{key = outgoing_s2s_port, value = V}];
process_s2s_option([<<"address">>|_], Addrs) ->
    [#local_config{key = {s2s_addr, Host}, value = s2s_address(Addr)}
     || Addr = #{<<"host">> := Host} <- Addrs];
process_s2s_option([<<"ciphers">>|_], V) ->
    [#local_config{key = s2s_ciphers, value = b2l(V)}];
process_s2s_option([<<"domain_certfile">>|_], DomCerts) ->
    [#local_config{key = {domain_certfile, b2l(Dom)}, value = b2l(Cert)}
        || #{<<"domain">> := Dom, <<"certfile">> := Cert} <- DomCerts];
process_s2s_option([<<"connection_timeout">>|_], <<"infinity">>) ->
    [#local_config{key = s2s_connection_timeout, value = infinity}];
process_s2s_option([<<"connection_timeout">>|_], V) ->
    [#local_config{key = s2s_connection_timeout, value = V}];
process_s2s_option([<<"preferred_ip_version">>|_], V) ->
    [#local_config{key = preferred_address_family,
        value = s2s_preferred_address_family(V)}];
process_s2s_option([<<"shared">>|_], V) ->
    ?HOST_F([#local_config{key = {s2s_shared, Host}, value = V}]);
process_s2s_option([<<"max_retry_delay">>|_], V) ->
    ?HOST_F([#local_config{key = {s2s_max_retry_delay, Host}, value = V}]).

s2s_preferred_address_family(4) -> [ipv4, ipv6];
s2s_preferred_address_family(6) -> [ipv6, ipv4].

%% path: s2s.address[]
-spec s2s_address(toml_section()) -> option().
s2s_address(#{<<"ip_address">> := IP, <<"port">> := Port}) ->
    {b2l(IP), Port};
s2s_address(#{<<"ip_address">> := IP}) ->
    b2l(IP).

%% path: host_config[]
-spec process_host_item(path(), toml_section()) -> config_list().
process_host_item(Path, M) ->
    {_Host, Sections} = maps:take(<<"host">>, M),
    parse_section(Path, Sections).

%% path: host_config[].*
-spec process_host_section(path(), toml_section()) -> config_list().
process_host_section([<<"auth">>, {host, Host}|_] = Path, Content) ->
    AuthOpts = parse_section(Path, Content),
    partition_auth_opts(AuthOpts, Host);
process_host_section([<<"modules">>|Tail] = Path, Content) ->
    Mods = parse_section(Path, Content),
    [#local_config{key = {modules, host(Tail)}, value = Mods}];
process_host_section(Path, Content) ->
    parse_section(Path, Content).

%% path: listen.http[].tls.*,
%%       listen.c2s[].tls.*,
%%       outgoing_pools.rdbms.connection.tls.*,
%%       outgoing_pools.ldap.connection.tls.*,
%%       outgoing_pools.riak.connection.tls.*,
%%       outgoing_pools.cassandra.connection.tls.*
<<<<<<< HEAD
%%       modules.mod_global_distrib.connections.tls.*
-spec client_tls_option(path(), toml_value()) -> [option()].
client_tls_option([<<"verify_peer">>|_], V) -> [{verify, verify_peer(V)}];
client_tls_option([<<"certfile">>|_], V) -> [{certfile, b2l(V)}];
client_tls_option([<<"cacertfile">>|_], V) -> [{cacertfile, b2l(V)}];
client_tls_option([<<"cafile">>|_], V) -> [{cafile, b2l(V)}];
client_tls_option([<<"keyfile">>|_], V) -> [{keyfile, b2l(V)}];
client_tls_option([<<"password">>|_], V) -> [{password, b2l(V)}];
client_tls_option([<<"server_name_indication">>|_], false) -> [{server_name_indication, disable}];
client_tls_option([<<"ciphers">>|_], L) -> [{ciphers, [tls_cipher(C) || C <- L]}];
client_tls_option([<<"versions">>|_], L) -> [{versions, [b2a(V) || V <- L]}].
=======
-spec tls_option(path(), toml_value()) -> [option()].
tls_option([<<"verify_peer">>|_], V) -> [{verify, verify_peer(V)}];
tls_option([<<"certfile">>|_], V) -> [{certfile, b2l(V)}];
tls_option([<<"cacertfile">>|_], V) -> [{cacertfile, b2l(V)}];
tls_option([<<"dhfile">>|_], V) -> [{dhfile, b2l(V)}];
tls_option([<<"keyfile">>|_], V) -> [{keyfile, b2l(V)}];
tls_option([<<"password">>|_], V) -> [{password, b2l(V)}];
tls_option([<<"server_name_indication">>|_], false) -> [{server_name_indication, disable}];
tls_option([<<"ciphers">>|_] = Path, L) -> [{ciphers, parse_list(Path, L)}];
tls_option([<<"versions">>|_] = Path, L) -> [{versions, parse_list(Path, L)}].

%% path: listen.http[].tls.*,
%%       listen.c2s[].tls.*,
-spec fast_tls_option(path(), toml_value()) -> [option()].
fast_tls_option([<<"certfile">>|_], V) -> [{certfile, b2l(V)}];
fast_tls_option([<<"cacertfile">>|_], V) -> [{cafile, b2l(V)}];
fast_tls_option([<<"dhfile">>|_], V) -> [{dhfile, b2l(V)}];
fast_tls_option([<<"ciphers">>|_], V) -> [{ciphers, b2l(V)}].
>>>>>>> 49248ca5

-spec verify_peer(boolean()) -> option().
verify_peer(false) -> verify_none;
verify_peer(true) -> verify_peer.

-spec tls_cipher(path(), toml_value()) -> [option()].
tls_cipher(_, #{<<"key_exchange">> := KEx,
                <<"cipher">> := Cipher,
                <<"mac">> := MAC,
                <<"prf">> := PRF}) ->
    [#{key_exchange => b2a(KEx), cipher => b2a(Cipher), mac => b2a(MAC), prf => b2a(PRF)}];
tls_cipher(_, Cipher) -> [b2l(Cipher)].

set_overrides(Overrides, State) ->
    lists:foldl(fun({override, Scope}, CurrentState) ->
                        mongoose_config_parser:override(Scope, CurrentState)
                end, State, Overrides).

%% TODO replace with binary_to_existing_atom where possible, prevent atom leak
b2a(B) -> binary_to_atom(B, utf8).

b2l(B) -> binary_to_list(B).

-spec limit_keys([toml_key()], toml_section()) -> any().
limit_keys(Keys, Section) ->
    Section = maps:with(Keys, Section).

-spec parse_kv(path(), toml_key(), toml_section(), option()) -> option().
parse_kv(Path, Key, Section, Default) ->
    Value = maps:get(Key, Section, Default),
    handle([Key|Path], Value).

-spec parse_kv(path(), toml_key(), toml_section()) -> option().
parse_kv(Path, Key, Section) ->
    #{Key := Value} = Section,
    handle([Key|Path], Value).

-spec parse_section(path(), toml_section()) -> [option()].
parse_section(Path, M) ->
    lists:flatmap(fun({K, V}) ->
                          Key = key(K, Path, V),
                          handle([Key|Path], V)
                  end, maps:to_list(M)).

-spec parse_list(path(), [toml_value()]) -> [option()].
parse_list(Path, L) ->
    lists:flatmap(fun(Elem) ->
                          Key = item_key(Path, Elem),
                          handle([Key|Path], Elem)
                  end, L).

-spec handle(path(), toml_value()) -> [option()].
handle(Path, Value) ->
    Handler = handler(Path),
    Option = Handler(Path, Value),
    mongoose_config_validator_toml:validate(Path, Option),
    Option.

-spec handler(path()) -> fun((path(), toml_value()) -> [option()]).
handler([_]) -> fun process_section/2;

%% general
handler([_, <<"general">>]) -> fun process_general/2;
handler([_, <<"hosts">>, <<"general">>]) -> fun process_host/2;
handler([_, <<"override">>, <<"general">>]) -> fun process_override/2;
handler([_, <<"mongooseimctl_access_commands">>, <<"general">>]) -> fun ctl_access_rule/2;
handler([<<"commands">>, _, <<"mongooseimctl_access_commands">>, <<"general">>]) ->
    fun ctl_access_commands/2;
handler([_, <<"commands">>, _, <<"mongooseimctl_access_commands">>, <<"general">>]) ->
    fun(_, Val) -> [b2l(Val)] end;
handler([<<"argument_restrictions">>, _, <<"mongooseimctl_access_commands">>, <<"general">>]) ->
    fun parse_section/2;
handler([_, <<"argument_restrictions">>, _, <<"mongooseimctl_access_commands">>, <<"general">>]) ->
    fun ctl_access_arg_restriction/2;
handler([_, <<"routing_modules">>, <<"general">>]) ->
    fun(_, Val) -> [b2a(Val)] end;

%% listen
handler([_, <<"listen">>]) -> fun parse_list/2;
handler([_, _, <<"listen">>]) -> fun process_listener/2;
handler([_, _, <<"http">>, <<"listen">>]) -> fun http_listener_opt/2;
handler([_, _, <<"c2s">>, <<"listen">>]) -> fun c2s_listener_opt/2;
handler([_, _, <<"s2s">>, <<"listen">>]) -> fun s2s_listener_opt/2;
handler([_, <<"tls">>, _, <<"s2s">>, <<"listen">>]) -> fun s2s_tls_option/2;
handler([_, _, <<"service">>, <<"listen">>]) -> fun service_listener_opt/2;
handler([_, {tls, _}, _, <<"c2s">>, <<"listen">>]) -> fun c2s_tls_option/2;
handler([_, <<"versions">>, {tls, just_tls}, _, <<"c2s">>, <<"listen">>]) ->
    fun(_, Val) -> [b2a(Val)] end;
handler([_, <<"ciphers">>, {tls, just_tls}, _, <<"c2s">>, <<"listen">>]) -> fun tls_cipher/2;
handler([_, <<"tls">>, _, <<"http">>, <<"listen">>]) -> fun https_option/2;
handler([_, <<"transport">>, _, <<"http">>, <<"listen">>]) -> fun cowboy_transport_opt/2;
handler([_, <<"protocol">>, _, <<"http">>, <<"listen">>]) -> fun cowboy_protocol_opt/2;
handler([_, <<"handlers">>, _, <<"http">>, <<"listen">>]) -> fun parse_list/2;
handler([_, _, <<"handlers">>, _, <<"http">>, <<"listen">>]) -> fun cowboy_module/2;
handler([_, _, <<"mongoose_api">>, <<"handlers">>, _, <<"http">>, <<"listen">>]) ->
    fun mongoose_api_option/2;
handler([_, <<"handlers">>, _, <<"mongoose_api">>, <<"handlers">>, _, <<"http">>, <<"listen">>]) ->
    fun(_, Val) -> [b2a(Val)] end;
handler([_, _, <<"mod_websockets">>, <<"handlers">>, _, <<"http">>, <<"listen">>]) ->
    fun websockets_option/2;
handler([_, <<"service">>, _, <<"mod_websockets">>, <<"handlers">>, _, <<"http">>, <<"listen">>]) ->
    fun service_listener_opt/2;

%% auth
handler([_, <<"auth">>]) -> fun auth_option/2;

%% outgoing_pools
handler([_, <<"outgoing_pools">>]) -> fun parse_section/2;
handler([_, _, <<"outgoing_pools">>]) -> fun process_pool/2;
handler([_, _, _, <<"outgoing_pools">>]) -> fun pool_option/2;
handler([_, <<"connection">>, _, <<"redis">>, <<"outgoing_pools">>]) -> fun redis_option/2;
handler([_, <<"connection">>, _, <<"ldap">>, <<"outgoing_pools">>]) -> fun ldap_option/2;
handler([_, <<"connection">>, _, <<"riak">>, <<"outgoing_pools">>]) -> fun riak_option/2;
handler([_, <<"connection">>, _, <<"cassandra">>, <<"outgoing_pools">>]) -> fun cassandra_option/2;
handler([_, <<"connection">>, _, <<"elastic">>, <<"outgoing_pools">>]) -> fun elastic_option/2;
handler([_, <<"tls">>, <<"connection">>, _, _, <<"outgoing_pools">>]) -> fun tls_option/2;
handler([_, <<"versions">>, <<"tls">>, <<"connection">>, _, _, <<"outgoing_pools">>]) ->
    fun(_, Val) -> [b2a(Val)] end;
handler([_, <<"ciphers">>, <<"tls">>, <<"connection">>, _, _, <<"outgoing_pools">>]) ->
    fun tls_cipher/2;

%% services
handler([_, <<"services">>]) -> fun process_service/2;
handler([_, _, <<"services">>]) -> fun service_opt/2;

%% modules
handler([_, <<"modules">>]) -> fun process_module/2;
handler([_, _, <<"modules">>]) -> fun module_opt/2;
handler([_, <<"ip_access">>, <<"mod_register">>, <<"modules">>]) ->
    fun mod_register_ip_access_rule/2;
handler([_, <<"validity_period">>, <<"mod_auth_token">>, <<"modules">>]) ->
    fun mod_auth_token_validity_periods/2;
handler([_, <<"extra_domains">>, <<"mod_disco">>, <<"modules">>]) ->
    fun(_, V) -> [b2l(V)] end;
handler([_, <<"server_info">>, <<"mod_disco">>, <<"modules">>]) ->
    fun mod_disco_server_info/2;
handler([<<"sns">>, <<"backend">>, <<"mod_event_pusher">>, <<"modules">>]) ->
    fun mod_event_pusher_backend_sns/2;
handler([<<"push">>, <<"backend">>, <<"mod_event_pusher">>, <<"modules">>]) ->
    fun mod_event_pusher_backend_push/2;
handler([<<"http">>, <<"backend">>, <<"mod_event_pusher">>, <<"modules">>]) ->
    fun mod_event_pusher_backend_http/2;
handler([<<"rabbit">>, <<"backend">>, <<"mod_event_pusher">>, <<"modules">>]) ->
    fun mod_event_pusher_backend_rabbit/2;
handler([_, <<"sns">>, <<"backend">>, <<"mod_event_pusher">>, <<"modules">>]) ->
    fun mod_event_pusher_backend_sns_opts/2;
handler([_, <<"push">>, <<"backend">>, <<"mod_event_pusher">>, <<"modules">>]) ->
    fun mod_event_pusher_backend_push_opts/2;
handler([_, <<"http">>, <<"backend">>, <<"mod_event_pusher">>, <<"modules">>]) ->
    fun mod_event_pusher_backend_http_opts/2;
handler([_, <<"rabbit">>, <<"backend">>, <<"mod_event_pusher">>, <<"modules">>]) ->
    fun mod_event_pusher_backend_rabbit_opts/2;
handler([_,<<"wpool">>, <<"push">>, <<"backend">>, <<"mod_event_pusher">>, <<"modules">>]) ->
    fun pool_option/2;
handler([_,<<"virtual_pubsub_hosts">>, <<"push">>, <<"backend">>, <<"mod_event_pusher">>, <<"modules">>]) ->
    fun (_, V) -> [b2l(V)] end;
handler([_,<<"presence_exchange">>, <<"rabbit">>, <<"backend">>, <<"mod_event_pusher">>, <<"modules">>]) ->
    fun mod_event_pusher_rabbit_presence_ex/2;
handler([_,<<"chat_msg_exchange">>, <<"rabbit">>, <<"backend">>, <<"mod_event_pusher">>, <<"modules">>]) ->
    fun mod_event_pusher_rabbit_msg_ex/2;
handler([_,<<"groupchat_msg_exchange">>, <<"rabbit">>, <<"backend">>, <<"mod_event_pusher">>, <<"modules">>]) ->
    fun mod_event_pusher_rabbit_msg_ex/2;
handler([_, <<"s3">>, <<"mod_http_upload">>, <<"modules">>]) ->
    fun mod_http_upload_s3/2;
handler([_, <<"reset_markers">>, <<"mod_inbox">>, <<"modules">>]) ->
    fun(_, V) -> [b2a(V)] end;
handler([_, <<"groupchat">>, <<"mod_inbox">>, <<"modules">>]) ->
    fun(_, V) -> [b2a(V)] end;
handler([_, <<"connections">>, <<"mod_global_distrib">>, <<"modules">>]) ->
    fun mod_global_distrib_connections/2;
handler([_, <<"cache">>, <<"mod_global_distrib">>, <<"modules">>]) ->
    fun mod_global_distrib_cache/2;
handler([_, <<"bounce">>, <<"mod_global_distrib">>, <<"modules">>]) ->
    fun mod_global_distrib_bounce/2;
handler([_, <<"redis">>, <<"mod_global_distrib">>, <<"modules">>]) ->
    fun mod_global_distrib_redis/2;
handler([_,<<"endpoints">>, <<"connections">>, <<"mod_global_distrib">>, <<"modules">>]) ->
    fun mod_global_distrib_connections_endpoints/2;
handler([_,<<"tls">>, <<"connections">>, <<"mod_global_distrib">>, <<"modules">>]) ->
    fun client_tls_option/2;
handler([_, <<"key">>, <<"mod_keystore">>, <<"modules">>]) ->
    fun mod_keystore_keys/2;
handler([_, _, <<"mod_mam_meta">>, <<"modules">>]) ->
    fun mod_mam_opts/2;
handler([_, <<"default_room">>, <<"mod_muc">>, <<"modules">>]) ->
    fun mod_muc_default_room/2;
handler([_, <<"maygetmemberlist">>, <<"default_room">>, <<"mod_muc">>, <<"modules">>]) ->
    fun (_, V) -> [b2a(V)] end;
handler([_, <<"affiliations">>, <<"default_room">>, <<"mod_muc">>, <<"modules">>]) ->
    fun mod_muc_default_room_affiliations/2;
handler([_, <<"top_link">>, <<"mod_muc_log">>, <<"modules">>]) ->
    fun mod_muc_log_top_link/2;
handler([_, <<"config_schema">>, <<"mod_muc_light">>, <<"modules">>]) ->
    fun mod_muc_light_config_schema/2;
handler([_, <<"plugins">>, <<"mod_pubsub">>, <<"modules">>]) ->
    fun(_, V) -> [V] end;
handler([_, <<"pep_mapping">>, <<"mod_pubsub">>, <<"modules">>]) ->
    fun mod_pubsub_pep_mapping/2;
handler([_, <<"default_node_config">>, <<"mod_pubsub">>, <<"modules">>]) ->
    fun mod_pubsub_default_node_config/2;
handler([_, <<"routes">>, <<"mod_revproxy">>, <<"modules">>]) ->
    fun mod_revproxy_routes/2;
handler([_, <<"stale_h">>, <<"mod_stream_management">>, <<"modules">>]) ->
    fun mod_stream_management_stale_h/2;
handler([_, <<"ldap_uids">>, <<"mod_vcard">>, <<"modules">>]) ->
    fun mod_vcard_ldap_uids/2;
handler([_, <<"ldap_vcard_map">>, <<"mod_vcard">>, <<"modules">>]) ->
    fun mod_vcard_ldap_vcard_map/2;
handler([_, <<"ldap_search_fields">>, <<"mod_vcard">>, <<"modules">>]) ->
    fun mod_vcard_ldap_search_fields/2;
handler([_, <<"ldap_search_reported">>, <<"mod_vcard">>, <<"modules">>]) ->
    fun mod_vcard_ldap_search_reported/2;
%% shaper, acl, access
handler([_, <<"shaper">>]) -> fun process_shaper/2;
handler([_, <<"acl">>]) -> fun process_acl/2;
handler([_, <<"access">>]) -> fun process_access_rule/2;

%% s2s
handler([_, <<"s2s">>]) -> fun process_s2s_option/2;

%% host_config
handler([_, <<"host_config">>]) -> fun process_host_item/2;
handler([_, _, <<"host_config">>]) -> fun process_host_section/2;
handler([_, <<"auth">>, _, <<"host_config">>] = P) -> handler(strip_host(P));
handler([_, <<"modules">>, _, <<"host_config">>] = P) -> handler(strip_host(P));
handler([_, _, <<"modules">>, _, <<"host_config">>] = P) -> handler(strip_host(P));
handler([_, _, _, <<"modules">>, _, <<"host_config">>] = P) -> handler(strip_host(P));
handler([_, <<"shaper">>, _, <<"host_config">>] = P) -> handler(strip_host(P));
handler([_, <<"acl">>, _, <<"host_config">>] = P) -> handler(strip_host(P));
handler([_, <<"access">>, _, <<"host_config">>] = P) -> handler(strip_host(P)).

strip_host(Path) ->
    [<<"host_config">>, {host, _}|Rest] = lists:reverse(Path),
    lists:reverse(Rest).

-spec key(toml_key(), path(), toml_value()) -> tuple() | toml_key().
key(<<"tls">>, [item, <<"c2s">>, <<"listen">>], M) ->
    %% store the tls module in path as both of them need different options
    case maps:get(<<"module">>, M, <<"fast_tls">>) of
        <<"just_tls">> -> {tls, just_tls};
        <<"fast_tls">> -> {tls, fast_tls}
    end;
key(Key, _Path, _) -> Key.

-spec item_key(path(), toml_value()) -> tuple() | item.
item_key([<<"host_config">>], #{<<"host">> := Host}) -> {host, Host};
item_key(_, _) -> item.<|MERGE_RESOLUTION|>--- conflicted
+++ resolved
@@ -1330,19 +1330,6 @@
 %%       outgoing_pools.ldap.connection.tls.*,
 %%       outgoing_pools.riak.connection.tls.*,
 %%       outgoing_pools.cassandra.connection.tls.*
-<<<<<<< HEAD
-%%       modules.mod_global_distrib.connections.tls.*
--spec client_tls_option(path(), toml_value()) -> [option()].
-client_tls_option([<<"verify_peer">>|_], V) -> [{verify, verify_peer(V)}];
-client_tls_option([<<"certfile">>|_], V) -> [{certfile, b2l(V)}];
-client_tls_option([<<"cacertfile">>|_], V) -> [{cacertfile, b2l(V)}];
-client_tls_option([<<"cafile">>|_], V) -> [{cafile, b2l(V)}];
-client_tls_option([<<"keyfile">>|_], V) -> [{keyfile, b2l(V)}];
-client_tls_option([<<"password">>|_], V) -> [{password, b2l(V)}];
-client_tls_option([<<"server_name_indication">>|_], false) -> [{server_name_indication, disable}];
-client_tls_option([<<"ciphers">>|_], L) -> [{ciphers, [tls_cipher(C) || C <- L]}];
-client_tls_option([<<"versions">>|_], L) -> [{versions, [b2a(V) || V <- L]}].
-=======
 -spec tls_option(path(), toml_value()) -> [option()].
 tls_option([<<"verify_peer">>|_], V) -> [{verify, verify_peer(V)}];
 tls_option([<<"certfile">>|_], V) -> [{certfile, b2l(V)}];
@@ -1355,13 +1342,13 @@
 tls_option([<<"versions">>|_] = Path, L) -> [{versions, parse_list(Path, L)}].
 
 %% path: listen.http[].tls.*,
-%%       listen.c2s[].tls.*,
+%%       listen.c2s[].tls.*,,
+%%       modules.mod_global_distrib.connections.tls.*
 -spec fast_tls_option(path(), toml_value()) -> [option()].
 fast_tls_option([<<"certfile">>|_], V) -> [{certfile, b2l(V)}];
 fast_tls_option([<<"cacertfile">>|_], V) -> [{cafile, b2l(V)}];
 fast_tls_option([<<"dhfile">>|_], V) -> [{dhfile, b2l(V)}];
 fast_tls_option([<<"ciphers">>|_], V) -> [{ciphers, b2l(V)}].
->>>>>>> 49248ca5
 
 -spec verify_peer(boolean()) -> option().
 verify_peer(false) -> verify_none;
@@ -1541,7 +1528,7 @@
 handler([_,<<"endpoints">>, <<"connections">>, <<"mod_global_distrib">>, <<"modules">>]) ->
     fun mod_global_distrib_connections_endpoints/2;
 handler([_,<<"tls">>, <<"connections">>, <<"mod_global_distrib">>, <<"modules">>]) ->
-    fun client_tls_option/2;
+    fun fast_tls_option/2;
 handler([_, <<"key">>, <<"mod_keystore">>, <<"modules">>]) ->
     fun mod_keystore_keys/2;
 handler([_, _, <<"mod_mam_meta">>, <<"modules">>]) ->
