--- conflicted
+++ resolved
@@ -274,7 +274,6 @@
     [{b2l(Host), b2l(ModPath), b2a(Type), ModuleOpts}].
 
 -spec cowboy_module_options(path(), toml_section()) -> [option()].
-<<<<<<< HEAD
 cowboy_module_options([_, <<"mod_websockets">>|_] = Path, Opts) ->
     parse_section(Path, Opts);
 cowboy_module_options([_, <<"lasse_handler">>|_], Opts) ->
@@ -286,16 +285,6 @@
     #{<<"type">> := Type,
       <<"app">> := App,
       <<"content_path">> := Path} = Opts,
-=======
-cowboy_module_options([_, <<"mod_websockets">>|_] = Path, V) ->
-    parse_section(Path, V);
-    %% TODO get rid of ejabberd
-cowboy_module_options([_, <<"lasse_handler">>|_], #{<<"modules">> := Modules}) ->
-    [b2a(Mod) || Mod <- Modules];
-cowboy_module_options([_, <<"cowboy_static">>|_], #{<<"type">> := Type,
-                                                    <<"app">> := App,
-                                                    <<"content_path">> := Path}) ->
->>>>>>> c09f2c7f
     {b2a(Type), b2a(App), b2l(Path), [{mimetypes, cow_mimetypes, all}]};
 cowboy_module_options([_, <<"cowboy_swagger_redirect_handler">>|_], Opts) ->
     Opts = #{};
@@ -310,6 +299,18 @@
 
 %% path: listen.http[].handlers.mod_websockets[].*
 -spec websockets_option(path(), toml_value()) -> [option()].
+websockets_option([<<"timeout">>|_], <<"infinity">>) ->
+    [{timeout, infinity}];
+websockets_option([<<"timeout">>|_], V) ->
+    [{timeout, V}];
+websockets_option([<<"ping_rate">>|_], <<"none">>) ->
+    [{ping_rate, none}];
+websockets_option([<<"ping_rate">>|_], V) ->
+    [{ping_rate, V}];
+websockets_option([<<"max_stanza_size">>|_], <<"infinity">>) ->
+    [{max_stanza_size, infinity}];
+websockets_option([<<"max_stanza_size">>|_], V) ->
+    [{max_stanza_size, V}];
 websockets_option([<<"service">>|_] = Path, Value) ->
     [{ejabberd_service, parse_section(Path, Value)}].
 
@@ -317,23 +318,6 @@
 -spec mongoose_api_option(path(), toml_value()) -> [option()].
 mongoose_api_option([<<"handlers">>|_] = Path, Value) ->
     [{handlers, parse_list(Path, Value)}].
-
--spec cowboy_module_mod_websockets(path(), toml_section()) -> [option()].
-cowboy_module_mod_websockets([<<"timeout">>|_], <<"infinity">>) ->
-    [{timeout, infinity}];
-cowboy_module_mod_websockets([<<"timeout">>|_], V) ->
-    [{timeout, V}];
-cowboy_module_mod_websockets([<<"ping_rate">>|_], <<"none">>) ->
-    [{ping_rate, none}];
-cowboy_module_mod_websockets([<<"ping_rate">>|_], V) ->
-    [{ping_rate, V}];
-cowboy_module_mod_websockets([<<"max_stanza_size">>|_], <<"infinity">>) ->
-    [{max_stanza_size, infinity}];
-cowboy_module_mod_websockets([<<"max_stanza_size">>|_], V) ->
-    [{max_stanza_size, V}];
-cowboy_module_mod_websockets([<<"ejabberd_service">>|_] = Path, V) ->
-    Ej = parse_section(Path, V),
-    [{ejabberd_service, Ej}].
 
 %% path: listen.c2s[].tls
 -spec listener_tls_opts(path(), toml_section()) -> [option()].
@@ -787,7 +771,6 @@
 handler([_, <<"protocol">>, _, <<"http">>, <<"listen">>]) -> fun cowboy_protocol_opt/2;
 handler([_, <<"handlers">>, _, <<"http">>, <<"listen">>]) -> fun parse_list/2;
 handler([_, _, <<"handlers">>, _, <<"http">>, <<"listen">>]) -> fun cowboy_module/2;
-<<<<<<< HEAD
 handler([_, _, <<"mongoose_api">>, <<"handlers">>, _, <<"http">>, <<"listen">>]) ->
     fun mongoose_api_option/2;
 handler([_, <<"handlers">>, _, <<"mongoose_api">>, <<"handlers">>, _, <<"http">>, <<"listen">>]) ->
@@ -797,13 +780,6 @@
 handler([_, <<"service">>, _, <<"mod_websockets">>, <<"handlers">>, _, <<"http">>, <<"listen">>]) ->
     fun service_listener_opt/2;
 
-=======
-handler([_, <<"ejabberd_service">>, _, <<"mod_websockets">>, <<"handlers">>, _,
-         <<"http">>, <<"listen">>]) -> fun service_listener_opt/2;
-handler([_, _, <<"mod_websockets">>, <<"handlers">>, _,
-         <<"http">>, <<"listen">>]) -> fun cowboy_module_mod_websockets/2;
- 
->>>>>>> c09f2c7f
 %% auth
 handler([_, <<"auth">>]) -> fun auth_option/2;
 
