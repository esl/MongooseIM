%%%=============================================================================
%%% @copyright (C) 1999-2018, Erlang Solutions Ltd
%%% @author Denys Gonchar <denys.gonchar@erlang-solutions.com>
%%% @doc TLS backend based on standard Erlang's SSL application
%%% @end
%%%=============================================================================
-module(just_tls).
-copyright("2018, Erlang Solutions Ltd.").
-author('denys.gonchar@erlang-solutions.com').

-include_lib("public_key/include/public_key.hrl").

-type cert() :: {ok, Cert::any()} | {bad_cert, bitstring()} | no_peer_cert.

%% Options used for client-side and server-side TLS connections.
%% All modules implementing this behaviour have to support the mandatory 'verify_mode' option.
%% Other options should be supported if the implementing module supports it.
-type options() :: #{module => module(),
                     connect => boolean(), % set to 'true' for a client-side call to tcp_to_tls/2
                     verify_mode := peer | selfsigned_peer | none,
                     mode => tls | starttls | starttls_required, % only ejabberd_s2s_out doesn't use it (yet)
                     certfile => string(),
                     cacertfile => string(),
                     ciphers => string(),
                     dhfile => string(), % server-only

                     %% only for just_tls
                     disconnect_on_failure => boolean(),
                     keyfile => string(),
                     password => string(),
                     versions => [atom()],
                     server_name_indication => sni_options() % client-only
                    }.

-type sni_options() :: #{enabled := boolean,
                         protocol := default | https,
                         host => string()}.

-record(tls_socket, {verify_results = [],
                     ssl_socket
}).

-type tls_socket() :: #tls_socket{}.
-export_type([options/0, tls_socket/0, cert/0]).

-export([tcp_to_tls/2,
         send/2,
         peername/1,
         setopts/2,
         get_peer_certificate/1,
         close/1]).

% API
-export([prepare_connection/1,
         receive_verify_results/1, error_to_list/1,
         make_ssl_opts/1, make_cowboy_ssl_opts/1]).

%%%%%%%%%%%%%%%%%%%%%%%%%%%%%%%%%%%%%%%%%%%%%%%%%%%%%%%%%%%%%%%%%%%%%%%%%%%%%%%%%%
%% APIs
%%%%%%%%%%%%%%%%%%%%%%%%%%%%%%%%%%%%%%%%%%%%%%%%%%%%%%%%%%%%%%%%%%%%%%%%%%%%%%%%%%

-spec tcp_to_tls(inet:socket(), options()) ->
          {ok, tls_socket()} | {error, any()}.
tcp_to_tls(TCPSocket, Options) ->
    inet:setopts(TCPSocket, [{active, false}]),
    {Ref1, Ret} = case Options of
                    #{connect := true} ->
                        % Currently unused as ejabberd_s2s_out uses fast_tls,
                        % and outgoing pools use Erlang SSL directly
                        % Do not set `fail_if_no_peer_cert_opt` for SSL client
                        % as it is a server only option.
                        {Ref, SSLOpts} = format_opts_with_ref(Options, client),
                        {Ref, ssl:connect(TCPSocket, SSLOpts)};
                    #{} ->
                        {Ref, SSLOpts} = format_opts_with_ref(Options, server),
                        {Ref, ssl:handshake(TCPSocket, SSLOpts, 5000)}
                 end,
    VerifyResults = receive_verify_results(Ref1),
    case Ret of
        {ok, SSLSocket} ->
            {ok, #tls_socket{ssl_socket = SSLSocket, verify_results = VerifyResults}};
        _ -> Ret
    end.

-spec send(tls_socket(), binary()) -> ok | {error, any()}.
send(#tls_socket{ssl_socket = SSLSocket}, Packet) -> ssl:send(SSLSocket, Packet).

<<<<<<< HEAD
-spec peername(tls_socket()) -> {ok, mongoose_transport:peer()} |
                                     {error, any()}.
peername(#tls_socket{ssl_socket = SSLSocket}) -> ssl:peername(SSLSocket).


-spec setopts(tls_socket(), Opts::list()) -> ok | {error, any()}.
setopts(#tls_socket{ssl_socket = SSLSocket}, Opts) -> ssl:setopts(SSLSocket, Opts).

=======
-spec recv_data(tls_socket(), binary()) -> {ok, binary()} | {error, any()}.
recv_data(_, <<>>) ->
    %% such call is required for fast_tls to accomplish
    %% tls handshake, for just_tls we can ignore it
    {ok, <<>>};
recv_data(#tls_socket{ssl_socket = SSLSocket}, Data1) ->
    case ssl:recv(SSLSocket, 0, 0) of
        {ok, Data2} -> {ok, <<Data1/binary, Data2/binary>>};
        _ -> {ok, Data1}
    end.

-spec controlling_process(tls_socket(), pid()) -> ok | {error, any()}.
controlling_process(#tls_socket{ssl_socket = SSLSocket}, Pid) ->
    ssl:controlling_process(SSLSocket, Pid).

-spec sockname(tls_socket()) -> {ok, {inet:ip_address(), inet:port_number()}} | {error, any()}.
sockname(#tls_socket{ssl_socket = SSLSocket}) -> ssl:sockname(SSLSocket).

-spec peername(tls_socket()) ->
    {ok, {inet:ip_address(), inet:port_number()}} | {error, any()}.
peername(#tls_socket{ssl_socket = SSLSocket}) -> ssl:peername(SSLSocket).

-spec setopts(tls_socket(), Opts::list()) -> ok | {error, any()}.
setopts(#tls_socket{ssl_socket = SSLSocket}, Opts) -> ssl:setopts(SSLSocket, Opts).

-spec get_peer_certificate(tls_socket()) ->
    {ok, Cert::any()} | {bad_cert, bitstring()} | no_peer_cert.
>>>>>>> 5013dafb
get_peer_certificate(#tls_socket{verify_results = [], ssl_socket = SSLSocket}) ->
    case ssl:peercert(SSLSocket) of
        {ok, PeerCert} ->
            Cert = public_key:pkix_decode_cert(PeerCert, plain),
            {ok, Cert};
        _ -> no_peer_cert
    end;
get_peer_certificate(#tls_socket{verify_results = [Err | _]}) ->
    {bad_cert, error_to_list(Err)}.

-spec close(tls_socket()) -> ok.
<<<<<<< HEAD
close(#tls_socket{ssl_socket = SSLSocket}) -> ssl:close(SSLSocket).
=======
close(#tls_socket{ssl_socket = SSLSocket}) ->
    ssl:close(SSLSocket).
>>>>>>> 5013dafb

%% @doc Prepare SSL options for direct use of ssl:handshake/2 (server side)
-spec prepare_connection(options()) -> {dummy_ref | reference(), [ssl:tls_server_option()]}.
prepare_connection(Options) ->
    FailIfNoPeerCert = fail_if_no_peer_cert_opt(Options),
    format_opts_with_ref(Options, FailIfNoPeerCert).

%% @doc Prepare SSL options for direct use of ssl:connect/2 (client side)
%% The `disconnect_on_failure' option is expected to be unset or true
<<<<<<< HEAD
-spec make_ssl_opts(options()) -> [ssl:tls_option()].
make_ssl_opts(Opts) ->
    {dummy_ref, SSLOpts} = format_opts_with_ref(Opts, false),
    SSLOpts.

%% @doc Prepare SSL options for direct use of ssl:handshake/2 (server side)
%% The `disconnect_on_failure' option is expected to be unset or true
-spec make_cowboy_ssl_opts(options()) -> [ssl:tls_option()].
make_cowboy_ssl_opts(Opts) ->
    FailIfNoPeerCert = fail_if_no_peer_cert_opt(Opts),
    {dummy_ref, SSLOpts} = format_opts_with_ref(Opts, FailIfNoPeerCert),
    SSLOpts.
=======
-spec make_ssl_opts(mongoose_tls:options()) -> [ssl:tls_option()].
make_ssl_opts(#{verify_mode := Mode} = Opts) ->
    SslOpts = format_opts(Opts, client),
    [{verify_fun, verify_fun(Mode)} | SslOpts].

%% @doc Prepare SSL options for direct use of ssl:handshake/2 (server side)
%% The `disconnect_on_failure' option is expected to be unset or true
-spec make_cowboy_ssl_opts(mongoose_tls:options()) -> [ssl:tls_option()].
make_cowboy_ssl_opts(#{verify_mode := Mode} = Opts) ->
    SslOpts = format_opts(Opts, server),
    [{verify_fun, verify_fun(Mode)} | SslOpts].
>>>>>>> 5013dafb

%%%%%%%%%%%%%%%%%%%%%%%%%%%%%%%%%%%%%%%%%%%%%%%%%%%%%%%%%%%%%%%%%%%%%%%%%%%%%%%%%%
%% local functions
%%%%%%%%%%%%%%%%%%%%%%%%%%%%%%%%%%%%%%%%%%%%%%%%%%%%%%%%%%%%%%%%%%%%%%%%%%%%%%%%%%

format_opts_with_ref(Opts, ClientOrServer) ->
    SslOpts0 = format_opts(Opts, ClientOrServer),
    {Ref, VerifyFun} = verify_fun_opt(Opts),
    SslOpts = [{verify_fun, VerifyFun} | SslOpts0],
    {Ref, SslOpts}.

format_opts(Opts, ClientOrServer) ->
    SslOpts0 = maps:to_list(maps:with(ssl_option_keys(), Opts)),
    SslOpts1 = verify_opts(SslOpts0, Opts),
    SslOpts2 = hibernate_opts(SslOpts1, Opts),
    case ClientOrServer of
        client -> sni_opts(SslOpts2, Opts);
        server -> fail_if_no_peer_cert_opts(SslOpts2, Opts)
    end.

ssl_option_keys() ->
    [certfile, cacertfile, ciphers, keyfile, password, versions, dhfile].

%% accept empty peer certificate if explicitly requested not to fail
fail_if_no_peer_cert_opts(Opts, #{disconnect_on_failure := false}) ->
    [{fail_if_no_peer_cert, false} | Opts];
fail_if_no_peer_cert_opts(Opts, #{verify_mode := Mode})
  when Mode =:= peer; Mode =:= selfsigned_peer ->
    [{fail_if_no_peer_cert, true} | Opts];
fail_if_no_peer_cert_opts(Opts, #{}) ->
    [{fail_if_no_peer_cert, false} | Opts].

hibernate_opts(Opts, #{hibernate_after := Timeout}) ->
    [{hibernate_after, Timeout} | Opts];
hibernate_opts(Opts, #{}) ->
    Opts.

verify_opts(Opts, #{verify_mode := none}) ->
    [{verify, verify_none} | Opts];
verify_opts(Opts, #{}) ->
    [{verify, verify_peer} | Opts].

sni_opts(Opts, #{server_name_indication := #{enabled := false}}) ->
    [{server_name_indication, disable} | Opts];
sni_opts(Opts, #{server_name_indication := #{enabled := true, host := SNIHost, protocol := default}}) ->
    [{server_name_indication, SNIHost} | Opts];
sni_opts(Opts, #{server_name_indication := #{enabled := true, host := SNIHost, protocol := https}}) ->
    [{server_name_indication, SNIHost},
     {customize_hostname_check, [{match_fun, public_key:pkix_verify_hostname_match_fun(https)}]} | Opts];
sni_opts(Opts, #{}) ->
    Opts.

%% This function translates TLS options to the function
%% which will later be used when TCP socket is upgraded to TLS
%%  `verify_mode` is one of the following:
%%     none - no validation of the clients certificate - any cert is accepted.
%%     peer - standard verification of the certificate.
%%     selfsigned_peer - the same as peer but also accepts self-signed certificates
%%  `disconnect_on_failure` is a boolean parameter:
%%     true - drop connection if certificate verification failed
%%     false - connect anyway, but later return {bad_cert,Error}
%%             on certificate verification.
verify_fun_opt(#{verify_mode := Mode, disconnect_on_failure := false}) ->
    Ref = erlang:make_ref(),
    {Ref, verify_fun(Ref, Mode)};
verify_fun_opt(#{verify_mode := Mode}) ->
    {dummy_ref, verify_fun(Mode)}.

verify_fun(Ref, Mode) when is_reference(Ref) ->
    {Fun, State} = verify_fun(Mode),
    {verify_fun_wrapper(Ref, Fun), State}.

verify_fun_wrapper(Ref, Fun) when is_reference(Ref), is_function(Fun, 3) ->
    Pid = self(),
    fun(Cert, Event, UserState) ->
        Ret = Fun(Cert, Event, UserState),
        case {Ret, Event} of
            {{valid, _}, _} -> Ret;
            {{unknown, NewState}, {extension, #'Extension'{critical = true}}} ->
                send_verification_failure(Pid, Ref, unknown_critical_extension),
                {valid, NewState};
            {{unknown, _}, {extension, _}} -> Ret;
            {_, _} -> %% {fail,Reason} = Ret
                send_verification_failure(Pid, Ref, Ret),
                {valid, UserState} %return the last valid user state
        end
    end.

verify_fun(peer) ->
    {fun
         (_, {bad_cert, _} = R, _) -> {fail, R};
         (_, {extension, _}, S) -> {unknown, S};
         (_, valid, S) -> {valid, S};
         (_, valid_peer, S) -> {valid, S}
     end, []};
verify_fun(selfsigned_peer) ->
    {fun
         (_, {bad_cert, selfsigned_peer}, S) -> {valid, S};
         (_, {bad_cert, _} = R, _) -> {fail, R};
         (_, {extension, _}, S) -> {unknown, S};
         (_, valid, S) -> {valid, S};
         (_, valid_peer, S) -> {valid, S}
     end, []};
verify_fun(none) ->
    {fun(_, _, S) -> {valid, S} end, []}.


send_verification_failure(Pid, Ref, Reason) ->
    Pid ! {cert_verification_failure, Ref, Reason}.

receive_verify_results(dummy_ref) ->
    [];
receive_verify_results(Ref) ->
    receive_verify_results(Ref, []).

receive_verify_results(Ref, Acc) ->
    receive
        {cert_verification_failure, Ref, Reason} ->
            receive_verify_results(Ref, [Reason | Acc])
    after 0 ->
        lists:reverse(Acc)
    end.

error_to_list(_Error) ->
    %TODO: implement later if needed
    "verify_fun failed".<|MERGE_RESOLUTION|>--- conflicted
+++ resolved
@@ -85,44 +85,15 @@
 -spec send(tls_socket(), binary()) -> ok | {error, any()}.
 send(#tls_socket{ssl_socket = SSLSocket}, Packet) -> ssl:send(SSLSocket, Packet).
 
-<<<<<<< HEAD
 -spec peername(tls_socket()) -> {ok, mongoose_transport:peer()} |
                                      {error, any()}.
 peername(#tls_socket{ssl_socket = SSLSocket}) -> ssl:peername(SSLSocket).
 
-
 -spec setopts(tls_socket(), Opts::list()) -> ok | {error, any()}.
 setopts(#tls_socket{ssl_socket = SSLSocket}, Opts) -> ssl:setopts(SSLSocket, Opts).
 
-=======
--spec recv_data(tls_socket(), binary()) -> {ok, binary()} | {error, any()}.
-recv_data(_, <<>>) ->
-    %% such call is required for fast_tls to accomplish
-    %% tls handshake, for just_tls we can ignore it
-    {ok, <<>>};
-recv_data(#tls_socket{ssl_socket = SSLSocket}, Data1) ->
-    case ssl:recv(SSLSocket, 0, 0) of
-        {ok, Data2} -> {ok, <<Data1/binary, Data2/binary>>};
-        _ -> {ok, Data1}
-    end.
-
--spec controlling_process(tls_socket(), pid()) -> ok | {error, any()}.
-controlling_process(#tls_socket{ssl_socket = SSLSocket}, Pid) ->
-    ssl:controlling_process(SSLSocket, Pid).
-
--spec sockname(tls_socket()) -> {ok, {inet:ip_address(), inet:port_number()}} | {error, any()}.
-sockname(#tls_socket{ssl_socket = SSLSocket}) -> ssl:sockname(SSLSocket).
-
--spec peername(tls_socket()) ->
-    {ok, {inet:ip_address(), inet:port_number()}} | {error, any()}.
-peername(#tls_socket{ssl_socket = SSLSocket}) -> ssl:peername(SSLSocket).
-
--spec setopts(tls_socket(), Opts::list()) -> ok | {error, any()}.
-setopts(#tls_socket{ssl_socket = SSLSocket}, Opts) -> ssl:setopts(SSLSocket, Opts).
-
 -spec get_peer_certificate(tls_socket()) ->
     {ok, Cert::any()} | {bad_cert, bitstring()} | no_peer_cert.
->>>>>>> 5013dafb
 get_peer_certificate(#tls_socket{verify_results = [], ssl_socket = SSLSocket}) ->
     case ssl:peercert(SSLSocket) of
         {ok, PeerCert} ->
@@ -134,47 +105,27 @@
     {bad_cert, error_to_list(Err)}.
 
 -spec close(tls_socket()) -> ok.
-<<<<<<< HEAD
-close(#tls_socket{ssl_socket = SSLSocket}) -> ssl:close(SSLSocket).
-=======
 close(#tls_socket{ssl_socket = SSLSocket}) ->
     ssl:close(SSLSocket).
->>>>>>> 5013dafb
 
 %% @doc Prepare SSL options for direct use of ssl:handshake/2 (server side)
 -spec prepare_connection(options()) -> {dummy_ref | reference(), [ssl:tls_server_option()]}.
 prepare_connection(Options) ->
-    FailIfNoPeerCert = fail_if_no_peer_cert_opt(Options),
-    format_opts_with_ref(Options, FailIfNoPeerCert).
+    format_opts_with_ref(Options, server).
 
 %% @doc Prepare SSL options for direct use of ssl:connect/2 (client side)
 %% The `disconnect_on_failure' option is expected to be unset or true
-<<<<<<< HEAD
 -spec make_ssl_opts(options()) -> [ssl:tls_option()].
-make_ssl_opts(Opts) ->
-    {dummy_ref, SSLOpts} = format_opts_with_ref(Opts, false),
-    SSLOpts.
+make_ssl_opts(#{verify_mode := Mode} = Opts) ->
+    SslOpts = format_opts(Opts, client),
+    [{verify_fun, verify_fun(Mode)} | SslOpts].
 
 %% @doc Prepare SSL options for direct use of ssl:handshake/2 (server side)
 %% The `disconnect_on_failure' option is expected to be unset or true
 -spec make_cowboy_ssl_opts(options()) -> [ssl:tls_option()].
-make_cowboy_ssl_opts(Opts) ->
-    FailIfNoPeerCert = fail_if_no_peer_cert_opt(Opts),
-    {dummy_ref, SSLOpts} = format_opts_with_ref(Opts, FailIfNoPeerCert),
-    SSLOpts.
-=======
--spec make_ssl_opts(mongoose_tls:options()) -> [ssl:tls_option()].
-make_ssl_opts(#{verify_mode := Mode} = Opts) ->
-    SslOpts = format_opts(Opts, client),
-    [{verify_fun, verify_fun(Mode)} | SslOpts].
-
-%% @doc Prepare SSL options for direct use of ssl:handshake/2 (server side)
-%% The `disconnect_on_failure' option is expected to be unset or true
--spec make_cowboy_ssl_opts(mongoose_tls:options()) -> [ssl:tls_option()].
 make_cowboy_ssl_opts(#{verify_mode := Mode} = Opts) ->
     SslOpts = format_opts(Opts, server),
     [{verify_fun, verify_fun(Mode)} | SslOpts].
->>>>>>> 5013dafb
 
 %%%%%%%%%%%%%%%%%%%%%%%%%%%%%%%%%%%%%%%%%%%%%%%%%%%%%%%%%%%%%%%%%%%%%%%%%%%%%%%%%%
 %% local functions
