--- conflicted
+++ resolved
@@ -16,14 +16,10 @@
                      ssl_socket
 }).
 
-<<<<<<< HEAD
-% mongoose_tls behaviour
-=======
 -type tls_socket() :: #tls_socket{}.
 -export_type([tls_socket/0]).
 
-% mongoose_tls behavior
->>>>>>> dda03c16
+% mongoose_tls behaviour
 -export([tcp_to_tls/2,
          send/2,
          recv_data/2,
