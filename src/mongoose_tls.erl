--- conflicted
+++ resolved
@@ -29,13 +29,9 @@
 -ignore_xref([behaviour_info/1, close/1, controlling_process/2, peername/1,
               send/2, setopts/2, sockname/1]).
 
-<<<<<<< HEAD
 -ignore_xref([get_sockmod/1]).
 
--type tls_socket() :: any().
-=======
 -type tls_socket() :: fast_tls:tls_socket() | just_tls:tls_socket().
->>>>>>> dda03c16
 -type cert() :: {ok, Cert::any()} | {bad_cert, bitstring()} | no_peer_cert.
 
 %% Options used for client-side and server-side TLS connections.
@@ -186,20 +182,6 @@
 -spec get_sockmod(socket()) -> module().
 get_sockmod(#mongoose_tls_socket{tls_module = Module}) -> Module.
 
-<<<<<<< HEAD
-=======
--spec get_tls_last_message(socket()) -> {ok, binary()} | {error, term()}.
-get_tls_last_message(#mongoose_tls_socket{} = Socket) ->
-    case get_sockmod(Socket) of
-        fast_tls ->
-            fast_tls:get_tls_last_message(peer, Socket#mongoose_tls_socket.tls_socket);
-        _ ->
-            {error, undefined}
-    end;
-get_tls_last_message(_) ->
-    {error, undefined}.
-
->>>>>>> dda03c16
 %%%%%%%%%%%%%%%%%%%%%%%%%%%%%%%%%%%%%%%%%%%%%%%%%%%%%%%%%%%%%%%%%%%%%%%%%%%%%%%%%%
 %% local functions
 %%%%%%%%%%%%%%%%%%%%%%%%%%%%%%%%%%%%%%%%%%%%%%%%%%%%%%%%%%%%%%%%%%%%%%%%%%%%%%%%%%
