--- conflicted
+++ resolved
@@ -41,10 +41,9 @@
          remove_user/3,
          remove_domain/3,
          updated_list/3,
-<<<<<<< HEAD
-         remove_unused_backend_opts/1]).
--export([disco_local_features/3,
-         user_send_message_or_presence/3,
+         disco_local_features/3]).
+
+-export([user_send_message_or_presence/3,
          user_send_iq/3,
          user_receive_message/3,
          user_receive_presence/3,
@@ -53,20 +52,10 @@
 
 %% to be used by mod_blocking only
 -export([do_user_send_iq/4]).
-=======
-         disco_local_features/3]).
->>>>>>> 83ed0f6a
 
 -export([remove_unused_backend_opts/1]).
 
-<<<<<<< HEAD
--ignore_xref([
-    check_packet/5, get_user_list/3, process_iq_get/5,
-    process_iq_set/4, remove_user/3, updated_list/3,
-    remove_user/3, remove_domain/3]).
-=======
 -export([config_metrics/1]).
->>>>>>> 83ed0f6a
 
 -include("jlib.hrl").
 -include("mod_privacy.hrl").
@@ -93,15 +82,10 @@
 
 -spec stop(mongooseim:host_type()) -> ok.
 stop(HostType) ->
-<<<<<<< HEAD
-    gen_hook:delete_handlers(hooks(HostType)),
-    ejabberd_hooks:delete(legacy_hooks(HostType)).
+    gen_hook:delete_handlers(hooks(HostType)).
 
 deps(_HostType, _Opts) ->
     [{mod_presence, #{}, hard}].
-=======
-    gen_hook:delete_handlers(hooks(HostType)).
->>>>>>> 83ed0f6a
 
 config_spec() ->
     #section{
@@ -134,23 +118,17 @@
 supported_features() ->
     [dynamic_domains].
 
-<<<<<<< HEAD
--spec legacy_hooks(mongooseim:host_type()) -> [ejabberd_hooks:hook()].
-legacy_hooks(HostType) ->
-    [
-     {privacy_iq_get, HostType, ?MODULE, process_iq_get, 50},
-     {privacy_iq_set, HostType, ?MODULE, process_iq_set, 50},
-     {privacy_get_user_list, HostType, ?MODULE, get_user_list, 50},
-     {privacy_check_packet, HostType, ?MODULE, check_packet, 50},
-     {privacy_updated_list, HostType, ?MODULE, updated_list, 50},
-     {remove_user, HostType, ?MODULE, remove_user, 50},
-     {remove_domain, HostType, ?MODULE, remove_domain, 50},
-     {anonymous_purge_hook, HostType, ?MODULE, remove_user, 50}
-    ].
-
 -spec hooks(mongooseim:host_type()) -> gen_hook:hook_list().
 hooks(HostType) ->
-    [{disco_local_features, HostType, fun ?MODULE:disco_local_features/3, #{}, 98}
+    [{disco_local_features, HostType, fun ?MODULE:disco_local_features/3, #{}, 98},
+     {privacy_iq_get, HostType, fun ?MODULE:process_iq_get/3, #{}, 50},
+     {privacy_iq_set, HostType, fun ?MODULE:process_iq_set/3, #{}, 50},
+     {privacy_get_user_list, HostType, fun ?MODULE:get_user_list/3, #{}, 50},
+     {privacy_check_packet, HostType, fun ?MODULE:check_packet/3, #{}, 50},
+     {privacy_updated_list, HostType, fun ?MODULE:updated_list/3, #{}, 50},
+     {remove_user, HostType, fun ?MODULE:remove_user/3, #{}, 50},
+     {remove_domain, HostType, fun ?MODULE:remove_domain/3, #{}, 50},
+     {anonymous_purge_hook, HostType, fun ?MODULE:remove_user/3, #{}, 50}
      | c2s_hooks(HostType)].
 
 -spec c2s_hooks(mongooseim:host_type()) -> gen_hook:hook_list(mongoose_c2s_hooks:fn()).
@@ -164,18 +142,6 @@
      {user_receive_iq, HostType, fun ?MODULE:user_receive_iq/3, #{}, 10},
      {foreign_event, HostType, fun ?MODULE:foreign_event/3, #{}, 50}
     ].
-=======
-hooks(HostType) ->
-    [{disco_local_features, HostType, fun ?MODULE:disco_local_features/3, #{}, 98},
-     {privacy_iq_get, HostType, fun ?MODULE:process_iq_get/3, #{}, 50},
-     {privacy_iq_set, HostType, fun ?MODULE:process_iq_set/3, #{}, 50},
-     {privacy_get_user_list, HostType, fun ?MODULE:get_user_list/3, #{}, 50},
-     {privacy_check_packet, HostType, fun ?MODULE:check_packet/3, #{}, 50},
-     {privacy_updated_list, HostType, fun ?MODULE:updated_list/3, #{}, 50},
-     {remove_user, HostType, fun ?MODULE:remove_user/3, #{}, 50},
-     {remove_domain, HostType, fun ?MODULE:remove_domain/3, #{}, 50},
-     {anonymous_purge_hook, HostType, fun ?MODULE:remove_user/3, #{}, 50}].
->>>>>>> 83ed0f6a
 
 %% ------------------------------------------------------------------
 %% Handlers
