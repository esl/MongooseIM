-module(mod_stream_management).
-xep([{xep, 198}, {version, "1.6"}]).
-behaviour(gen_mod).
-behaviour(gen_statem).
-behaviour(mongoose_module_metrics).

%% `gen_mod' callbacks
-export([start/2,
         stop/1,
         config_spec/0,
         supported_features/0,
         process_buffer_and_ack/1]).

%% hooks handlers
-export([c2s_stream_features/3,
         session_cleanup/3,
         user_send_packet/3,
         user_receive_packet/3,
         xmpp_presend_element/3,
         user_send_xmlel/3,
         foreign_event/3,
         handle_user_stopping/3,
         user_terminate/3,
         reroute_unacked_messages/3
        ]).

%% gen_statem callbacks
-export([callback_mode/0, init/1, handle_event/4, terminate/3]).

%% API for inspection and tests
<<<<<<< HEAD
-export([get_sid/2, get_stale_h/2, get_session_from_smid/2,
         register_smid/3, register_stale_smid_h/3, remove_stale_smid_h/2]).
-ignore_xref([get_sid/2, get_stale_h/2, get_session_from_smid/2,
              register_smid/3, register_stale_smid_h/3, remove_stale_smid_h/2]).
=======
-export([get_sid/2,
         get_stale_h/2,
         register_stale_smid_h/3,
         remove_stale_smid_h/2]).

-ignore_xref([get_sid/2,
              get_stale_h/2,
              register_stale_smid_h/3,
              remove_stale_smid_h/2]).

%% Type base64:ascii_binary() is not exported
-type smid() :: binary().

-export_type([smid/0]).
>>>>>>> dda03c16

-include("mongoose.hrl").
-include("jlib.hrl").
-include("mongoose_config_spec.hrl").
-define(STREAM_MGMT_H_MAX, (1 bsl 32 - 1)).
-define(CONSTRAINT_CHECK_TIMEOUT, 5000).  %% 5 seconds
-define(IS_STREAM_MGMT_STOP(R), R =:= {shutdown, ?MODULE}; R =:= {shutdown, resumed}).
-define(IS_ALLOWED_STATE(S), S =:= wait_for_session_establishment; S =:= session_established).

-record(sm_state, {
          buffer = [] :: [mongoose_acc:t()],
          buffer_size = 0 :: non_neg_integer(),
          counter_in = 0 :: short(),
          counter_out = 0 :: short(),
          buffer_max = 100 :: buffer_max(),
          ack_freq = 1 :: ack_freq(),
          peer :: undefined | {gen_statem, gen_statem:from()} | {sid, ejabberd_sm:sid()}
         }).

-type sm_state() :: #sm_state{}.
-type maybe_sm_state() :: {error, not_found} | #sm_state{}.
-type c2s_state() :: mongoose_c2s:state(resume_session).

-type buffer_max() :: pos_integer() | infinity | no_buffer.
-type ack_freq() :: pos_integer() | never.

-type smid() :: base64:ascii_binary().
-type short() :: 0..?STREAM_MGMT_H_MAX.

-type maybe_smid() :: {sid, ejabberd_sm:sid()}
                    | {stale_h, non_neg_integer()}
                    | {error, smid_not_found}.

-export_type([smid/0]).

%%
%% `gen_mod' callbacks
%%

-spec start(mongooseim:host_type(), gen_mod:module_opts()) -> ok.
start(HostType, Opts) ->
    mod_stream_management_backend:init(HostType, Opts),
    ?LOG_INFO(#{what => stream_management_starting}),
    gen_hook:add_handlers(hooks(HostType)).

-spec stop(mongooseim:host_type()) -> ok.
stop(HostType) ->
    ?LOG_INFO(#{what => stream_management_stopping}),
    gen_hook:delete_handlers(hooks(HostType)).

-spec hooks(mongooseim:host_type()) -> gen_hook:hook_list().
hooks(HostType) ->
    [{c2s_stream_features, HostType, fun ?MODULE:c2s_stream_features/3, #{}, 50},
     {session_cleanup, HostType, fun ?MODULE:session_cleanup/3, #{}, 50}
     | c2s_hooks(HostType) ].

-spec c2s_hooks(mongooseim:host_type()) -> gen_hook:hook_list(mongoose_c2s_hooks:fn()).
c2s_hooks(HostType) ->
    [
     {user_send_packet, HostType, fun ?MODULE:user_send_packet/3, #{}, 20},
     {user_receive_packet, HostType, fun ?MODULE:user_receive_packet/3, #{}, 10},
     {xmpp_presend_element, HostType, fun ?MODULE:xmpp_presend_element/3, #{}, 50},
     {user_send_xmlel, HostType, fun ?MODULE:user_send_xmlel/3, #{}, 50},
     {foreign_event, HostType, fun ?MODULE:foreign_event/3, #{}, 50},
     {user_stop_request, HostType, fun ?MODULE:handle_user_stopping/3, #{}, 100},
     {user_socket_closed, HostType, fun ?MODULE:handle_user_stopping/3, #{}, 100},
     {user_socket_error, HostType, fun ?MODULE:handle_user_stopping/3, #{}, 100},
     {user_terminate, HostType, fun ?MODULE:user_terminate/3, #{}, 50},
     {reroute_unacked_messages, HostType, fun ?MODULE:reroute_unacked_messages/3, #{}, 80}
    ].

-spec config_spec() -> mongoose_config_spec:config_section().
config_spec() ->
    #section{
        items = #{<<"backend">> => #option{type = atom, validate = {module, ?MODULE}},
                  <<"buffer">> => #option{type = boolean},
                  <<"buffer_max">> => #option{type = int_or_infinity,
                                              validate = positive},
                  <<"ack">> => #option{type = boolean},
                  <<"ack_freq">> => #option{type = integer,
                                            validate = positive},
                  <<"resume_timeout">> => #option{type = integer,
                                                  validate = positive},
                  <<"stale_h">> => stale_h_config_spec()
                 },
        process = fun ?MODULE:process_buffer_and_ack/1,
        defaults = #{<<"backend">> => mnesia,
                     <<"buffer">> => true,
                     <<"buffer_max">> => 100,
                     <<"ack">> => true,
                     <<"ack_freq">> => 1,
                     <<"resume_timeout">> => 600 % seconds
        }
      }.

supported_features() -> [dynamic_domains].

process_buffer_and_ack(Opts = #{buffer := Buffer, ack := Ack}) ->
    OptsWithBuffer = check_buffer(Opts, Buffer),
    check_ack(OptsWithBuffer, Ack).

check_buffer(Opts, false) ->
    Opts#{buffer_max => no_buffer};
check_buffer(Opts, _) ->
    Opts.

check_ack(Opts, false) ->
    Opts#{ack_freq => never};
check_ack(Opts, _) ->
    Opts.

stale_h_config_spec() ->
    #section{
        items = #{<<"enabled">> => #option{type = boolean},
                  <<"repeat_after">> => #option{type = integer,
                                                validate = positive},
                  <<"geriatric">> => #option{type = integer,
                                             validate = positive}},
        include = always,
        defaults = #{<<"enabled">> => false,
                     <<"repeat_after">> => 1800, % seconds
                     <<"geriatric">> => 3600 % seconds
        }
    }.

%%
%% hooks handlers
%%

-spec user_send_packet(mongoose_acc:t(), mongoose_c2s_hooks:params(), gen_hook:extra()) ->
    mongoose_c2s_hooks:result().
user_send_packet(Acc, #{c2s_data := StateData}, _Extra) ->
    case {get_mod_state(StateData), is_sm_element(Acc)} of
        {#sm_state{counter_in = Counter} = SmState, false} ->
            NewSmState = SmState#sm_state{counter_in = incr_counter(Counter)},
            {ok, mongoose_c2s_acc:to_acc(Acc, state_mod, {?MODULE, NewSmState})};
        {_, _} ->
            {ok, Acc}
    end;
user_send_packet(Acc, _Params, _Extra) ->
    {ok, Acc}.

-spec user_receive_packet(mongoose_acc:t(), mongoose_c2s_hooks:params(), gen_hook:extra()) ->
    mongoose_c2s_hooks:result().
user_receive_packet(Acc, #{c2s_data := StateData, c2s_state := C2SState}, _) ->
    Check1 = is_conflict_incoming_acc(Acc, StateData),
    Check2 = is_conflict_receiver_sid(Acc, StateData),
    case {Check1, Check2} of
        {true, _} -> %% A race condition detected: same jid, but different sids
            C2SSid = mongoose_c2s:get_sid(StateData),
            OriginSid = mongoose_acc:get(c2s, origin_sid, undefined, Acc),
            ?LOG_WARNING(#{what => conflict_check_failed,
                           text => <<"Drop Acc that is addressed to another connection "
                                     "(origin SID check failed)">>,
                           c2s_sid => C2SSid, origin_sid => OriginSid,
                           acc => Acc, state_name => C2SState, c2s_state => StateData}),
            {stop, Acc};
        {_, true} ->
            C2SSid = mongoose_c2s:get_sid(StateData),
            ReceiverSID = mongoose_acc:get(c2s, receiver_sid, undefined, Acc),
            ?LOG_WARNING(#{what => conflict_check_failed,
                           text => <<"Drop Acc that is addressed to another connection "
                                     "(receiver SID check failed)">>,
                           c2s_sid => C2SSid, receiver_sid => ReceiverSID,
                           acc => Acc, state_name => C2SState, c2s_state => StateData}),
            {stop, Acc};
        _ ->
            {ok, Acc}
    end;
user_receive_packet(Acc, _Params, _Extra) ->
    {ok, Acc}.

-spec xmpp_presend_element(mongoose_acc:t(), mongoose_c2s_hooks:params(), gen_hook:extra()) ->
    mongoose_c2s_hooks:result().
xmpp_presend_element(Acc, #{c2s_data := StateData, c2s_state := C2SState}, _Extra) ->
    case {get_mod_state(StateData), mongoose_acc:stanza_type(Acc)} of
        {{error, not_found}, _} ->
            {ok, Acc};
        {_, <<"probe">>} ->
            {ok, Acc};
        {#sm_state{buffer_max = no_buffer} = SmState, _} ->
            maybe_send_ack_request(Acc, SmState);
        {SmState, _} ->
            Jid = mongoose_c2s:get_jid(StateData),
            handle_buffer_and_ack(Acc, C2SState, Jid, SmState)
    end.

-spec handle_buffer_and_ack(mongoose_acc:t(), c2s_state(), jid:jid(), sm_state()) ->
    mongoose_c2s_hooks:result().
handle_buffer_and_ack(Acc, C2SState, Jid, #sm_state{buffer = Buffer, buffer_max = BufferMax,
                                                    buffer_size = BufferSize} = SmState) ->
    NewBufferSize = BufferSize + 1,
    MaybeActions = case is_buffer_full(NewBufferSize, BufferMax) of
                       true ->
                           {{timeout, ?MODULE}, ?CONSTRAINT_CHECK_TIMEOUT, check_buffer_full};
                       false ->
                           []
                   end,
    Acc1 = notify_unacknowledged_msg_if_in_resume_state(Acc, Jid, C2SState),
    NewSmState = SmState#sm_state{buffer = [Acc1 | Buffer], buffer_size = NewBufferSize},
    Acc2 = mongoose_c2s_acc:to_acc(Acc, actions, MaybeActions),
    maybe_send_ack_request(Acc2, NewSmState).

notify_unacknowledged_msg_if_in_resume_state(Acc, Jid, ?EXT_C2S_STATE(resume_session)) ->
    maybe_notify_unacknowledged_msg(Acc, Jid);
notify_unacknowledged_msg_if_in_resume_state(Acc, _, _) ->
    Acc.

-spec is_buffer_full(non_neg_integer(), buffer_max()) -> boolean().
is_buffer_full(_BufferSize, infinity) ->
    false;
is_buffer_full(BufferSize, BufferMax) when BufferSize =< BufferMax ->
    false;
is_buffer_full(_, _) ->
    true.

-spec maybe_send_ack_request(mongoose_acc:t(), sm_state()) ->
    mongoose_c2s_hooks:result().
maybe_send_ack_request(Acc, #sm_state{buffer_size = BufferSize,
                                      counter_out = Out,
                                      ack_freq = AckFreq} = SmState)
  when 0 =:= (Out + BufferSize) rem AckFreq, ack_freq =/= never ->
    Stanza = stream_mgmt_request(),
    ToAcc = [{socket_send, Stanza}, {state_mod, {?MODULE, SmState}}],
    {ok, mongoose_c2s_acc:to_acc_many(Acc, ToAcc)};
maybe_send_ack_request(Acc, SmState) ->
    {ok, mongoose_c2s_acc:to_acc(Acc, state_mod, {?MODULE, SmState})}.

-spec user_send_xmlel(Acc, Params, Extra) -> Result when
      Acc :: mongoose_acc:t(),
      Params :: mongoose_c2s_hooks:params(),
      Extra :: gen_hook:extra(),
      Result :: mongoose_c2s_hooks:result().
user_send_xmlel(Acc, Params, Extra) ->
    El = mongoose_acc:element(Acc),
    case exml_query:attr(El, <<"xmlns">>) of
        ?NS_STREAM_MGNT_3 ->
            handle_stream_mgmt(Acc, Params, El);
        _ ->
            user_send_packet(Acc, Params, Extra)
    end.

-spec foreign_event(Acc, Params, Extra) -> Result when
      Acc :: mongoose_acc:t(),
      Params :: mongoose_c2s_hooks:params(),
      Extra :: gen_hook:extra(),
      Result :: mongoose_c2s_hooks:result().
foreign_event(Acc, #{c2s_data := StateData,
                     event_type := {call, From},
                     event_content := {stream_mgmt_resume, H}}, _Extra) ->
    case handle_resume_call(StateData, Acc, From, H) of
        {ok, SmState} ->
            FlushedStateData = mongoose_c2s:merge_mod_state(StateData, #{?MODULE => SmState}),
            ToAcc = [{c2s_data, FlushedStateData}, {hard_stop, {shutdown, resumed}}],
            {stop, mongoose_c2s_acc:to_acc_many(Acc, ToAcc)};
        error ->
            {stop, mongoose_c2s_acc:to_acc(Acc, hard_stop, bad_stream_management_request)}
    end;
foreign_event(Acc, #{c2s_data := StateData, event_type := {timeout, ?MODULE}, event_content := check_buffer_full}, _Extra) ->
    #sm_state{buffer_size = BufferSize, buffer_max = BufferMax} = get_mod_state(StateData),
    case is_buffer_full(BufferSize, BufferMax) of
        true ->
            Lang = mongoose_c2s:get_lang(StateData),
            Err = mongoose_xmpp_errors:stream_resource_constraint(Lang, <<"too many unacked stanzas">>),
            mongoose_c2s:c2s_stream_error(StateData, Err),
            {stop, mongoose_c2s_acc:to_acc(Acc, hard_stop, too_many_unacked_stanzas)};
        false ->
            {ok, Acc}
    end;
foreign_event(Acc, _Params, _Extra) ->
    {ok, Acc}.

-spec handle_user_stopping(Acc, Params, Extra) -> Result when
      Acc :: mongoose_acc:t(),
      Params :: mongoose_c2s_hooks:params(),
      Extra :: gen_hook:extra(),
      Result :: mongoose_c2s_hooks:result().
handle_user_stopping(Acc, #{c2s_data := StateData}, #{host_type := HostType}) ->
    case get_mod_state(StateData) of
        {error, not_found} ->
            {ok, Acc};
        SmState ->
            Timeout = get_resume_timeout(HostType),
            NewSmState = notify_unacknowledged_messages(Acc, StateData, SmState),
            Actions = [{push_callback_module, ?MODULE}, {{timeout, ?MODULE}, Timeout, resume_timeout}, hibernate],
            ToAcc = [{c2s_state, ?EXT_C2S_STATE(resume_session)}, {actions, Actions}, {state_mod, {?MODULE, NewSmState}}],
            {stop, mongoose_c2s_acc:to_acc_many(Acc, ToAcc)}
    end.

-spec notify_unacknowledged_messages(mongoose_acc:t(), mongoose_c2s:data(), sm_state()) ->
    sm_state().
notify_unacknowledged_messages(_, StateData, #sm_state{buffer = Buffer} = SmState) ->
    Jid = mongoose_c2s:get_jid(StateData),
    NewBuffer = [maybe_notify_unacknowledged_msg(Acc, Jid) || Acc <- lists:reverse(Buffer)],
    SmState#sm_state{buffer = lists:reverse(NewBuffer)}.

-spec maybe_notify_unacknowledged_msg(mongoose_acc:t(), jid:jid()) -> mongoose_acc:t().
maybe_notify_unacknowledged_msg(Acc, Jid) ->
    case mongoose_acc:stanza_name(Acc) of
        <<"message">> -> notify_unacknowledged_msg(Acc, Jid);
        _ -> Acc
    end.

-spec notify_unacknowledged_msg(mongoose_acc:t(), jid:jid()) -> mongoose_acc:t().
notify_unacknowledged_msg(Acc, Jid) ->
    NewAcc = mongoose_hooks:unacknowledged_message(Acc, Jid),
    mongoose_acc:strip(NewAcc).

-spec reroute_unacked_messages(mongoose_acc:t(), mongoose_c2s_hooks:params(), gen_hook:extra()) ->
    mongoose_c2s_hooks:result().
reroute_unacked_messages(Acc, #{c2s_data := StateData, reason := Reason}, #{host_type := HostType}) ->
    MaybeSmState = get_mod_state(StateData),
    maybe_handle_stream_mgmt_reroute(Acc, StateData, HostType, Reason, MaybeSmState).

-spec user_terminate(mongoose_acc:t(), mongoose_c2s_hooks:params(), gen_hook:extra()) ->
    mongoose_c2s_hooks:result().
user_terminate(Acc, #{reason := Reason}, _Extra) when ?IS_STREAM_MGMT_STOP(Reason) ->
    {stop, Acc}; %% We stop here because this termination was triggered internally
user_terminate(Acc, _Params, _Extra) ->
    {ok, Acc}.

-spec maybe_handle_stream_mgmt_reroute(
        mongoose_acc:t(), mongoose_c2s:data(), mongooseim:host_type(), term(), maybe_sm_state()) ->
    mongoose_c2s_hooks:result().
maybe_handle_stream_mgmt_reroute(Acc, StateData, HostType, Reason, #sm_state{counter_in = H} = SmState)
  when ?IS_STREAM_MGMT_STOP(Reason) ->
    Sid = mongoose_c2s:get_sid(StateData),
    do_remove_smid(HostType, Sid, H),
    NewSmState = handle_user_terminate(SmState, StateData, HostType),
    {ok, mongoose_c2s_acc:to_acc(Acc, state_mod, {?MODULE, NewSmState})};
maybe_handle_stream_mgmt_reroute(Acc, StateData, HostType, _Reason, #sm_state{} = SmState) ->
    NewSmState = handle_user_terminate(SmState, StateData, HostType),
    {ok, mongoose_c2s_acc:to_acc(Acc, state_mod, {?MODULE, NewSmState})};
maybe_handle_stream_mgmt_reroute(Acc, _StateData, _HostType, _Reason, {error, not_found}) ->
    {ok, Acc}.

-spec handle_user_terminate(sm_state(), mongoose_c2s:data(), mongooseim:host_type()) -> sm_state().
handle_user_terminate(#sm_state{counter_in = H} = SmState, StateData, HostType) ->
    Sid = mongoose_c2s:get_sid(StateData),
    do_remove_smid(HostType, Sid, H),
    reroute_buffer(StateData, SmState),
    SmState#sm_state{buffer = [], buffer_size = 0}.

reroute_buffer(StateData, #sm_state{buffer = Buffer, peer = {gen_statem, {Pid, _}}}) ->
    mongoose_c2s:reroute_buffer_to_pid(StateData, Pid, Buffer);
reroute_buffer(StateData, #sm_state{buffer = Buffer}) ->
    mongoose_c2s:reroute_buffer(StateData, Buffer).

-spec terminate(term(), c2s_state(), mongoose_c2s:data()) -> term().
terminate(Reason, C2SState, StateData) ->
    ?LOG_DEBUG(#{what => stream_mgmt_statem_terminate, reason => Reason,
                 c2s_state => C2SState, c2s_data => StateData}),
    mongoose_c2s:terminate({shutdown, ?MODULE}, C2SState, StateData).

-spec handle_stream_mgmt(mongoose_acc:t(), mongoose_c2s_hooks:params(), exml:element()) ->
    mongoose_c2s_hooks:result().
handle_stream_mgmt(Acc, Params = #{c2s_state := C2SState}, El = #xmlel{name = <<"a">>})
  when ?IS_ALLOWED_STATE(C2SState) ->
    handle_a(Acc, Params, El);
handle_stream_mgmt(Acc, Params = #{c2s_state := C2SState}, #xmlel{name = <<"r">>})
  when ?IS_ALLOWED_STATE(C2SState) ->
    handle_r(Acc, Params);
handle_stream_mgmt(Acc, Params = #{c2s_state := C2SState}, El = #xmlel{name = <<"enable">>})
  when ?IS_ALLOWED_STATE(C2SState) ->
    handle_enable(Acc, Params, El);
handle_stream_mgmt(Acc, Params = #{c2s_state := {wait_for_feature_after_auth, _}}, El = #xmlel{name = <<"resume">>}) ->
    handle_resume(Acc, Params, El);
handle_stream_mgmt(Acc, #{c2s_data := StateData, c2s_state := C2SState}, _El) ->
    unexpected_sm_request(Acc, StateData, C2SState);
handle_stream_mgmt(Acc, _Params, _El) ->
    {ok, Acc}.

-spec handle_r(mongoose_acc:t(), mongoose_c2s_hooks:params()) ->
    mongoose_c2s_hooks:result().
handle_r(Acc, #{c2s_data := StateData}) ->
    case get_mod_state(StateData) of
        {error, not_found} ->
            ?LOG_WARNING(#{what => unexpected_r, c2s_state => StateData,
                           text => <<"received <r/> but stream management is off!">>}),
            {ok, Acc};
        #sm_state{counter_in = In} ->
            Stanza = stream_mgmt_ack(In),
            {ok, mongoose_c2s_acc:to_acc(Acc, socket_send, Stanza)}
    end.

-spec handle_a(mongoose_acc:t(), mongoose_c2s_hooks:params(), exml:element()) ->
    mongoose_c2s_hooks:result().
handle_a(Acc, #{c2s_data := StateData}, El) ->
    case {get_mod_state(StateData), stream_mgmt_parse_h(El)} of
        {{error, not_found}, _} ->
            {ok, Acc};
        {_, invalid_h_attribute} ->
            Stanza = mongoose_xmpp_errors:policy_violation(?MYLANG, <<"Invalid h attribute">>),
            mongoose_c2s:c2s_stream_error(StateData, Stanza),
            {stop, mongoose_c2s_acc:to_acc(Acc, hard_stop, invalid_h_attribute)};
        {Handler, H} ->
            HandledAck = do_handle_ack(Handler, H),
            finish_handle_a(StateData, Acc, HandledAck)
    end.

-spec finish_handle_a(mongoose_c2s:data(), mongoose_acc:t(), sm_state() | {error, term()}) ->
    mongoose_c2s_hooks:result().
finish_handle_a(StateData, Acc, {error, ErrorStanza, Reason}) ->
    mongoose_c2s:c2s_stream_error(StateData, ErrorStanza),
    {stop, mongoose_c2s_acc:to_acc(Acc, stop, Reason)};
finish_handle_a(_StateData, Acc, #sm_state{} = NewSmState) ->
    {ok, mongoose_c2s_acc:to_acc(Acc, state_mod, {?MODULE, NewSmState})}.

-spec do_handle_ack(sm_state(), non_neg_integer()) -> sm_state() | {error, exml:element(), term()}.
do_handle_ack(#sm_state{counter_out = OldAcked,
                        buffer_size = BufferSize,
                        buffer = Buffer} = SmState, Acked) ->
    ToDrop = calc_to_drop(Acked, OldAcked),
    case BufferSize < ToDrop of
        true ->
            ErrorStanza0 = #xmlel{children = Children}
                = mongoose_xmpp_errors:undefined_condition(
                    ?MYLANG, <<"You acknowledged more stanzas that what has been sent">>),
            HandledCountField = sm_handled_count_too_high_stanza(Acked, OldAcked),
            ErrorStanza = ErrorStanza0#xmlel{children = [HandledCountField | Children]},
            {error, ErrorStanza, {shutdown, sm_handled_count_too_high_stanza}};
        false ->
            NewSize = BufferSize - ToDrop,
            {NewBuffer, _Dropped} = lists:split(NewSize, Buffer),
            SmState#sm_state{counter_out = Acked, buffer_size = NewSize, buffer = NewBuffer}
    end.

-spec incr_counter(short()) -> short().
incr_counter(Incoming) when Incoming < ?STREAM_MGMT_H_MAX - 1 ->
    Incoming + 1;
incr_counter(_Incoming) ->
    0.

-spec calc_to_drop(short(), short()) -> short().
calc_to_drop(Acked, OldAcked) when Acked >= OldAcked ->
    Acked - OldAcked;
calc_to_drop(Acked, OldAcked) ->
    Acked + ?STREAM_MGMT_H_MAX - OldAcked + 1.

-spec handle_enable(mongoose_acc:t(), mongoose_c2s_hooks:params(), exml:element()) ->
    mongoose_c2s_hooks:result().
handle_enable(Acc, #{c2s_data := StateData}, El) ->
    case {get_mod_state(StateData), exml_query:attr(El, <<"resume">>, false)} of
        {{error, not_found}, <<"true">>} ->
            do_handle_enable(Acc, StateData, true);
        {{error, not_found}, <<"1">>} ->
            do_handle_enable(Acc, StateData, true);
        {{error, not_found}, false} ->
            do_handle_enable(Acc, StateData, false);
        {{error, not_found}, _InvalidResumeAttr} ->
            stream_error(Acc, StateData);
        {#sm_state{}, _} ->
            stream_error(Acc, StateData)
    end.

-spec do_handle_enable(mongoose_acc:t(), mongoose_c2s:data(), boolean()) ->
    mongoose_c2s_hooks:result().
do_handle_enable(Acc, StateData, false) ->
    Stanza = stream_mgmt_enabled(),
    HostType = mongoose_c2s:get_host_type(StateData),
    SmState = build_sm_handler(HostType),
    ToAcc = [{state_mod, {?MODULE, SmState}}, {socket_send, Stanza}],
    {stop, mongoose_c2s_acc:to_acc_many(Acc, ToAcc)};

do_handle_enable(Acc, StateData, true) ->
    SMID = make_smid(),
    Sid = mongoose_c2s:get_sid(StateData),
    HostType = mongoose_c2s:get_host_type(StateData),
    ok = register_smid(HostType, SMID, Sid),
    Stanza = stream_mgmt_enabled([{<<"id">>, SMID}, {<<"resume">>, <<"true">>}]),
    SmState = build_sm_handler(HostType),
    ToAcc = [{state_mod, {?MODULE, SmState}}, {socket_send, Stanza}],
    {stop, mongoose_c2s_acc:to_acc_many(Acc, ToAcc)}.

-spec handle_resume(mongoose_acc:t(), mongoose_c2s_hooks:params(), exml:element()) ->
    mongoose_c2s_hooks:result().
handle_resume(Acc, #{c2s_state := C2SState, c2s_data := StateData}, El) ->
    case {get_previd(El), stream_mgmt_parse_h(El), get_mod_state(StateData)} of
        {undefined, _, _} ->
            bad_request(Acc);
        {_, invalid_h_attribute, _} ->
            bad_request(Acc);
        {_, _, #sm_state{}} ->
            bad_request(Acc);
        {SMID, H, {error, not_found}} ->
            HostType = mongoose_c2s:get_host_type(StateData),
            FromSMID = get_session_from_smid(HostType, SMID),
            do_handle_resume(Acc, StateData, C2SState, SMID, H, FromSMID)
    end.

%% This runs on the new process
-spec do_handle_resume(Acc, StateData, C2SState, SMID, H, FromSMID) -> HookResult when
      Acc :: mongoose_acc:t(),
      StateData :: mongoose_c2s:data(),
      C2SState :: c2s_state(),
      SMID :: smid(),
      H :: non_neg_integer(),
      FromSMID :: maybe_smid(),
      HookResult :: mongoose_c2s_hooks:result().
do_handle_resume(Acc, StateData, _C2SState, SMID, H, {sid, {_TS, Pid}}) ->
    case get_peer_state(Pid, H) of
        {ok, OldStateData} ->
            NewState = mongoose_c2s:merge_states(OldStateData, StateData),
            do_resume(Acc, NewState, SMID);
        {error, ErrorStanza, Reason} ->
            mongoose_c2s:c2s_stream_error(StateData, ErrorStanza),
            {stop, mongoose_c2s_acc:to_acc(Acc, stop, Reason)};
        {exception, {C, R, S}} ->
            ?LOG_WARNING(#{what => resumption_error,
                           text => <<"Resumption error because of invalid response">>,
                           class => C, reason => R, stacktrace => S, pid => Pid, c2s_state => StateData}),
            Err = stream_mgmt_failed(<<"item-not-found">>),
            {stop, mongoose_c2s_acc:to_acc(Acc, socket_send, Err)}
    end;
do_handle_resume(Acc, StateData, C2SState, SMID, _H, {stale_h, StaleH}) ->
    ?LOG_WARNING(#{what => resumption_error, reason => session_resumption_timed_out,
                   smid => SMID, stale_h => StaleH, c2s_state => StateData}),
    Err = stream_mgmt_failed(<<"item-not-found">>, [{<<"h">>, integer_to_binary(StaleH)}]),
    stream_mgmt_error(Acc, StateData, C2SState, Err);
do_handle_resume(Acc, StateData, C2SState, SMID, _H, {error, smid_not_found}) ->
    ?LOG_WARNING(#{what => resumption_error, reason => no_previous_session_for_smid,
                   smid => SMID, c2s_state => StateData}),
    Err = stream_mgmt_failed(<<"item-not-found">>),
    stream_mgmt_error(Acc, StateData, C2SState, Err).

%% This runs on the new process
-spec do_resume(Acc, StateData, SMID) -> HookResult when
      Acc :: mongoose_acc:t(),
      StateData :: mongoose_c2s:data(),
      SMID :: smid(),
      HookResult :: mongoose_c2s_hooks:result().
do_resume(Acc, StateData, SMID) ->
    mongoose_c2s:open_session(StateData),
    ok = register_smid(StateData, SMID),
    Stanzas = get_all_stanzas_to_forward(StateData, SMID),
    ToAcc = [{c2s_state, session_established}, {c2s_data, StateData}, {socket_send, Stanzas}],
    {ok, mongoose_c2s_acc:to_acc_many(Acc, ToAcc)}.

register_smid(StateData, SMID) ->
    Sid = mongoose_c2s:get_sid(StateData),
    HostType = mongoose_c2s:get_host_type(StateData),
    ok = register_smid(HostType, SMID, Sid).

-spec get_all_stanzas_to_forward(mongoose_c2s:data(), smid()) -> [exml:element()].
get_all_stanzas_to_forward(StateData, SMID) ->
    #sm_state{counter_in = Counter, buffer = Buffer} = get_mod_state(StateData),
    Resumed = stream_mgmt_resumed(SMID, Counter),
    LServer = mongoose_c2s:get_lserver(StateData),
    FromServer = jid:make_noprep(<<>>, LServer, <<>>),
    ToForward = [ begin
                      TS = mongoose_acc:timestamp(Acc),
                      Packet = mongoose_acc:element(Acc),
                      StanzaName = mongoose_acc:stanza_name(Acc),
                      StanzaType = mongoose_acc:stanza_type(Acc),
                      maybe_add_timestamp(Packet, StanzaName, StanzaType, TS, FromServer)
                  end || Acc <- lists:reverse(Buffer)],
    [Resumed | ToForward].

maybe_add_timestamp(Packet, <<"message">>, <<"error">>, _, _) ->
    Packet;
maybe_add_timestamp(Packet, <<"message">>, <<"headline">>, _, _) ->
    Packet;
maybe_add_timestamp(Packet, <<"message">>, _, TS, FromServer) ->
    jlib:maybe_append_delay(Packet, FromServer, TS, <<"SM Storage">>);
maybe_add_timestamp(Packet, _StanzaName, _StanzaType, _TS, _FromServer) ->
    Packet.

%% If jid is the same, but sid is not, then we have a conflict.
%% jid example is alice@localhost/res1.
%% sid example is `{now(), pid()}'.
%% The conflict can happen, when actions with an accumulator were initiated by
%% one process but the resulting stanzas were routed to another process with
%% the same JID but different SID.
%% The conflict usually happens when a user is reconnecting.
%% Both origin_sid and origin_jid props should be defined.
%% But we don't force developers to set both of them, so we should correctly
%% process stanzas, that have only one properly set.
%% "Incoming" means that stanza is coming from ejabberd_router.
-spec is_conflict_incoming_acc(mongoose_acc:t(), mongoose_c2s:data()) -> boolean().
is_conflict_incoming_acc(Acc, StateData) ->
    OriginJid = mongoose_acc:get(c2s, origin_jid, undefined, Acc),
    OriginSid = mongoose_acc:get(c2s, origin_sid, undefined, Acc),
    AreOriginsDefined = OriginJid =/= undefined andalso OriginSid =/= undefined,
    case AreOriginsDefined of
        false ->
            false;
        true ->
            StateJid = mongoose_c2s:get_jid(StateData),
            SameJid = jid:are_equal(OriginJid, StateJid),
            StateSid = mongoose_c2s:get_sid(StateData),
            SameSid = OriginSid =:= StateSid,
            % possible to receive response addressed to process which we resumed from - still valid!
            OldSid = maybe_get_resumed_from_sid(get_mod_state(StateData)),
            SameOldSession = OriginSid =:= OldSid,
            SameJid andalso not (SameSid or SameOldSession)
    end.

-spec maybe_get_resumed_from_sid(maybe_sm_state()) -> undefined | ejabberd_sm:sid().
maybe_get_resumed_from_sid(#sm_state{peer = {sid, ResumedFrom}}) ->
    ResumedFrom;
maybe_get_resumed_from_sid(_) ->
    undefined.

-spec is_conflict_receiver_sid(mongoose_acc:t(), mongoose_c2s:data()) -> boolean().
is_conflict_receiver_sid(Acc, StateData) ->
    StateSid = mongoose_c2s:get_sid(StateData),
    AccSid = mongoose_acc:get(c2s, receiver_sid, StateSid, Acc),
    StateSid =/= AccSid.

-spec bad_request(mongoose_acc:t()) ->
    {stop, mongoose_acc:t()}.
bad_request(Acc) ->
    Err = stream_mgmt_failed(<<"bad-request">>),
    {stop, mongoose_c2s_acc:to_acc(Acc, socket_send, Err)}.

-spec stream_error(mongoose_acc:t(), mongoose_c2s:data()) ->
    {stop, mongoose_acc:t()}.
stream_error(Acc, StateData) ->
    Err = stream_mgmt_failed(<<"unexpected-request">>),
    mongoose_c2s:c2s_stream_error(StateData, Err),
    {stop, mongoose_c2s_acc:to_acc(Acc, stop, {shutdown, stream_error})}.

-spec unexpected_sm_request(mongoose_acc:t(), mongoose_c2s:data(), c2s_state()) ->
    {stop, mongoose_acc:t()}.
unexpected_sm_request(Acc, StateData, C2SState) ->
    Err = stream_mgmt_failed(<<"unexpected-request">>),
    stream_mgmt_error(Acc, StateData, C2SState, Err).

-spec stream_mgmt_error(
        mongoose_acc:t(), mongoose_c2s:data(), c2s_state(), exml:element()) ->
    {stop, mongoose_acc:t()}.
stream_mgmt_error(Acc, _StateData, C2SState, Err) ->
    case mongoose_c2s:maybe_retry_state(C2SState) of
        {stop, {shutdown, retries}} ->
            {stop, mongoose_c2s_acc:to_acc(Acc, stop, {shutdown, retries})};
        NewC2SState ->
            ToAcc = [{c2s_state, NewC2SState}, {socket_send, Err}],
            {stop, mongoose_c2s_acc:to_acc_many(Acc, ToAcc)}
    end.

-spec build_sm_handler(mongooseim:host_type()) -> sm_state().
build_sm_handler(HostType) ->
    BufferMax = get_buffer_max(HostType),
    AckFreq = get_ack_freq(HostType),
    #sm_state{buffer_max = BufferMax, ack_freq = AckFreq}.

-spec get_mod_state(mongoose_c2s:data()) -> maybe_sm_state().
get_mod_state(StateData) ->
    case mongoose_c2s:get_mod_state(StateData, ?MODULE) of
        {ok, State} -> State;
        Error -> Error
    end.

-spec get_peer_state(pid(), non_neg_integer()) ->
    {ok, mongoose_c2s:data()} | {error, exml:element(), term()} | {exception, tuple()}.
get_peer_state(Pid, H) ->
    try
        gen_statem:call(Pid, {stream_mgmt_resume, H}, 5000)
    catch
        C:R:S -> {exception, {C, R, S}}
    end.

-spec stream_mgmt_parse_h(exml:element()) -> invalid_h_attribute | non_neg_integer().
stream_mgmt_parse_h(El) ->
    case catch binary_to_integer(exml_query:attr(El, <<"h">>)) of
        H when is_integer(H), H >= 0 -> H;
        _ -> invalid_h_attribute
    end.

-spec get_previd(exml:element()) -> undefined | binary().
get_previd(El) ->
    exml_query:attr(El, <<"previd">>, undefined).

-spec c2s_stream_features(Acc, Params, Extra) -> {ok, Acc} when
    Acc :: [exml:element()],
    Params :: map(),
    Extra :: gen_hook:extra().
c2s_stream_features(Acc, _, _) ->
    {ok, lists:keystore(<<"sm">>, #xmlel.name, Acc, sm())}.

-spec sm() -> exml:element().
sm() ->
    #xmlel{name = <<"sm">>,
           attrs = [{<<"xmlns">>, ?NS_STREAM_MGNT_3}]}.

-spec session_cleanup(Acc, Params, Extra) -> {ok, Acc} when
    Acc :: mongoose_acc:t(),
    Params :: #{sid := ejabberd_sm:sid()},
    Extra :: gen_hook:extra().
session_cleanup(Acc, #{sid := SID}, #{host_type := HostType}) ->
    {ok, remove_smid(Acc, HostType, SID)}.


-spec remove_smid(mongoose_acc:t(), mongooseim:host_type(), ejabberd_sm:sid()) ->
    mongoose_acc:t().
remove_smid(Acc, HostType, Sid) ->
    H = mongoose_acc:get(stream_mgmt, h, undefined, Acc),
    MaybeSMID = do_remove_smid(HostType, Sid, H),
    mongoose_acc:set(stream_mgmt, smid, MaybeSMID, Acc).

do_remove_smid(HostType, Sid, H) ->
    MaybeSMID = unregister_smid(HostType, Sid),
    case MaybeSMID of
        {ok, SMID} when H =/= undefined ->
            register_stale_smid_h(HostType, SMID, H);
        _ ->
            ok
    end,
    MaybeSMID.

%%
%% `gen_statem' callbacks
%%

-spec callback_mode() -> gen_statem:callback_mode_result().
callback_mode() ->
    handle_event_function.

-spec init(term()) -> gen_statem:init_result(c2s_state(), mongoose_c2s:data()).
init(_) ->
    {stop, this_should_have_never_been_called}.

-spec handle_event(gen_statem:event_type(), term(), c2s_state(), mongoose_c2s:data()) ->
    gen_statem:event_handler_result(c2s_state()).
handle_event({call, From}, {stream_mgmt_resume, H}, ?EXT_C2S_STATE(resume_session), StateData) ->
    LServer = mongoose_c2s:get_lserver(StateData),
    HostType = mongoose_c2s:get_host_type(StateData),
    Acc = mongoose_acc:new(#{host_type => HostType, lserver => LServer, location => ?LOCATION}),
    case handle_resume_call(StateData, Acc, From, H) of
        {ok, SmState} ->
            NewStateData = mongoose_c2s:merge_mod_state(StateData, #{?MODULE => SmState}),
            {stop, {shutdown, resumed}, NewStateData};
        error ->
            {stop, {shutdown, resumed}}
    end;
handle_event({timeout, ?MODULE}, resume_timeout, ?EXT_C2S_STATE(resume_session), StateData) ->
    {stop, {shutdown, ?MODULE}, StateData};
handle_event(EventType, EventContent, C2SState, StateData) ->
    mongoose_c2s:handle_event(EventType, EventContent, C2SState, StateData).

%% This runs on the old process
-spec handle_resume_call(
        mongoose_c2s:data(), mongoose_acc:t(), gen_statem:from(), non_neg_integer()) ->
    {ok, sm_state()} | error.
handle_resume_call(StateData, Acc, From, H) ->
    case do_handle_ack(get_mod_state(StateData), H) of
        #sm_state{} = SmState1 ->
            KeepSmState = sm_state_to_keep(SmState1, From),
            close_old_session(StateData, Acc),
            PassSmState = pipeline_future_sm_state(StateData, SmState1),
            pass_c2s_data_to_new_session(StateData, PassSmState, From),
            {ok, KeepSmState};
        HandledAck ->
            ReplyAction = {reply, From, HandledAck},
            gen_statem:reply(ReplyAction),
            error
    end.

-spec close_old_session(mongoose_c2s:data(), mongoose_acc:t()) -> term().
close_old_session(StateData, Acc) ->
    mongoose_c2s:close_session(StateData, Acc, resumed),
    mongoose_c2s:c2s_stream_error(StateData, mongoose_xmpp_errors:stream_conflict()).

-spec pipeline_future_sm_state(mongoose_c2s:data(), sm_state()) -> sm_state().
pipeline_future_sm_state(StateData, SmState) ->
    Sid = mongoose_c2s:get_sid(StateData),
    WithResumedFrom = SmState#sm_state{peer = {sid, Sid}},
    recover_messages(WithResumedFrom).

-spec pass_c2s_data_to_new_session(mongoose_c2s:data(), sm_state(), gen_statem:from()) -> ok.
pass_c2s_data_to_new_session(StateData, PassSmState, From) ->
    FutureStateData = mongoose_c2s:merge_mod_state(StateData, #{?MODULE => PassSmState}),
    ReplyAction = {reply, From, {ok, FutureStateData}},
    gen_statem:reply(ReplyAction).

%% The dying c2s will keep no buffer and will only know of the session that resumed him off,
%% to reroute him messages later
-spec sm_state_to_keep(sm_state(), gen_statem:from()) -> sm_state().
sm_state_to_keep(SmState, From) ->
    SmState#sm_state{buffer = [], buffer_size = 0, peer = {gen_statem, From}}.

%%
%% API for `mongoose_c2s'
%%

-spec recover_messages(sm_state()) -> sm_state().
recover_messages(SmState) ->
    receive
        {route, Acc} ->
            recover_messages(maybe_buffer_acc(SmState, Acc, is_message(mongoose_acc:stanza_name(Acc))))
    after 0 ->
              SmState
    end.

-spec maybe_buffer_acc(sm_state(), mongoose_acc:t(), boolean()) -> sm_state().
maybe_buffer_acc(#sm_state{buffer = Buffer, buffer_size = BufferSize} = SmState, Acc, true) ->
    SmState#sm_state{buffer = [Acc | Buffer], buffer_size = BufferSize + 1};
maybe_buffer_acc(SmState, _Acc, false) ->
    SmState.

%% IQs and presences are allowed to come to the same SID only
-spec is_message(binary()) -> boolean().
is_message(<<"message">>) -> true;
is_message(_) -> false.

-spec is_sm_element(mongoose_acc:t()) -> boolean().
is_sm_element(Acc) ->
    El = mongoose_acc:element(Acc),
    ?NS_STREAM_MGNT_3 =:= exml_query:attr(El, <<"xmlns">>).

-spec make_smid() -> smid().
make_smid() ->
    base64:encode(crypto:strong_rand_bytes(21)).

-spec stream_mgmt_enabled() -> exml:element().
stream_mgmt_enabled() ->
    stream_mgmt_enabled([]).

-spec stream_mgmt_enabled([exml:attr()]) -> exml:element().
stream_mgmt_enabled(ExtraAttrs) ->
    #xmlel{name = <<"enabled">>,
           attrs = [{<<"xmlns">>, ?NS_STREAM_MGNT_3}] ++ ExtraAttrs}.

-spec stream_mgmt_resumed(smid(), short()) -> exml:element().
stream_mgmt_resumed(SMID, Handled) ->
    #xmlel{name = <<"resumed">>,
           attrs = [{<<"xmlns">>, ?NS_STREAM_MGNT_3},
                    {<<"previd">>, SMID},
                    {<<"h">>, integer_to_binary(Handled)}]}.

-spec stream_mgmt_failed(binary()) -> exml:element().
stream_mgmt_failed(Reason) ->
    stream_mgmt_failed(Reason, []).

-spec stream_mgmt_failed(binary(), [exml:attr()]) -> exml:element().
stream_mgmt_failed(Reason, Attrs) ->
    ReasonEl = #xmlel{name = Reason,
                      attrs = [{<<"xmlns">>, ?NS_STANZAS}]},
    #xmlel{name = <<"failed">>,
           attrs = [{<<"xmlns">>, ?NS_STREAM_MGNT_3} | Attrs],
           children = [ReasonEl]}.

-spec stream_mgmt_ack(non_neg_integer()) -> exml:element().
stream_mgmt_ack(NIncoming) ->
    #xmlel{name = <<"a">>,
           attrs = [{<<"xmlns">>, ?NS_STREAM_MGNT_3},
                    {<<"h">>, integer_to_binary(NIncoming)}]}.

-spec stream_mgmt_request() -> exml:element().
stream_mgmt_request() ->
    #xmlel{name = <<"r">>,
           attrs = [{<<"xmlns">>, ?NS_STREAM_MGNT_3}]}.

-spec sm_handled_count_too_high_stanza(non_neg_integer(), non_neg_integer()) -> exml:element().
sm_handled_count_too_high_stanza(Handled, OldAcked) ->
    #xmlel{name = <<"handled-count-too-high">>,
           attrs = [{<<"xmlns">>, ?NS_STREAM_MGNT_3},
                    {<<"h">>, integer_to_binary(Handled)},
                    {<<"send-count">>, integer_to_binary(OldAcked)}]}.

%% Getters
-spec get_session_from_smid(mongooseim:host_type(), smid()) -> maybe_smid().
get_session_from_smid(HostType, SMID) ->
    case get_sid(HostType, SMID) of
        {sid, SID} -> {sid, SID};
        {error, smid_not_found} ->
            get_stale_h(HostType, SMID)
    end.

-spec get_stale_h(mongooseim:host_type(), smid()) ->
    {stale_h, non_neg_integer()} | {error, smid_not_found}.
get_stale_h(HostType, SMID) ->
    case is_stale_h_enabled(HostType) of
        false -> {error, smid_not_found};
        true -> read_stale_h(HostType, SMID)
    end.

-spec get_buffer_max(mongooseim:host_type()) -> buffer_max().
get_buffer_max(HostType) ->
    gen_mod:get_module_opt(HostType, ?MODULE, buffer_max).

-spec get_ack_freq(mongooseim:host_type()) -> ack_freq().
get_ack_freq(HostType) ->
    gen_mod:get_module_opt(HostType, ?MODULE, ack_freq).

-spec get_resume_timeout(mongooseim:host_type()) -> pos_integer().
get_resume_timeout(HostType) ->
    gen_mod:get_module_opt(HostType, ?MODULE, resume_timeout).

-spec register_stale_smid_h(mongooseim:host_type(), smid(), short()) -> ok | {error, any()}.
register_stale_smid_h(HostType, SMID, H) ->
    case is_stale_h_enabled(HostType) of
        false -> ok;
        true -> write_stale_h(HostType, SMID, H)
    end.

-spec remove_stale_smid_h(mongooseim:host_type(), smid()) -> ok | {error, any()}.
remove_stale_smid_h(HostType, SMID) ->
    case is_stale_h_enabled(HostType) of
        false -> ok;
        true -> delete_stale_h(HostType, SMID)
    end.

-spec is_stale_h_enabled(mongooseim:host_type()) -> boolean().
is_stale_h_enabled(HostType) ->
    gen_mod:get_module_opt(HostType, ?MODULE, [stale_h, enabled]).

%% Backend operations

-spec register_smid(HostType, SMID, SID) ->
    ok | {error, term()} when
    HostType :: mongooseim:host_type(),
    SMID :: smid(),
    SID :: ejabberd_sm:sid().
register_smid(HostType, SMID, SID) ->
    mod_stream_management_backend:register_smid(HostType, SMID, SID).

-spec unregister_smid(mongooseim:host_type(), ejabberd_sm:sid()) ->
    {ok, SMID :: smid()} | {error, smid_not_found}.
unregister_smid(HostType, SID) ->
    mod_stream_management_backend:unregister_smid(HostType, SID).

-spec get_sid(mongooseim:host_type(), smid()) ->
    {sid, ejabberd_sm:sid()} | {error, smid_not_found}.
get_sid(HostType, SMID) ->
    mod_stream_management_backend:get_sid(HostType, SMID).

%% stale_h

-spec write_stale_h(HostType, SMID, H) -> ok | {error, any()} when
    HostType :: mongooseim:host_type(),
    SMID :: smid(),
    H :: non_neg_integer().
write_stale_h(HostType, SMID, H) ->
    mod_stream_management_backend:write_stale_h(HostType, SMID, H).

-spec delete_stale_h(HostType, SMID) -> ok | {error, any()} when
    HostType :: mongooseim:host_type(),
    SMID :: smid().
delete_stale_h(HostType, SMID) ->
    mod_stream_management_backend:delete_stale_h(HostType, SMID).

-spec read_stale_h(HostType, SMID) ->
    {stale_h, non_neg_integer()} | {error, smid_not_found} when
    HostType :: mongooseim:host_type(),
    SMID :: smid().
read_stale_h(HostType, SMID) ->
    mod_stream_management_backend:read_stale_h(HostType, SMID).<|MERGE_RESOLUTION|>--- conflicted
+++ resolved
@@ -28,27 +28,10 @@
 -export([callback_mode/0, init/1, handle_event/4, terminate/3]).
 
 %% API for inspection and tests
-<<<<<<< HEAD
 -export([get_sid/2, get_stale_h/2, get_session_from_smid/2,
          register_smid/3, register_stale_smid_h/3, remove_stale_smid_h/2]).
 -ignore_xref([get_sid/2, get_stale_h/2, get_session_from_smid/2,
               register_smid/3, register_stale_smid_h/3, remove_stale_smid_h/2]).
-=======
--export([get_sid/2,
-         get_stale_h/2,
-         register_stale_smid_h/3,
-         remove_stale_smid_h/2]).
-
--ignore_xref([get_sid/2,
-              get_stale_h/2,
-              register_stale_smid_h/3,
-              remove_stale_smid_h/2]).
-
-%% Type base64:ascii_binary() is not exported
--type smid() :: binary().
-
--export_type([smid/0]).
->>>>>>> dda03c16
 
 -include("mongoose.hrl").
 -include("jlib.hrl").
@@ -75,7 +58,8 @@
 -type buffer_max() :: pos_integer() | infinity | no_buffer.
 -type ack_freq() :: pos_integer() | never.
 
--type smid() :: base64:ascii_binary().
+%% Type base64:ascii_binary() is not exported
+-type smid() :: binary().
 -type short() :: 0..?STREAM_MGMT_H_MAX.
 
 -type maybe_smid() :: {sid, ejabberd_sm:sid()}
