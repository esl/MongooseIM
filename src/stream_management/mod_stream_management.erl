-module(mod_stream_management).
-xep([{xep, 198}, {version, "1.6"}]).
-behaviour(gen_mod).
-behaviour(gen_statem).
-behaviour(mongoose_module_metrics).

%% `gen_mod' callbacks
-export([start/2,
         stop/1,
         config_spec/0,
         supported_features/0,
         process_buffer_and_ack/1]).

%% hooks handlers
-export([c2s_stream_features/3,
<<<<<<< HEAD
         session_cleanup/5,
         user_send_packet/3,
         user_receive_packet/3,
         user_send_xmlel/3,
         foreign_event/3,
         handle_user_stopping/3,
         user_terminate/3,
         reroute_unacked_messages/3
        ]).

%% API for `mongoose_c2s'
=======
         remove_smid/3,
         session_cleanup/3]).

%% API for `ejabberd_c2s'
>>>>>>> 83ed0f6a
-export([make_smid/0,
         get_session_from_smid/2,
         get_buffer_max/1,
         get_ack_freq/1,
         get_resume_timeout/1,
         register_smid/3]).

%% gen_statem callbacks
-export([callback_mode/0, init/1, handle_event/4, terminate/3]).

%% API for inspection and tests
-export([get_sid/2,
         get_stale_h/2,
         register_stale_smid_h/3,
         remove_stale_smid_h/2]).

<<<<<<< HEAD
-ignore_xref([c2s_stream_features/3, get_sid/2, get_stale_h/2, remove_smid/5,
              register_stale_smid_h/3, remove_stale_smid_h/2, session_cleanup/5,
              get_ack_freq/1, get_buffer_max/1, get_resume_timeout/1,
              get_session_from_smid/2, make_smid/0, register_smid/3]).
=======
-ignore_xref([get_sid/2,
              get_stale_h/2,
              register_stale_smid_h/3,
              remove_stale_smid_h/2]).

-type smid() :: base64:ascii_binary().

-export_type([smid/0]).
>>>>>>> 83ed0f6a

-include("mongoose.hrl").
-include("jlib.hrl").
-include("mongoose_config_spec.hrl").
-define(STREAM_MGMT_H_MAX, (1 bsl 32 - 1)).
-define(CONSTRAINT_CHECK_TIMEOUT, 5000).  %% 5 seconds
-define(IS_STREAM_MGMT_STOP(R), R =:= {shutdown, ?MODULE}; R =:= {shutdown, resumed}).
-define(IS_ALLOWED_STATE(S), S =:= wait_for_session_establishment; S =:= session_established).

-record(sm_state, {
          buffer = [] :: [mongoose_acc:t()],
          buffer_size = 0 :: non_neg_integer(),
          counter_in = 0 :: short(),
          counter_out = 0 :: short(),
          buffer_max = 100 :: buffer_max(),
          ack_freq = 1 :: ack_freq(),
          resumed_from :: undefined | ejabberd_sm:sid()
         }).

-type sm_state() :: #sm_state{}.

-type buffer_max() :: pos_integer() | infinity | no_buffer.
-type ack_freq() :: pos_integer() | never.

-type smid() :: base64:ascii_binary().
-type short() :: 0..?STREAM_MGMT_H_MAX.

-type maybe_smid() :: {sid, ejabberd_sm:sid()}
                    | {stale_h, non_neg_integer()}
                    | {error, smid_not_found}.

-export_type([smid/0]).

%%
%% `gen_mod' callbacks
%%

-spec start(mongooseim:host_type(), gen_mod:module_opts()) -> ok.
start(HostType, Opts) ->
    mod_stream_management_backend:init(HostType, Opts),
    ?LOG_INFO(#{what => stream_management_starting}),
<<<<<<< HEAD
    ejabberd_hooks:add(hooks(HostType)),
    gen_hook:add_handlers(c2s_hooks(HostType)),
=======
    gen_hook:add_handlers(hooks(HostType)),
>>>>>>> 83ed0f6a
    ok.

-spec stop(mongooseim:host_type()) -> ok.
stop(HostType) ->
    ?LOG_INFO(#{what => stream_management_stopping}),
<<<<<<< HEAD
    gen_hook:delete_handlers(c2s_hooks(HostType)),
    ejabberd_hooks:delete(hooks(HostType)),
=======
    gen_hook:delete_handlers(hooks(HostType)),
>>>>>>> 83ed0f6a
    ok.

-spec hooks(mongooseim:host_type()) -> gen_hook:hook_list().
hooks(HostType) ->
<<<<<<< HEAD
    [{c2s_stream_features, HostType, ?MODULE, c2s_stream_features, 50},
     {session_cleanup, HostType, ?MODULE, session_cleanup, 50}].
=======
    [{sm_remove_connection_hook, HostType, fun ?MODULE:remove_smid/3, #{}, 50},
     {c2s_stream_features, HostType, fun ?MODULE:c2s_stream_features/3, #{}, 50},
     {session_cleanup, HostType, fun ?MODULE:session_cleanup/3, #{}, 50}].
>>>>>>> 83ed0f6a

-spec c2s_hooks(mongooseim:host_type()) -> gen_hook:hook_list(mongoose_c2s_hooks:fn()).
c2s_hooks(HostType) ->
    [
     {user_send_packet, HostType, fun ?MODULE:user_send_packet/3, #{}, 20},
     %% TODO this should be xmpp_send_element,
     %% as other handlers might stop the packet from being delivered
     {user_receive_packet, HostType, fun ?MODULE:user_receive_packet/3, #{}, 100},
     {user_send_xmlel, HostType, fun ?MODULE:user_send_xmlel/3, #{}, 50},
     {foreign_event, HostType, fun ?MODULE:foreign_event/3, #{}, 50},
     {user_stop_request, HostType, fun ?MODULE:handle_user_stopping/3, #{}, 100},
     {user_socket_closed, HostType, fun ?MODULE:handle_user_stopping/3, #{}, 100},
     {user_socket_error, HostType, fun ?MODULE:handle_user_stopping/3, #{}, 100},
     {user_terminate, HostType, fun ?MODULE:user_terminate/3, #{}, 50},
     {reroute_unacked_messages, HostType, fun ?MODULE:reroute_unacked_messages/3, #{}, 80}
    ].

-spec config_spec() -> mongoose_config_spec:config_section().
config_spec() ->
    #section{
        items = #{<<"backend">> => #option{type = atom, validate = {module, ?MODULE}},
                  <<"buffer">> => #option{type = boolean},
                  <<"buffer_max">> => #option{type = int_or_infinity,
                                              validate = positive},
                  <<"ack">> => #option{type = boolean},
                  <<"ack_freq">> => #option{type = integer,
                                            validate = positive},
                  <<"resume_timeout">> => #option{type = integer,
                                                  validate = positive},
                  <<"stale_h">> => stale_h_config_spec()
                 },
        process = fun ?MODULE:process_buffer_and_ack/1,
        defaults = #{<<"backend">> => mnesia,
                     <<"buffer">> => true,
                     <<"buffer_max">> => 100,
                     <<"ack">> => true,
                     <<"ack_freq">> => 1,
                     <<"resume_timeout">> => 600 % seconds
        }
      }.

supported_features() -> [dynamic_domains].

process_buffer_and_ack(Opts = #{buffer := Buffer, ack := Ack}) ->
    OptsWithBuffer = check_buffer(Opts, Buffer),
    check_ack(OptsWithBuffer, Ack).

check_buffer(Opts, false) ->
    Opts#{buffer_max => no_buffer};
check_buffer(Opts, _) ->
    Opts.

check_ack(Opts, false) ->
    Opts#{ack_freq => never};
check_ack(Opts, _) ->
    Opts.

stale_h_config_spec() ->
    #section{
        items = #{<<"enabled">> => #option{type = boolean},
                  <<"repeat_after">> => #option{type = integer,
                                                validate = positive},
                  <<"geriatric">> => #option{type = integer,
                                             validate = positive}},
        include = always,
        defaults = #{<<"enabled">> => false,
                     <<"repeat_after">> => 1800, % seconds
                     <<"geriatric">> => 3600 % seconds
        }
    }.

%%
%% hooks handlers
%%

<<<<<<< HEAD
-spec user_send_packet(mongoose_acc:t(), mongoose_c2s_hooks:params(), gen_hook:extra()) ->
    mongoose_c2s_hooks:result().
user_send_packet(Acc, #{c2s_data := StateData}, _Extra) ->
    case {get_mod_state(StateData), is_sm_element(Acc)} of
        {#sm_state{counter_in = Counter} = SmState, false} ->
            NewSmState = SmState#sm_state{counter_in = incr_counter(Counter)},
            {ok, mongoose_c2s_acc:to_acc(Acc, state_mod, {?MODULE, NewSmState})};
        {_, _} ->
            {ok, Acc}
    end;
user_send_packet(Acc, _Params, _Extra) ->
    {ok, Acc}.

-spec user_receive_packet(mongoose_acc:t(), mongoose_c2s_hooks:params(), gen_hook:extra()) ->
    mongoose_c2s_hooks:result().
user_receive_packet(Acc, #{c2s_data := StateData, c2s_state := C2SState} = Params, Extra) ->
    Check1 = is_conflict_incoming_acc(Acc, StateData),
    Check2 = is_conflict_receiver_sid(Acc, StateData),
    case {Check1, Check2} of
        {true, _} -> %% A race condition detected: same jid, but different sids
            C2SSid = mongoose_c2s:get_sid(StateData),
            OriginSid = mongoose_acc:get(c2s, origin_sid, undefined, Acc),
            ?LOG_WARNING(#{what => conflict_check_failed,
                           text => <<"Drop Acc that is addressed to another connection "
                                     "(origin SID check failed)">>,
                           c2s_sid => C2SSid, origin_sid => OriginSid,
                           acc => Acc, state_name => C2SState, c2s_state => StateData}),
            {stop, Acc};
        {_, true} ->
            C2SSid = mongoose_c2s:get_sid(StateData),
            ReceiverSID = mongoose_acc:get(c2s, receiver_sid, undefined, Acc),
            ?LOG_WARNING(#{what => conflict_check_failed,
                           text => <<"Drop Acc that is addressed to another connection "
                                     "(receiver SID check failed)">>,
                           c2s_sid => C2SSid, receiver_sid => ReceiverSID,
                           acc => Acc, state_name => C2SState, c2s_state => StateData}),
            {stop, Acc};
        _ -> %% Continue processing
            do_user_receive_packet(Acc, Params, Extra)
    end;
user_receive_packet(Acc, _Params, _Extra) ->
    {ok, Acc}.

-spec do_user_receive_packet(mongoose_acc:t(), mongoose_c2s_hooks:params(), gen_hook:extra()) ->
    gen_hook:hook_fn_ret(mongoose_acc:t()).
do_user_receive_packet(Acc, #{c2s_data := StateData, c2s_state := C2SState}, _Extra) ->
    case {get_mod_state(StateData), mongoose_acc:stanza_type(Acc)} of
        {{error, not_found}, _} ->
            {ok, Acc};
        {_, <<"probe">>} ->
            {ok, Acc};
        {#sm_state{buffer_max = no_buffer} = SmState, _} ->
            maybe_send_ack_request(Acc, SmState);
        {SmState, _} ->
            Jid = mongoose_c2s:get_jid(StateData),
            handle_buffer_and_ack(Acc, C2SState, Jid, SmState)
    end.

-spec handle_buffer_and_ack(mongoose_acc:t(), c2s_state(), jid:jid(), sm_state()) ->
    gen_hook:hook_fn_ret(mongoose_acc:t()).
handle_buffer_and_ack(Acc, C2SState, Jid, #sm_state{buffer = Buffer, buffer_max = BufferMax,
                                                    buffer_size = BufferSize} = SmState) ->
    NewBufferSize = BufferSize + 1,
    MaybeActions = case is_buffer_full(NewBufferSize, BufferMax) of
                       true ->
                           {timeout, ?CONSTRAINT_CHECK_TIMEOUT, check_buffer_full};
                       false ->
                           []
                   end,
    Acc1 = notify_unacknowledged_msg_if_in_resume_state(Acc, Jid, C2SState),
    NewSmState = SmState#sm_state{buffer = [Acc1 | Buffer], buffer_size = NewBufferSize},
    Acc2 = mongoose_c2s_acc:to_acc(Acc, actions, MaybeActions),
    maybe_send_ack_request(Acc2, NewSmState).

notify_unacknowledged_msg_if_in_resume_state(Acc, Jid, resume_session) ->
    maybe_notify_unacknowledged_msg(Acc, Jid);
notify_unacknowledged_msg_if_in_resume_state(Acc, _, _) ->
    Acc.

-spec is_buffer_full(non_neg_integer(), buffer_max()) -> boolean().
is_buffer_full(_BufferSize, infinity) ->
    false;
is_buffer_full(BufferSize, BufferMax) when BufferSize =< BufferMax ->
    false;
is_buffer_full(_, _) ->
    true.

-spec maybe_send_ack_request(mongoose_acc:t(), sm_state()) ->
    gen_hook:hook_fn_ret(mongoose_acc:t()).
maybe_send_ack_request(Acc, #sm_state{buffer_size = BufferSize,
                                      counter_out = Out,
                                      ack_freq = AckFreq} = SmState)
  when 0 =:= (Out + BufferSize) rem AckFreq, ack_freq =/= never ->
    Stanza = stream_mgmt_request(),
    ToAcc = [{socket_send, Stanza}, {state_mod, {?MODULE, SmState}}],
    {ok, mongoose_c2s_acc:to_acc_many(Acc, ToAcc)};
maybe_send_ack_request(Acc, SmState) ->
    {ok, mongoose_c2s_acc:to_acc(Acc, state_mod, {?MODULE, SmState})}.

-spec user_send_xmlel(Acc, Params, Extra) -> Result when
      Acc :: mongoose_acc:t(),
      Params :: mongoose_c2s_hooks:params(),
      Extra :: gen_hook:extra(),
      Result :: gen_hook:hook_fn_ret(mongoose_acc:t()).
user_send_xmlel(Acc, Params, Extra) ->
    El = mongoose_acc:element(Acc),
    case exml_query:attr(El, <<"xmlns">>) of
        ?NS_STREAM_MGNT_3 ->
            handle_stream_mgmt(Acc, Params, El);
        _ ->
            user_send_packet(Acc, Params, Extra)
    end.

-spec foreign_event(Acc, Params, Extra) -> Result when
      Acc :: mongoose_acc:t(),
      Params :: mongoose_c2s_hooks:params(),
      Extra :: gen_hook:extra(),
      Result :: gen_hook:hook_fn_ret(mongoose_acc:t()).
foreign_event(Acc, #{c2s_data := StateData, event_type := {call, From}, event_content := resume}, _Extra) ->
    case handle_resume_call(StateData, Acc, From) of
        {stop, bad_stream_management_request} ->
            {stop, mongoose_c2s_acc:to_acc(Acc, hard_stop, bad_stream_management_request)};
        {stop_and_reply, {shutdown, Reason}, ReplyAction, NewStateData} ->
            gen_statem:reply(ReplyAction),
            ToAcc = [{c2s_data, NewStateData}, {hard_stop, Reason}],
            {stop, mongoose_c2s_acc:to_acc_many(Acc, ToAcc)}
    end;
foreign_event(Acc, #{c2s_data := StateData, event_type := timeout, event_content := check_buffer_full}, _Extra) ->
    #sm_state{buffer_size = BufferSize, buffer_max = BufferMax} = get_mod_state(StateData),
    case is_buffer_full(BufferSize, BufferMax) of
        true ->
            Lang = mongoose_c2s:get_lang(StateData),
            Err = mongoose_xmpp_errors:stream_resource_constraint(Lang, <<"too many unacked stanzas">>),
            mongoose_c2s:c2s_stream_error(StateData, Err),
            {stop, mongoose_c2s_acc:to_acc(Acc, hard_stop, too_many_unacked_stanzas)};
        false ->
            {ok, Acc}
    end;
foreign_event(Acc, _Params, _Extra) ->
    {ok, Acc}.

-spec handle_user_stopping(Acc, Params, Extra) -> Result when
      Acc :: mongoose_acc:t(),
      Params :: mongoose_c2s_hooks:params(),
      Extra :: gen_hook:extra(),
      Result :: gen_hook:hook_fn_ret(mongoose_acc:t()).
handle_user_stopping(Acc, #{c2s_data := StateData}, #{host_type := HostType}) ->
    case get_mod_state(StateData) of
        {error, not_found} ->
            {ok, Acc};
        SmState ->
            Timeout = get_resume_timeout(HostType),
            NewSmState = notify_unacknowledged_messages(Acc, StateData, SmState),
            Actions = [{push_callback_module, ?MODULE}, {timeout, Timeout, resume_timeout}, hibernate],
            ToAcc = [{c2s_state, resume_session}, {actions, Actions}, {state_mod, {?MODULE, NewSmState}}],
            {stop, mongoose_c2s_acc:to_acc_many(Acc, ToAcc)}
    end.

-spec notify_unacknowledged_messages(mongoose_acc:t(), mongoose_c2s:c2s_data(), sm_state()) ->
    sm_state().
notify_unacknowledged_messages(_, StateData, #sm_state{buffer = Buffer} = SmState) ->
    Jid = mongoose_c2s:get_jid(StateData),
    NewBuffer = [maybe_notify_unacknowledged_msg(Acc, Jid) || Acc <- lists:reverse(Buffer)],
    SmState#sm_state{buffer = lists:reverse(NewBuffer)}.

-spec maybe_notify_unacknowledged_msg(mongoose_acc:t(), jid:jid()) -> mongoose_acc:t().
maybe_notify_unacknowledged_msg(Acc, Jid) ->
    case mongoose_acc:stanza_name(Acc) of
        <<"message">> -> notify_unacknowledged_msg(Acc, Jid);
        _ -> Acc
    end.

-spec notify_unacknowledged_msg(mongoose_acc:t(), jid:jid()) -> mongoose_acc:t().
notify_unacknowledged_msg(Acc, Jid) ->
    NewAcc = mongoose_hooks:unacknowledged_message(Acc, Jid),
    mongoose_acc:strip(NewAcc).

-spec reroute_unacked_messages(mongoose_acc:t(), mongoose_c2s_hooks:params(), gen_hook:extra()) ->
    gen_hook:hook_fn_ret(mongoose_acc:t()).
reroute_unacked_messages(Acc, #{c2s_data := StateData, reason := Reason}, #{host_type := HostType}) ->
    MaybeSmState = get_mod_state(StateData),
    maybe_handle_stream_mgmt_reroute(Acc, StateData, HostType, Reason, MaybeSmState).

-spec user_terminate(mongoose_acc:t(), mongoose_c2s_hooks:params(), gen_hook:extra()) ->
    gen_hook:hook_fn_ret(mongoose_acc:t()).
user_terminate(Acc, #{reason := Reason}, _Extra) when ?IS_STREAM_MGMT_STOP(Reason) ->
    {stop, Acc}; %% We stop here because this termination was triggered internally
user_terminate(Acc, _Params, _Extra) ->
    {ok, Acc}.

-spec maybe_handle_stream_mgmt_reroute(
        mongoose_acc:t(), mongoose_c2s:c2s_data(), mongooseim:host_type(), term(), sm_state()) ->
    gen_hook:hook_fn_ret(mongoose_acc:t()).
maybe_handle_stream_mgmt_reroute(Acc, StateData, HostType, Reason, #sm_state{counter_in = H} = SmState)
  when ?IS_STREAM_MGMT_STOP(Reason) ->
    Sid = mongoose_c2s:get_sid(StateData),
    do_remove_smid(HostType, Sid, H),
    NewSmState = handle_user_terminate(SmState, StateData, HostType),
    {ok, mongoose_c2s_acc:to_acc(Acc, state_mod, {?MODULE, NewSmState})};
maybe_handle_stream_mgmt_reroute(Acc, StateData, HostType, _Reason, #sm_state{} = SmState) ->
    NewSmState = handle_user_terminate(SmState, StateData, HostType),
    {ok, mongoose_c2s_acc:to_acc(Acc, state_mod, {?MODULE, NewSmState})};
maybe_handle_stream_mgmt_reroute(Acc, _StateData, _HostType, _Reason, {error, not_found}) ->
    {ok, Acc}.

-spec handle_user_terminate(sm_state(), mongoose_c2s:c2s_data(), mongooseim:host_type()) ->
    sm_state().
handle_user_terminate(SmState = #sm_state{buffer = Buffer, counter_in = H}, StateData, HostType) ->
    Sid = mongoose_c2s:get_sid(StateData),
    do_remove_smid(HostType, Sid, H),
    Jid = mongoose_c2s:get_jid(StateData),
    OrderedBuffer = lists:reverse(Buffer),
    FilteredBuffer = mongoose_hooks:filter_unacknowledged_messages(HostType, Jid, OrderedBuffer),
    [mongoose_c2s:reroute(StateData, BufferedAcc) || BufferedAcc <- FilteredBuffer],
    SmState#sm_state{buffer = [], buffer_size = 0}.

-spec terminate(term(), c2s_state(), mongoose_c2s:c2s_data()) -> term().
terminate(Reason, C2SState, StateData) ->
    ?LOG_DEBUG(#{what => stream_mgmt_statem_terminate, reason => Reason,
                 c2s_state => C2SState, c2s_data => StateData}),
    mongoose_c2s:terminate({shutdown, ?MODULE}, C2SState, StateData).

-spec handle_stream_mgmt(mongoose_acc:t(), mongoose_c2s_hooks:params(), exml:element()) ->
    mongoose_c2s_hooks:result().
handle_stream_mgmt(Acc, Params = #{c2s_state := C2SState}, El = #xmlel{name = <<"a">>})
  when ?IS_ALLOWED_STATE(C2SState) ->
    handle_a(Acc, Params, El);
handle_stream_mgmt(Acc, Params = #{c2s_state := C2SState}, #xmlel{name = <<"r">>})
  when ?IS_ALLOWED_STATE(C2SState) ->
    handle_r(Acc, Params);
handle_stream_mgmt(Acc, Params = #{c2s_state := C2SState}, El = #xmlel{name = <<"enable">>})
  when ?IS_ALLOWED_STATE(C2SState) ->
    handle_enable(Acc, Params, El);
handle_stream_mgmt(Acc, Params = #{c2s_state := {wait_for_feature_after_auth, _}}, El = #xmlel{name = <<"resume">>}) ->
    handle_resume(Acc, Params, El);
handle_stream_mgmt(Acc, #{c2s_data := StateData, c2s_state := C2SState}, _El) ->
    unexpected_sm_request(Acc, StateData, C2SState);
handle_stream_mgmt(Acc, _Params, _El) ->
    {ok, Acc}.

-spec handle_r(mongoose_acc:t(), mongoose_c2s_hooks:params()) ->
    mongoose_c2s_hooks:result().
handle_r(Acc, #{c2s_data := StateData}) ->
    case get_mod_state(StateData) of
        {error, not_found} ->
            ?LOG_WARNING(#{what => unexpected_r, c2s_state => StateData,
                           text => <<"received <r/> but stream management is off!">>}),
            {ok, Acc};
        #sm_state{counter_in = In} ->
            Stanza = stream_mgmt_ack(In),
            {ok, mongoose_c2s_acc:to_acc(Acc, socket_send, Stanza)}
    end.

-spec handle_a(mongoose_acc:t(), mongoose_c2s_hooks:params(), exml:element()) ->
    mongoose_c2s_hooks:result().
handle_a(Acc, #{c2s_data := StateData}, El) ->
    case {get_mod_state(StateData), stream_mgmt_parse_h(El)} of
        {{error, not_found}, _} ->
            {ok, Acc};
        {_, invalid_h_attribute} ->
            Stanza = mongoose_xmpp_errors:policy_violation(?MYLANG, <<"Invalid h attribute">>),
            mongoose_c2s:c2s_stream_error(StateData, Stanza),
            {stop, mongoose_c2s_acc:to_acc(Acc, hard_stop, invalid_h_attribute)};
        {Handler, H} ->
            do_handle_ack(Acc, StateData, Handler, H)
    end.

-spec do_handle_ack(mongoose_acc:t(), mongoose_c2s:c2s_data(), sm_state(), non_neg_integer()) ->
    mongoose_c2s_hooks:result().
do_handle_ack(Acc, StateData, SmState = #sm_state{counter_out = OldAcked,
                                                    buffer_size = BufferSize,
                                                    buffer = Buffer}, Acked) ->
    ToDrop = calc_to_drop(Acked, OldAcked),
    case BufferSize < ToDrop of
        true ->
            ErrorStanza0 = #xmlel{children = Children}
                = mongoose_xmpp_errors:undefined_condition(
                    ?MYLANG, <<"You acknowledged more stanzas that what has been sent">>),
            HandledCountField = sm_handled_count_too_high_stanza(Acked, OldAcked),
            ErrorStanza = ErrorStanza0#xmlel{children = [HandledCountField | Children]},
            mongoose_c2s:c2s_stream_error(StateData, ErrorStanza),
            {stop, mongoose_c2s_acc:to_acc(Acc, stop, {shutdown, sm_handled_count_too_high_stanza})};
        false ->
            NewSize = BufferSize - ToDrop,
            {NewBuffer, _Dropped} = lists:split(NewSize, Buffer),
            NewSmState = SmState#sm_state{counter_out = Acked, buffer_size = NewSize, buffer = NewBuffer},
            {ok, mongoose_c2s_acc:to_acc(Acc, state_mod, {?MODULE, NewSmState})}
    end.

-spec incr_counter(short()) -> short().
incr_counter(Incoming) when Incoming < ?STREAM_MGMT_H_MAX - 1 ->
    Incoming + 1;
incr_counter(_Incoming) ->
    0.

-spec calc_to_drop(short(), short()) -> short().
calc_to_drop(Acked, OldAcked) when Acked >= OldAcked ->
    Acked - OldAcked;
calc_to_drop(Acked, OldAcked) ->
    Acked + ?STREAM_MGMT_H_MAX - OldAcked + 1.

-spec handle_enable(mongoose_acc:t(), mongoose_c2s_hooks:params(), exml:element()) ->
    mongoose_c2s_hooks:result().
handle_enable(Acc, #{c2s_data := StateData}, El) ->
    case {get_mod_state(StateData), exml_query:attr(El, <<"resume">>, false)} of
        {{error, not_found}, <<"true">>} ->
            do_handle_enable(Acc, StateData, true);
        {{error, not_found}, <<"1">>} ->
            do_handle_enable(Acc, StateData, true);
        {{error, not_found}, false} ->
            do_handle_enable(Acc, StateData, false);
        {{error, not_found}, _InvalidResumeAttr} ->
            stream_error(Acc, StateData);
        {#sm_state{}, _} ->
            stream_error(Acc, StateData)
    end.

-spec do_handle_enable(mongoose_acc:t(), mongoose_c2s:c2s_data(), boolean()) ->
    mongoose_c2s_hooks:result().
do_handle_enable(Acc, StateData, false) ->
    Stanza = stream_mgmt_enabled(),
    HostType = mongoose_c2s:get_host_type(StateData),
    SmState = build_sm_handler(HostType),
    ToAcc = [{state_mod, {?MODULE, SmState}}, {socket_send, Stanza}],
    {ok, mongoose_c2s_acc:to_acc_many(Acc, ToAcc)};

do_handle_enable(Acc, StateData, true) ->
    SMID = make_smid(),
    Sid = mongoose_c2s:get_sid(StateData),
    HostType = mongoose_c2s:get_host_type(StateData),
    ok = register_smid(HostType, SMID, Sid),
    Stanza = stream_mgmt_enabled([{<<"id">>, SMID}, {<<"resume">>, <<"true">>}]),
    SmState = build_sm_handler(HostType),
    ToAcc = [{state_mod, {?MODULE, SmState}}, {socket_send, Stanza}],
    {ok, mongoose_c2s_acc:to_acc_many(Acc, ToAcc)}.

-spec handle_resume(mongoose_acc:t(), mongoose_c2s_hooks:params(), exml:element()) ->
    mongoose_c2s_hooks:result().
handle_resume(Acc, #{c2s_state := C2SState, c2s_data := StateData}, El) ->
    case {exml_query:attr(El, <<"previd">>, undefined),
          stream_mgmt_parse_h(El),
          get_mod_state(StateData)} of
        {undefined, _, _} ->
            bad_request(Acc);
        {_, invalid_h_attribute, _} ->
            bad_request(Acc);
        {_, _, #sm_state{}} ->
            bad_request(Acc);
        {SMID, H, {error, not_found}} ->
            HostType = mongoose_c2s:get_host_type(StateData),
            FromSMID = get_session_from_smid(HostType, SMID),
            do_handle_resume(Acc, StateData, C2SState, SMID, H, FromSMID)
    end.

%% This runs on the new process
-spec do_handle_resume(Acc, StateData, C2SState, SMID, H, FromSMID) -> HookResult when
      Acc :: mongoose_acc:t(),
      StateData :: mongoose_c2s:c2s_data(),
      C2SState :: mongoose_c2s:c2s_state(),
      SMID :: smid(),
      H :: non_neg_integer(),
      FromSMID :: maybe_smid(),
      HookResult :: mongoose_c2s_hooks:result().
do_handle_resume(Acc, StateData, _FsmState, SMID, H, {sid, {_TS, Pid}}) ->
    case get_peer_state(Pid) of
        {ok, OldStateData} ->
            NewState = mongoose_c2s:merge_states(OldStateData, StateData),
            do_resume(Acc, NewState, SMID, H);
        {C, R, S} ->
            ?LOG_WARNING(#{what => resumption_error,
                           text => <<"Resumption error because of invalid response">>,
                           class => C, reason => R, stacktrace => S, c2s_state => StateData}),
            Err = stream_mgmt_failed(<<"item-not-found">>),
            {stop, mongoose_c2s_acc:to_acc(Acc, socket_send, Err)}

    end;
do_handle_resume(Acc, StateData, C2SState, SMID, _H, {stale_h, StaleH}) ->
    ?LOG_WARNING(#{what => resumption_error, reason => session_resumption_timed_out,
                   smid => SMID, stale_h => StaleH, c2s_state => StateData}),
    Err = stream_mgmt_failed(<<"item-not-found">>, [{<<"h">>, integer_to_binary(StaleH)}]),
    stream_mgmt_error(Acc, StateData, C2SState, Err);
do_handle_resume(Acc, StateData, C2SState, SMID, _H, {error, smid_not_found}) ->
    ?LOG_WARNING(#{what => resumption_error, reason => no_previous_session_for_smid,
                   smid => SMID, c2s_state => StateData}),
    Err = stream_mgmt_failed(<<"item-not-found">>),
    stream_mgmt_error(Acc, StateData, C2SState, Err).

%% This runs on the new process
-spec do_resume(Acc, StateData, SMID, H) -> HookResult when
      Acc :: mongoose_acc:t(),
      StateData :: mongoose_c2s:c2s_data(),
      SMID :: smid(),
      H :: non_neg_integer(),
      HookResult :: mongoose_c2s_hooks:result().
do_resume(Acc0, StateData, SMID, H) ->
    OldSmState = get_mod_state(StateData),
    case do_handle_ack(Acc0, StateData, OldSmState, H) of
        {ok, Acc1} ->
            Sid = mongoose_c2s:get_sid(StateData),
            Jid = mongoose_c2s:get_jid(StateData),
            LServer = mongoose_c2s:get_lserver(StateData),
            HostType = mongoose_c2s:get_host_type(StateData),
            ejabberd_sm:open_session(HostType, Sid, Jid, 0, #{}),
            ok = register_smid(HostType, SMID, Sid),
            #{?MODULE := NewSmState} = mongoose_c2s_acc:from_mongoose_acc(Acc1, state_mod),
            Stanzas = get_all_stanzas_to_forward(NewSmState, SMID, LServer),
            ToAcc = [{c2s_state, session_established}, {c2s_data, StateData}, {socket_send, Stanzas}],
            {ok, mongoose_c2s_acc:to_acc_many(Acc1, ToAcc)};
        {stop, Acc} ->
            {stop, Acc}
    end.

-spec get_all_stanzas_to_forward(sm_state(), smid(), jid:lserver()) -> [exml:element()].
get_all_stanzas_to_forward(#sm_state{counter_in = Counter, buffer = Buffer}, SMID, LServer) ->
    Resumed = stream_mgmt_resumed(SMID, Counter),
    FromServer = jid:make_noprep(<<>>, LServer, <<>>),
    ToForward = [ begin
                      TS = mongoose_acc:timestamp(Acc),
                      Packet = mongoose_acc:element(Acc),
                      StanzaName = mongoose_acc:stanza_name(Acc),
                      StanzaType = mongoose_acc:stanza_type(Acc),
                      maybe_add_timestamp(Packet, StanzaName, StanzaType, TS, FromServer)
                  end || Acc <- lists:reverse(Buffer)],
    [Resumed | ToForward].

maybe_add_timestamp(Packet, <<"message">>, <<"error">>, _, _) ->
    Packet;
maybe_add_timestamp(Packet, <<"message">>, <<"headline">>, _, _) ->
    Packet;
maybe_add_timestamp(Packet, <<"message">>, _, TS, FromServer) ->
    jlib:maybe_append_delay(Packet, FromServer, TS, <<"SM Storage">>);
maybe_add_timestamp(Packet, _StanzaName, _StanzaType, _TS, _FromServer) ->
    Packet.

%% If jid is the same, but sid is not, then we have a conflict.
%% jid example is alice@localhost/res1.
%% sid example is `{now(), pid()}'.
%% The conflict can happen, when actions with an accumulator were initiated by
%% one process but the resulting stanzas were routed to another process with
%% the same JID but different SID.
%% The conflict usually happens when a user is reconnecting.
%% Both origin_sid and origin_jid props should be defined.
%% But we don't force developers to set both of them, so we should correctly
%% process stanzas, that have only one properly set.
%% "Incoming" means that stanza is coming from ejabberd_router.
-spec is_conflict_incoming_acc(mongoose_acc:t(), mongoose_c2s:c2s_data()) -> boolean().
is_conflict_incoming_acc(Acc, StateData) ->
    OriginJid = mongoose_acc:get(c2s, origin_jid, undefined, Acc),
    OriginSid = mongoose_acc:get(c2s, origin_sid, undefined, Acc),
    AreOriginsDefined = OriginJid =/= undefined andalso OriginSid =/= undefined,
    case AreOriginsDefined of
        false ->
            false;
        true ->
            StateJid = mongoose_c2s:get_jid(StateData),
            SameJid = jid:are_equal(OriginJid, StateJid),
            StateSid = mongoose_c2s:get_sid(StateData),
            SameSid = OriginSid =:= StateSid,
            % possible to receive response addressed to process which we resumed from - still valid!
            OldSid = maybe_get_resumed_from(get_mod_state(StateData)),
            SameOldSession = OriginSid =:= OldSid,
            SameJid andalso not (SameSid or SameOldSession)
    end.

-spec maybe_get_resumed_from(sm_state()) -> ejabberd_sm:sid();
                            ({error, not_found}) -> undefined.
maybe_get_resumed_from(#sm_state{resumed_from = ResumedFrom}) ->
    ResumedFrom;
maybe_get_resumed_from(_) ->
    undefined.

-spec is_conflict_receiver_sid(mongoose_acc:t(), mongoose_c2s:c2s_data()) -> boolean().
is_conflict_receiver_sid(Acc, StateData) ->
    StateSid = mongoose_c2s:get_sid(StateData),
    AccSid = mongoose_acc:get(c2s, receiver_sid, StateSid, Acc),
    StateSid =/= AccSid.

-spec bad_request(mongoose_acc:t()) ->
    {stop, mongoose_acc:t()}.
bad_request(Acc) ->
    Err = stream_mgmt_failed(<<"bad-request">>),
    {stop, mongoose_c2s_acc:to_acc(Acc, socket_send, Err)}.

-spec stream_error(mongoose_acc:t(), mongoose_c2s:c2s_data()) ->
    {stop, mongoose_acc:t()}.
stream_error(Acc, StateData) ->
    Err = stream_mgmt_failed(<<"unexpected-request">>),
    mongoose_c2s:c2s_stream_error(StateData, Err),
    {stop, mongoose_c2s_acc:to_acc(Acc, stop, {shutdown, stream_error})}.

-spec unexpected_sm_request(mongoose_acc:t(), mongoose_c2s:c2s_data(), mongoose_c2s:c2s_state()) ->
    {stop, mongoose_acc:t()}.
unexpected_sm_request(Acc, StateData, C2SState) ->
    Err = stream_mgmt_failed(<<"unexpected-request">>),
    stream_mgmt_error(Acc, StateData, C2SState, Err).

-spec stream_mgmt_error(
        mongoose_acc:t(), mongoose_c2s:c2s_data(), mongoose_c2s:c2s_state(), exml:element()) ->
    {stop, mongoose_acc:t()}.
stream_mgmt_error(Acc, _StateData, C2SState, Err) ->
    case mongoose_c2s:maybe_retry_state(C2SState) of
        {stop, {shutdown, retries}} ->
            {stop, mongoose_c2s_acc:to_acc(Acc, stop, {shutdown, retries})};
        NewFsmState ->
            ToAcc = [{c2s_state, NewFsmState}, {socket_send, Err}],
            {stop, mongoose_c2s_acc:to_acc_many(Acc, ToAcc)}
    end.

-spec build_sm_handler(mongooseim:host_type()) -> sm_state().
build_sm_handler(HostType) ->
    BufferMax = get_buffer_max(HostType),
    AckFreq = get_ack_freq(HostType),
    #sm_state{buffer_max = BufferMax, ack_freq = AckFreq}.

-spec get_mod_state(mongoose_c2s:c2s_data()) -> sm_state() | {error, not_found}.
get_mod_state(StateData) ->
    case mongoose_c2s:get_mod_state(StateData, ?MODULE) of
        {ok, State} -> State;
        Error -> Error
    end.

-spec get_peer_state(pid()) -> {ok, mongoose_c2s:c2s_data()} | {_, _, _}.
get_peer_state(Pid) ->
    try gen_statem:call(Pid, resume, 5000) of
        {ok, StateData} -> {ok, StateData}
    catch
        C:R:S -> {C, R, S}
    end.

-spec stream_mgmt_parse_h(exml:element()) -> invalid_h_attribute | non_neg_integer().
stream_mgmt_parse_h(El) ->
    case catch binary_to_integer(exml_query:attr(El, <<"h">>)) of
        H when is_integer(H), H >= 0 -> H;
        _ -> invalid_h_attribute
    end.

-spec c2s_stream_features([exml:element()], mongooseim:host_type(), jid:lserver()) ->
          [exml:element()].
c2s_stream_features(Acc, _HostType, _Lserver) ->
    lists:keystore(<<"sm">>, #xmlel.name, Acc, sm()).
=======
-spec c2s_stream_features(Acc, Params, Extra) -> {ok, Acc} when
    Acc :: [exml:element()],
    Params :: map(),
    Extra :: gen_hook:extra().
c2s_stream_features(Acc, _, _) ->
    {ok, lists:keystore(<<"sm">>, #xmlel.name, Acc, sm())}.
>>>>>>> 83ed0f6a

-spec sm() -> exml:element().
sm() ->
    #xmlel{name = <<"sm">>,
           attrs = [{<<"xmlns">>, ?NS_STREAM_MGNT_3}]}.

<<<<<<< HEAD
-spec session_cleanup(Acc :: map(), LUser :: jid:luser(), LServer :: jid:lserver(),
                      LResource :: jid:lresource(), SID :: ejabberd_sm:sid()) -> any().
session_cleanup(Acc, _LUser, _LServer, _LResource, SID) ->
    HostType = mongoose_acc:host_type(Acc),
    remove_smid(Acc, HostType, SID).
=======
-spec remove_smid(Acc, Params, Extra) -> {ok, Acc} when
    Acc :: mongoose_acc:t(),
    Params :: #{sid := ejabberd_sm:sid()},
    Extra :: gen_hook:extra().
remove_smid(Acc, #{sid := SID}, #{host_type := HostType}) ->
    {ok, do_remove_smid(Acc, HostType, SID)}.

-spec session_cleanup(Acc, Params, Extra) -> {ok, Acc} when
    Acc :: mongoose_acc:t(),
    Params :: #{sid := ejabberd_sm:sid()},
    Extra :: gen_hook:extra().
session_cleanup(Acc, #{sid := SID}, #{host_type := HostType}) ->
    HostType = mongoose_acc:host_type(Acc),
    {ok, do_remove_smid(Acc, HostType, SID)}.
>>>>>>> 83ed0f6a

-spec remove_smid(mongoose_acc:t(), mongooseim:host_type(), ejabberd_sm:sid()) ->
    mongoose_acc:t().
remove_smid(Acc, HostType, Sid) ->
    H = mongoose_acc:get(stream_mgmt, h, undefined, Acc),
    MaybeSMID = do_remove_smid(HostType, Sid, H),
    mongoose_acc:set(stream_mgmt, smid, MaybeSMID, Acc).

do_remove_smid(HostType, Sid, H) ->
    MaybeSMID = unregister_smid(HostType, Sid),
    case MaybeSMID of
        {ok, SMID} when H =/= undefined ->
            register_stale_smid_h(HostType, SMID, H);
        _ ->
            ok
    end,
    MaybeSMID.

%%
%% `gen_statem' callbacks
%%

-type c2s_state() :: resume_session | mongoose_c2s:c2s_state().

-spec callback_mode() -> gen_statem:callback_mode_result().
callback_mode() ->
    handle_event_function.

-spec init(term()) -> gen_statem:init_result(mongoose_c2s:c2s_state(), mongoose_c2s:c2s_data()).
init(_) ->
    {stop, this_should_have_never_been_called}.

-spec handle_event(gen_statem:event_type(), term(), c2s_state(), mongoose_c2s:c2s_data()) ->
    gen_statem:event_handler_result(c2s_state()).
handle_event({call, From}, resume, resume_session, StateData) ->
    LServer = mongoose_c2s:get_lserver(StateData),
    HostType = mongoose_c2s:get_host_type(StateData),
    Acc = mongoose_acc:new(#{host_type => HostType, lserver => LServer, location => ?LOCATION}),
    handle_resume_call(StateData, Acc, From);
handle_event(timeout, resume_timeout, resume_session, StateData) ->
    {stop, {shutdown, ?MODULE}, StateData};
handle_event(EventType, EventContent, C2SState, StateData) ->
    mongoose_c2s:handle_event(EventType, EventContent, C2SState, StateData).

%% This runs on the old process
-spec handle_resume_call(mongoose_c2s:c2s_data(), mongoose_acc:t(), gen_statem:from()) ->
    mongoose_c2s:fsm_res().
handle_resume_call(StateData, Acc, From) ->
    case get_mod_state(StateData) of
        {error, not_found} ->
            {stop, bad_stream_management_request};
        #sm_state{} = SmState ->
            Sid = mongoose_c2s:get_sid(StateData),
            Jid = mongoose_c2s:get_jid(StateData),
            ejabberd_sm:close_session(Acc, Sid, Jid, resumed),
            mongoose_c2s:c2s_stream_error(StateData, mongoose_xmpp_errors:stream_conflict()),
            WithResumedFrom = SmState#sm_state{resumed_from = Sid},
            PassSmState = recover_messages(WithResumedFrom),
            PassStateData = mongoose_c2s:merge_mod_state(StateData, #{?MODULE => PassSmState}),
            ReplyAction = {reply, From, {ok, PassStateData}},
            KeepSmState = SmState#sm_state{buffer = [], buffer_size = 0},
            KeepStateData = mongoose_c2s:merge_mod_state(StateData, #{?MODULE => KeepSmState}),
            {stop_and_reply, {shutdown, resumed}, ReplyAction, KeepStateData}
    end.

%%
%% API for `mongoose_c2s'
%%

-spec recover_messages(sm_state()) -> sm_state().
recover_messages(SmState) ->
    receive
        {route, Acc} ->
            recover_messages(maybe_buffer_acc(SmState, Acc, is_message(mongoose_acc:stanza_name(Acc))));
        {route, _From, _To, Acc} ->
            recover_messages(maybe_buffer_acc(SmState, Acc, is_message(mongoose_acc:stanza_name(Acc))))
    after 0 ->
              SmState
    end.

-spec maybe_buffer_acc(sm_state(), mongoose_acc:t(), boolean()) -> sm_state().
maybe_buffer_acc(#sm_state{buffer = Buffer, buffer_size = BufferSize} = SmState, Acc, true) ->
    SmState#sm_state{buffer = [Acc | Buffer], buffer_size = BufferSize + 1};
maybe_buffer_acc(SmState, _Acc, false) ->
    SmState.

%% IQs and presences are allowed to come to the same SID only
-spec is_message(binary()) -> boolean().
is_message(<<"message">>) -> true;
is_message(_) -> false.

-spec is_sm_element(mongoose_acc:t()) -> boolean().
is_sm_element(Acc) ->
    El = mongoose_acc:element(Acc),
    ?NS_STREAM_MGNT_3 =:= exml_query:attr(El, <<"xmlns">>).

-spec make_smid() -> smid().
make_smid() ->
    base64:encode(crypto:strong_rand_bytes(21)).

-spec stream_mgmt_enabled() -> exml:element().
stream_mgmt_enabled() ->
    stream_mgmt_enabled([]).

-spec stream_mgmt_enabled([exml:attr()]) -> exml:element().
stream_mgmt_enabled(ExtraAttrs) ->
    #xmlel{name = <<"enabled">>,
           attrs = [{<<"xmlns">>, ?NS_STREAM_MGNT_3}] ++ ExtraAttrs}.

-spec stream_mgmt_resumed(smid(), short()) -> exml:element().
stream_mgmt_resumed(SMID, Handled) ->
    #xmlel{name = <<"resumed">>,
           attrs = [{<<"xmlns">>, ?NS_STREAM_MGNT_3},
                    {<<"previd">>, SMID},
                    {<<"h">>, integer_to_binary(Handled)}]}.

-spec stream_mgmt_failed(binary()) -> exml:element().
stream_mgmt_failed(Reason) ->
    stream_mgmt_failed(Reason, []).

-spec stream_mgmt_failed(binary(), [exml:attr()]) -> exml:element().
stream_mgmt_failed(Reason, Attrs) ->
    ReasonEl = #xmlel{name = Reason,
                      attrs = [{<<"xmlns">>, ?NS_STANZAS}]},
    #xmlel{name = <<"failed">>,
           attrs = [{<<"xmlns">>, ?NS_STREAM_MGNT_3} | Attrs],
           children = [ReasonEl]}.

-spec stream_mgmt_ack(non_neg_integer()) -> exml:element().
stream_mgmt_ack(NIncoming) ->
    #xmlel{name = <<"a">>,
           attrs = [{<<"xmlns">>, ?NS_STREAM_MGNT_3},
                    {<<"h">>, integer_to_binary(NIncoming)}]}.

-spec stream_mgmt_request() -> exml:element().
stream_mgmt_request() ->
    #xmlel{name = <<"r">>,
           attrs = [{<<"xmlns">>, ?NS_STREAM_MGNT_3}]}.

-spec sm_handled_count_too_high_stanza(non_neg_integer(), non_neg_integer()) -> exml:element().
sm_handled_count_too_high_stanza(Handled, OldAcked) ->
    #xmlel{name = <<"handled-count-too-high">>,
           attrs = [{<<"xmlns">>, ?NS_STREAM_MGNT_3},
                    {<<"h">>, integer_to_binary(Handled)},
                    {<<"send-count">>, integer_to_binary(OldAcked)}]}.

%% Getters
-spec get_session_from_smid(mongooseim:host_type(), smid()) -> maybe_smid().
get_session_from_smid(HostType, SMID) ->
    case get_sid(HostType, SMID) of
        {sid, SID} -> {sid, SID};
        {error, smid_not_found} ->
            get_stale_h(HostType, SMID)
    end.

-spec get_stale_h(mongooseim:host_type(), smid()) ->
    {stale_h, non_neg_integer()} | {error, smid_not_found}.
get_stale_h(HostType, SMID) ->
    case is_stale_h_enabled(HostType) of
        false -> {error, smid_not_found};
        true -> read_stale_h(HostType, SMID)
    end.

-spec get_buffer_max(mongooseim:host_type()) -> buffer_max().
get_buffer_max(HostType) ->
    gen_mod:get_module_opt(HostType, ?MODULE, buffer_max).

-spec get_ack_freq(mongooseim:host_type()) -> ack_freq().
get_ack_freq(HostType) ->
    gen_mod:get_module_opt(HostType, ?MODULE, ack_freq).

-spec get_resume_timeout(mongooseim:host_type()) -> pos_integer().
get_resume_timeout(HostType) ->
    gen_mod:get_module_opt(HostType, ?MODULE, resume_timeout).

-spec register_stale_smid_h(mongooseim:host_type(), smid(), short()) -> ok | {error, any()}.
register_stale_smid_h(HostType, SMID, H) ->
    case is_stale_h_enabled(HostType) of
        false -> ok;
        true -> write_stale_h(HostType, SMID, H)
    end.

-spec remove_stale_smid_h(mongooseim:host_type(), smid()) -> ok | {error, any()}.
remove_stale_smid_h(HostType, SMID) ->
    case is_stale_h_enabled(HostType) of
        false -> ok;
        true -> delete_stale_h(HostType, SMID)
    end.

-spec is_stale_h_enabled(mongooseim:host_type()) -> boolean().
is_stale_h_enabled(HostType) ->
    gen_mod:get_module_opt(HostType, ?MODULE, [stale_h, enabled]).

%% Backend operations

-spec register_smid(HostType, SMID, SID) ->
    ok | {error, term()} when
    HostType :: mongooseim:host_type(),
    SMID :: smid(),
    SID :: ejabberd_sm:sid().
register_smid(HostType, SMID, SID) ->
    mod_stream_management_backend:register_smid(HostType, SMID, SID).

-spec unregister_smid(mongooseim:host_type(), ejabberd_sm:sid()) ->
    {ok, SMID :: smid()} | {error, smid_not_found}.
unregister_smid(HostType, SID) ->
    mod_stream_management_backend:unregister_smid(HostType, SID).

-spec get_sid(mongooseim:host_type(), smid()) ->
    {sid, ejabberd_sm:sid()} | {error, smid_not_found}.
get_sid(HostType, SMID) ->
    mod_stream_management_backend:get_sid(HostType, SMID).

%% stale_h

-spec write_stale_h(HostType, SMID, H) -> ok | {error, any()} when
    HostType :: mongooseim:host_type(),
    SMID :: smid(),
    H :: non_neg_integer().
write_stale_h(HostType, SMID, H) ->
    mod_stream_management_backend:write_stale_h(HostType, SMID, H).

-spec delete_stale_h(HostType, SMID) -> ok | {error, any()} when
    HostType :: mongooseim:host_type(),
    SMID :: smid().
delete_stale_h(HostType, SMID) ->
    mod_stream_management_backend:delete_stale_h(HostType, SMID).

-spec read_stale_h(HostType, SMID) ->
    {stale_h, non_neg_integer()} | {error, smid_not_found} when
    HostType :: mongooseim:host_type(),
    SMID :: smid().
read_stale_h(HostType, SMID) ->
    mod_stream_management_backend:read_stale_h(HostType, SMID).<|MERGE_RESOLUTION|>--- conflicted
+++ resolved
@@ -13,8 +13,7 @@
 
 %% hooks handlers
 -export([c2s_stream_features/3,
-<<<<<<< HEAD
-         session_cleanup/5,
+         session_cleanup/3,
          user_send_packet/3,
          user_receive_packet/3,
          user_send_xmlel/3,
@@ -24,44 +23,14 @@
          reroute_unacked_messages/3
         ]).
 
-%% API for `mongoose_c2s'
-=======
-         remove_smid/3,
-         session_cleanup/3]).
-
-%% API for `ejabberd_c2s'
->>>>>>> 83ed0f6a
--export([make_smid/0,
-         get_session_from_smid/2,
-         get_buffer_max/1,
-         get_ack_freq/1,
-         get_resume_timeout/1,
-         register_smid/3]).
-
 %% gen_statem callbacks
 -export([callback_mode/0, init/1, handle_event/4, terminate/3]).
 
 %% API for inspection and tests
--export([get_sid/2,
-         get_stale_h/2,
-         register_stale_smid_h/3,
-         remove_stale_smid_h/2]).
-
-<<<<<<< HEAD
--ignore_xref([c2s_stream_features/3, get_sid/2, get_stale_h/2, remove_smid/5,
-              register_stale_smid_h/3, remove_stale_smid_h/2, session_cleanup/5,
-              get_ack_freq/1, get_buffer_max/1, get_resume_timeout/1,
-              get_session_from_smid/2, make_smid/0, register_smid/3]).
-=======
--ignore_xref([get_sid/2,
-              get_stale_h/2,
-              register_stale_smid_h/3,
-              remove_stale_smid_h/2]).
-
--type smid() :: base64:ascii_binary().
-
--export_type([smid/0]).
->>>>>>> 83ed0f6a
+-export([get_sid/2, get_stale_h/2, get_session_from_smid/2,
+         register_smid/3, register_stale_smid_h/3, remove_stale_smid_h/2]).
+-ignore_xref([get_sid/2, get_stale_h/2, get_session_from_smid/2,
+              register_smid/3, register_stale_smid_h/3, remove_stale_smid_h/2]).
 
 -include("mongoose.hrl").
 -include("jlib.hrl").
@@ -103,35 +72,18 @@
 start(HostType, Opts) ->
     mod_stream_management_backend:init(HostType, Opts),
     ?LOG_INFO(#{what => stream_management_starting}),
-<<<<<<< HEAD
-    ejabberd_hooks:add(hooks(HostType)),
-    gen_hook:add_handlers(c2s_hooks(HostType)),
-=======
-    gen_hook:add_handlers(hooks(HostType)),
->>>>>>> 83ed0f6a
-    ok.
+    gen_hook:add_handlers(hooks(HostType)).
 
 -spec stop(mongooseim:host_type()) -> ok.
 stop(HostType) ->
     ?LOG_INFO(#{what => stream_management_stopping}),
-<<<<<<< HEAD
-    gen_hook:delete_handlers(c2s_hooks(HostType)),
-    ejabberd_hooks:delete(hooks(HostType)),
-=======
-    gen_hook:delete_handlers(hooks(HostType)),
->>>>>>> 83ed0f6a
-    ok.
+    gen_hook:delete_handlers(hooks(HostType)).
 
 -spec hooks(mongooseim:host_type()) -> gen_hook:hook_list().
 hooks(HostType) ->
-<<<<<<< HEAD
-    [{c2s_stream_features, HostType, ?MODULE, c2s_stream_features, 50},
-     {session_cleanup, HostType, ?MODULE, session_cleanup, 50}].
-=======
-    [{sm_remove_connection_hook, HostType, fun ?MODULE:remove_smid/3, #{}, 50},
-     {c2s_stream_features, HostType, fun ?MODULE:c2s_stream_features/3, #{}, 50},
-     {session_cleanup, HostType, fun ?MODULE:session_cleanup/3, #{}, 50}].
->>>>>>> 83ed0f6a
+    [{c2s_stream_features, HostType, fun ?MODULE:c2s_stream_features/3, #{}, 50},
+     {session_cleanup, HostType, fun ?MODULE:session_cleanup/3, #{}, 50}
+     | c2s_hooks(HostType) ].
 
 -spec c2s_hooks(mongooseim:host_type()) -> gen_hook:hook_list(mongoose_c2s_hooks:fn()).
 c2s_hooks(HostType) ->
@@ -207,7 +159,6 @@
 %% hooks handlers
 %%
 
-<<<<<<< HEAD
 -spec user_send_packet(mongoose_acc:t(), mongoose_c2s_hooks:params(), gen_hook:extra()) ->
     mongoose_c2s_hooks:result().
 user_send_packet(Acc, #{c2s_data := StateData}, _Extra) ->
@@ -744,46 +695,25 @@
         _ -> invalid_h_attribute
     end.
 
--spec c2s_stream_features([exml:element()], mongooseim:host_type(), jid:lserver()) ->
-          [exml:element()].
-c2s_stream_features(Acc, _HostType, _Lserver) ->
-    lists:keystore(<<"sm">>, #xmlel.name, Acc, sm()).
-=======
 -spec c2s_stream_features(Acc, Params, Extra) -> {ok, Acc} when
     Acc :: [exml:element()],
     Params :: map(),
     Extra :: gen_hook:extra().
 c2s_stream_features(Acc, _, _) ->
     {ok, lists:keystore(<<"sm">>, #xmlel.name, Acc, sm())}.
->>>>>>> 83ed0f6a
 
 -spec sm() -> exml:element().
 sm() ->
     #xmlel{name = <<"sm">>,
            attrs = [{<<"xmlns">>, ?NS_STREAM_MGNT_3}]}.
-
-<<<<<<< HEAD
--spec session_cleanup(Acc :: map(), LUser :: jid:luser(), LServer :: jid:lserver(),
-                      LResource :: jid:lresource(), SID :: ejabberd_sm:sid()) -> any().
-session_cleanup(Acc, _LUser, _LServer, _LResource, SID) ->
-    HostType = mongoose_acc:host_type(Acc),
-    remove_smid(Acc, HostType, SID).
-=======
--spec remove_smid(Acc, Params, Extra) -> {ok, Acc} when
-    Acc :: mongoose_acc:t(),
-    Params :: #{sid := ejabberd_sm:sid()},
-    Extra :: gen_hook:extra().
-remove_smid(Acc, #{sid := SID}, #{host_type := HostType}) ->
-    {ok, do_remove_smid(Acc, HostType, SID)}.
 
 -spec session_cleanup(Acc, Params, Extra) -> {ok, Acc} when
     Acc :: mongoose_acc:t(),
     Params :: #{sid := ejabberd_sm:sid()},
     Extra :: gen_hook:extra().
 session_cleanup(Acc, #{sid := SID}, #{host_type := HostType}) ->
-    HostType = mongoose_acc:host_type(Acc),
-    {ok, do_remove_smid(Acc, HostType, SID)}.
->>>>>>> 83ed0f6a
+    {ok, remove_smid(Acc, HostType, SID)}.
+
 
 -spec remove_smid(mongoose_acc:t(), mongooseim:host_type(), ejabberd_sm:sid()) ->
     mongoose_acc:t().
