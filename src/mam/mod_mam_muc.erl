%%%-------------------------------------------------------------------
%%% @author Uvarov Michael <arcusfelis@gmail.com>
%%% @copyright (C) 2013, Uvarov Michael
%%% @doc XEP-0313: Message Archive Management
%%%
%%% The module uses several backend modules:
%%%
%%% <ul>
%%% <li>Preference manager ({@link mod_mam_muc_rdbms_prefs});</li>
%%% <li>Writer ({@link mod_mam_muc_rdbms_arch} or {@link mod_mam_muc_rdbms_async_pool_writer});</li>
%%% <li>Archive manager ({@link mod_mam_muc_rdbms_arch});</li>
%%% <li>User's ID generator ({@link mod_mam_muc_user}).</li>
%%% </ul>
%%%
%%% Preferences can be also stored in Mnesia ({@link mod_mam_mnesia_prefs}).
%%% This module handles MUC archives.
%%%
%%% This module should be started for each host.
%%% Message archivation is not shaped here (use standard support for this).
%%% MAM's IQs are shaped inside {@link shaper_srv}.
%%%
%%% Message identifiers (or UIDs in the spec) are generated based on:
%%%
%%% <ul>
%%% <li>date (using `timestamp()');</li>
%%% <li>node number (using {@link ejabberd_node_id}).</li>
%%% </ul>
%%% @end
%%%-------------------------------------------------------------------
-module(mod_mam_muc).
-xep([{xep, 313}, {version, "0.4.1"}]).
-xep([{xep, 313}, {version, "0.5"}]).
-xep([{xep, 45}, {version, "1.25"}]).
%% ----------------------------------------------------------------------
%% Exports

%% Client API
-export([delete_archive/2,
         archive_size/2,
         archive_id/2]).

%% gen_mod handlers
-export([start/2, stop/1]).

%% ejabberd room handlers
<<<<<<< HEAD
-export([add_local_features/5,
         filter_room_packet/2,
=======
-export([filter_room_packet/3,
>>>>>>> 6433bca7
         room_process_mam_iq/4,
         forget_room/4]).

%% gdpr callback
-export([get_personal_data/2]).

%% private
-export([archive_message_for_ct/1]).
-export([lookup_messages/2]).
-export([archive_id_int/2]).
%% ----------------------------------------------------------------------
%% Imports

%% UID
-import(mod_mam_utils,
        [generate_message_id/0,
         decode_compact_uuid/1]).

%% XML
-import(mod_mam_utils,
        [maybe_add_arcid_elems/4,
         replace_x_user_element/4,
         delete_x_user_element/1,
         packet_to_x_user_jid/1,
         wrap_message/6,
         result_set/4,
         result_query/2,
         result_prefs/4,
         make_fin_message/5,
         make_fin_element/4,
         parse_prefs/1,
         borders_decode/1,
         features/2]).

%% Forms
-import(mod_mam_utils,
        [message_form/3]).

%% Other
-import(mod_mam_utils,
        [mess_id_to_external_binary/1,
         is_complete_result_page/4]).

-include_lib("mongoose.hrl").
-include_lib("jlib.hrl").
-include_lib("exml/include/exml.hrl").

-callback is_complete_message(Module :: atom(), Dir :: atom(), Packet :: any()) ->
    boolean().

%% ----------------------------------------------------------------------
%% Other types
-type packet() :: any().
-type row_batch() :: {TotalCount :: non_neg_integer(),
                      Offset :: non_neg_integer(),
                      MessageRows :: [row()]}.
-type row() :: mod_mam:message_row().
-type host_type() :: mongooseim:host_type().
-type muc_action() :: atom().

-export_type([row/0, row_batch/0]).

%% ----------------------------------------------------------------------
%% API

-spec get_personal_data(gdpr:personal_data(), jid:jid()) -> gdpr:personal_data().
get_personal_data(Acc, #jid{ lserver = LServer } = JID) ->
    Schema = ["id", "message"],
    Entries = mongoose_hooks:get_mam_muc_gdpr_data(LServer, JID),
    [{mam_muc, Schema, Entries} | Acc].

-spec delete_archive(jid:server(), jid:user()) -> ok.
delete_archive(MucHost, RoomName) when is_binary(MucHost), is_binary(RoomName) ->
    ?LOG_DEBUG(#{what => mam_delete_room, room => RoomName, sub_host => MucHost}),
    ArcJID = jid:make(RoomName, MucHost, <<>>),
    HostType = mod_muc_light_utils:room_jid_to_host_type(ArcJID),
    ArcID = archive_id_int(HostType, ArcJID),
    remove_archive(HostType, ArcID, ArcJID),
    ok.

-spec archive_size(jid:server(), jid:user()) -> integer().
archive_size(MucHost, RoomName) when is_binary(MucHost), is_binary(RoomName) ->
    ArcJID = jid:make(RoomName, MucHost, <<>>),
    HostType = mod_muc_light_utils:room_jid_to_host_type(ArcJID),
    ArcID = archive_id_int(HostType, ArcJID),
    archive_size(HostType, ArcID, ArcJID).

-spec archive_id(jid:server(), jid:user()) -> integer().
archive_id(MucHost, RoomName) when is_binary(MucHost), is_binary(RoomName) ->
    ArcJID = jid:make(RoomName, MucHost, <<>>),
    HostType = mod_muc_light_utils:room_jid_to_host_type(ArcJID),
    archive_id_int(HostType, ArcJID).

%% ----------------------------------------------------------------------
%% gen_mod callbacks
%% Starting and stopping functions for MUC archives

-spec start(HostType :: host_type(), Opts :: list()) -> any().
start(HostType, Opts) ->
    ?LOG_DEBUG(#{what => mam_muc_starting}),
<<<<<<< HEAD
    %% MUC host.
    MUCHost = gen_mod:get_opt_subhost(Host, Opts, mod_muc:default_host()),
    IQDisc = gen_mod:get_opt(iqdisc, Opts, parallel), %% Type
    gen_iq_handler:add_iq_handler(mod_muc_iq, MUCHost, ?NS_MAM_04,
                                  ?MODULE, room_process_mam_iq, IQDisc),
    gen_iq_handler:add_iq_handler(mod_muc_iq, MUCHost, ?NS_MAM_06,
                                  ?MODULE, room_process_mam_iq, IQDisc),
    ejabberd_hooks:add(hooks(Host, MUCHost)),
    ensure_metrics(Host),
=======
    ensure_metrics(HostType),
    ejabberd_hooks:add(hooks(HostType)),
    add_iq_handlers(HostType, Opts),
    register_features(HostType),
>>>>>>> 6433bca7
    ok.

-spec stop(HostType :: host_type()) -> any().
stop(HostType) ->
    ?LOG_DEBUG(#{what => mam_muc_stopping}),
<<<<<<< HEAD
    ejabberd_hooks:delete(hooks(Host, MUCHost)),
    gen_iq_handler:remove_iq_handler(mod_muc_iq, MUCHost, ?NS_MAM_04),
    gen_iq_handler:remove_iq_handler(mod_muc_iq, MUCHost, ?NS_MAM_06),
=======
    ejabberd_hooks:delete(hooks(HostType)),
    remove_iq_handlers(HostType),
    unregister_features(HostType),
>>>>>>> 6433bca7
    ok.

%% ----------------------------------------------------------------------
%% hooks and handlers for MUC

-spec add_local_features(mongoose_disco:feature_acc(), jid:jid(), jid:jid(), binary(),
                         ejabberd:lang()) ->
          mongoose_disco:feature_acc().
add_local_features(Acc, _From, #jid{lserver = LServer}, <<>>, _Lang) ->
    mongoose_disco:add_features(features(?MODULE, LServer), Acc);
add_local_features(Acc, _From, _To, _Node, _Lang) ->
    Acc.

%% @doc Handle public MUC-message.
-spec filter_room_packet(Packet :: packet(), HostType :: host_type(),
                         EventData :: mod_muc:room_event_data()) -> packet().
filter_room_packet(Packet, HostType, EventData = #{}) ->
    ?LOG_DEBUG(#{what => mam_room_packet, text => <<"Incoming room packet">>,
                 packet => Packet, event_data => EventData}),
    IsArchivable = is_archivable_message(HostType, incoming, Packet),
    case IsArchivable of
        true ->
            #{from_nick := FromNick, from_jid := FromJID, room_jid := RoomJID,
              role := Role, affiliation := Affiliation} = EventData,
            archive_room_packet(HostType, Packet, FromNick, FromJID,
                                RoomJID, Role, Affiliation);
        false -> Packet
    end.

%% @doc Archive without validation.
-spec archive_room_packet(HostType :: host_type(),
                          Packet :: packet(), FromNick :: jid:user(),
                          FromJID :: jid:jid(), RoomJID :: jid:jid(),
                          Role :: mod_muc:role(), Affiliation :: mod_muc:affiliation()) -> packet().
archive_room_packet(HostType, Packet, FromNick, FromJID=#jid{},
                    RoomJID=#jid{}, Role, Affiliation) ->
    ArcID = archive_id_int(HostType, RoomJID),
    %% Occupant JID <room@service/nick>
    SrcJID = jid:replace_resource(RoomJID, FromNick),
    IsInteresting =
        case get_behaviour(HostType, ArcID, RoomJID, SrcJID) of
            always -> true;
            never -> false;
            roster -> true
        end,
    case IsInteresting of
        true ->
            MessID = generate_message_id(),
            Packet1 = replace_x_user_element(FromJID, Role, Affiliation, Packet),
            OriginID = mod_mam_utils:get_origin_id(Packet),
            Params = #{message_id => MessID,
                       archive_id => ArcID,
                       local_jid => RoomJID,
                       remote_jid => FromJID,
                       source_jid => SrcJID,
                       origin_id => OriginID,
                       direction => incoming,
                       packet => Packet1},
            %% Packet to be broadcasted and packet to be archived are
            %% not 100% the same
            Result = archive_message(HostType, Params),
            case Result of
                ok ->
                    ExtID = mess_id_to_external_binary(MessID),
                    ShouldAdd = mod_mam_params:add_stanzaid_element(?MODULE, HostType),
                    maybe_add_arcid_elems(RoomJID, ExtID, Packet, ShouldAdd);
                {error, _} -> Packet
            end;
        false -> Packet
    end.

%% @doc `To' is an account or server entity hosting the archive.
%% Servers that archive messages on behalf of local users SHOULD expose archives
%% to the user on their bare JID (i.e. `From.luser'),
%% while a MUC service might allow MAM queries to be sent to the room's bare JID
%% (i.e `To.luser').
-spec room_process_mam_iq(From :: jid:jid(), To :: jid:jid(), Acc :: mongoose_acc:t(),
                          IQ :: jlib:iq()) -> {mongoose_acc:t(), jlib:iq() | ignore}.
room_process_mam_iq(From, To, Acc, IQ) ->
    HostType = mod_muc_light_utils:acc_to_host_type(Acc),
    mod_mam_utils:maybe_log_deprecation(IQ),
    Action = mam_iq:action(IQ),
    MucAction = action_to_muc_action(Action),
    case check_action_allowed(HostType, To#jid.lserver, Action, MucAction, From, To) of
        ok ->
            case mod_mam_utils:wait_shaper(HostType, To#jid.lserver, MucAction, From) of
                ok ->
                    handle_error_iq(Acc, HostType, To, Action,
                                    handle_mam_iq(HostType, Action, From, To, IQ));
                {error, max_delay_reached} ->
                    mongoose_metrics:update(HostType, modMucMamDroppedIQ, 1),
                    {Acc, return_max_delay_reached_error_iq(IQ)}
            end;
        {error, Reason} ->
            ?LOG_WARNING(#{what => action_not_allowed,
                           action => Action, acc => Acc, reason => Reason,
                           can_access_room => can_access_room(HostType, From, To)}),
            {Acc, return_action_not_allowed_error_iq(Reason, IQ)}
    end.

-spec forget_room(map(), host_type(), jid:lserver(), binary()) -> map().
forget_room(Acc, _HostType, MucServer, RoomName) ->
    delete_archive(MucServer, RoomName),
    Acc.

%% ----------------------------------------------------------------------
%% Internal functions

-spec check_action_allowed(host_type(), jid:lserver(), mam_iq:action(), muc_action(),
                        jid:jid(), jid:jid()) -> ok | {error, binary()}.
check_action_allowed(HostType, Domain, Action, MucAction, From, To) ->
    case acl:match_rule_for_host_type(HostType, Domain, MucAction, From, default) of
        allow -> ok;
        deny -> {false, <<"Blocked by service policy.">>};
        default -> check_room_action_allowed_by_default(HostType, Action, From, To)
    end.

-spec action_to_muc_action(mam_iq:action()) -> atom().
action_to_muc_action(Action) ->
    list_to_atom("muc_" ++ atom_to_list(Action)).

-spec check_room_action_allowed_by_default(HostType :: host_type(),
                                        Action :: mam_iq:action(),
                                        From :: jid:jid(),
                                        To :: jid:jid()) -> ok | {error, binary()}.
check_room_action_allowed_by_default(HostType, Action, From, To) ->
    case mam_iq:action_type(Action) of
        set ->
            case is_room_owner(HostType, From, To) of
                true -> ok;
                false -> {error, <<"Not a room owner.">>}
            end;
        get ->
            case can_access_room(HostType, From, To) of
                true -> ok;
                false -> {error, <<"Not allowed to enter the room.">>}
            end
    end.

-spec is_room_owner(HostType :: host_type(),
                    UserJid :: jid:jid(), RoomJid :: jid:jid()) -> boolean().
is_room_owner(HostType, UserJid, RoomJid) ->
    mongoose_hooks:is_muc_room_owner(HostType, UserJid, RoomJid).

%% @doc Return true if user element should be removed from results
-spec is_user_identity_hidden(HostType :: host_type(),
                              UserJid :: jid:jid(),
                              RoomJid :: jid:jid()) -> boolean().
is_user_identity_hidden(HostType, UserJid, RoomJid) ->
    case mongoose_hooks:can_access_identity(HostType, RoomJid, UserJid) of
        CanAccess when is_boolean(CanAccess) -> not CanAccess
    end.

-spec can_access_room(HostType :: host_type(),
                      UserJid :: jid:jid(), RoomJid :: jid:jid()) -> boolean().
can_access_room(HostType, UserJid, RoomJid) ->
    mongoose_hooks:can_access_room(HostType, RoomJid, UserJid).

-spec handle_mam_iq(HostType :: host_type(), mam_iq:action(),
                    From :: jid:jid(), jid:jid(), jlib:iq()) ->
                           jlib:iq() | {error, any(), jlib:iq()} | ignore.
handle_mam_iq(HostType, Action, From, To, IQ) ->
    case Action of
        mam_get_prefs ->
            handle_get_prefs(HostType, To, IQ);
        mam_set_prefs ->
            handle_set_prefs(HostType, To, IQ);
        mam_set_message_form ->
            handle_set_message_form(HostType, From, To, IQ);
        mam_get_message_form ->
            handle_get_message_form(HostType, From, To, IQ)
    end.

-spec handle_set_prefs(host_type(), jid:jid(), jlib:iq()) ->
                              jlib:iq() | {error, any(), jlib:iq()}.
handle_set_prefs(HostType, ArcJID = #jid{},
                 IQ = #iq{sub_el = PrefsEl}) ->
    {DefaultMode, AlwaysJIDs, NeverJIDs} = parse_prefs(PrefsEl),
    ?LOG_DEBUG(#{what => mam_muc_set_prefs, archive_jid => ArcJID,
                 default_mode => DefaultMode,
                 always_jids => AlwaysJIDs, never_jids => NeverJIDs, iq => IQ}),
    ArcID = archive_id_int(HostType, ArcJID),
    Res = set_prefs(HostType, ArcID, ArcJID, DefaultMode, AlwaysJIDs, NeverJIDs),
    handle_set_prefs_result(Res, DefaultMode, AlwaysJIDs, NeverJIDs, IQ).

handle_set_prefs_result(ok, DefaultMode, AlwaysJIDs, NeverJIDs, IQ) ->
    ResultPrefsEl = result_prefs(DefaultMode, AlwaysJIDs, NeverJIDs, IQ#iq.xmlns),
    IQ#iq{type = result, sub_el = [ResultPrefsEl]};
handle_set_prefs_result({error, Reason},
                        _DefaultMode, _AlwaysJIDs, _NeverJIDs, IQ) ->
    return_error_iq(IQ, Reason).

-spec handle_get_prefs(host_type(), jid:jid(), jlib:iq()) ->
                              jlib:iq() | {error, any(), jlib:iq()}.
handle_get_prefs(HostType, ArcJID=#jid{}, IQ=#iq{}) ->
    ArcID = archive_id_int(HostType, ArcJID),
    Res = get_prefs(HostType, ArcID, ArcJID, always),
    handle_get_prefs_result(ArcJID, Res, IQ).

handle_get_prefs_result(ArcJID, {DefaultMode, AlwaysJIDs, NeverJIDs}, IQ) ->
    ?LOG_DEBUG(#{what => mam_muc_get_prefs_result, archive_jid => ArcJID, 
                 default_mode => DefaultMode,
                 always_jids => AlwaysJIDs, never_jids => NeverJIDs, iq => IQ}),
    ResultPrefsEl = result_prefs(DefaultMode, AlwaysJIDs, NeverJIDs, IQ#iq.xmlns),
    IQ#iq{type = result, sub_el = [ResultPrefsEl]};
handle_get_prefs_result(_ArcJID, {error, Reason}, IQ) ->
    return_error_iq(IQ, Reason).

-spec handle_set_message_form(HostType :: host_type(),
                              From :: jid:jid(), ArcJID :: jid:jid(),
                              IQ :: jlib:iq()) ->
                                  jlib:iq() | ignore | {error, term(), jlib:iq()}.
handle_set_message_form(HostType, #jid{} = From, #jid{} = ArcJID, IQ) ->
    ArcID = archive_id_int(HostType, ArcJID),
    ResLimit = mod_mam_params:max_result_limit(?MODULE, HostType),
    DefLimit = mod_mam_params:default_result_limit(?MODULE, HostType),
    ExtMod = mod_mam_params:extra_params_module(?MODULE, HostType),
    Params0 = mam_iq:form_to_lookup_params(IQ, ResLimit, DefLimit, ExtMod),
    Params = mam_iq:lookup_params_with_archive_details(Params0, ArcID, ArcJID, From),
    Result = lookup_messages(HostType, Params),
    handle_lookup_result(Result, HostType, From, IQ, Params).

-spec handle_lookup_result({ok, mod_mam:lookup_result()} | {error, term()},
                           host_type(), jid:jid(), jlib:iq(), map()) ->
    jlib:iq() | ignore | {error, term(), jlib:iq()}.
handle_lookup_result(Result, HostType, From, IQ, #{owner_jid := ArcJID} = Params) ->
    case Result of
        {error, Reason} ->
            report_issue(Reason, mam_muc_lookup_failed, ArcJID, IQ),
            return_error_iq(IQ, Reason);
        {ok, Res} ->
            send_messages_and_iq_result(Res, HostType, From, IQ, Params)
    end.

send_messages_and_iq_result({TotalCount, Offset, MessageRows}, HostType, From,
                            #iq{xmlns = MamNs, sub_el = QueryEl} = IQ,
                            #{owner_jid := ArcJID} = Params) ->
    %% Forward messages
    QueryID = exml_query:attr(QueryEl, <<"queryid">>, <<>>),
    {FirstMessID, LastMessID} = forward_messages(HostType, From, ArcJID, MamNs,
                                                 QueryID, MessageRows, true),

    %% Make fin iq
    IsComplete = is_complete_result_page(TotalCount, Offset, MessageRows, Params),
    IsStable = true,
    ResultSetEl = result_set(FirstMessID, LastMessID, Offset, TotalCount),
    FinElem = make_fin_element(IQ#iq.xmlns, IsComplete, IsStable, ResultSetEl),
    IQ#iq{type = result, sub_el = [FinElem]}.

forward_messages(HostType, From, ArcJID, MamNs, QueryID, MessageRows, SetClientNs) ->
    %% Forward messages
    {FirstMessID, LastMessID, HideUser} =
        case MessageRows of
            [] -> {undefined, undefined, undefined};
            [_ | _] -> {message_row_to_ext_id(hd(MessageRows)),
                        message_row_to_ext_id(lists:last(MessageRows)),
                        is_user_identity_hidden(HostType, From, ArcJID)}
        end,
    SendModule = mod_mam_params:send_message_mod(?MODULE, HostType),
    [send_message(SendModule, Row, ArcJID, From,
                  message_row_to_xml(MamNs, From, HideUser, SetClientNs, Row,
                                     QueryID))
     || Row <- MessageRows],
    {FirstMessID, LastMessID}.

send_message(SendModule, Row, ArcJID, From, Packet) ->
    mam_send_message:call_send_message(SendModule, Row, ArcJID, From, Packet).

-spec handle_get_message_form(host_type(), jid:jid(), jid:jid(), jlib:iq()) ->
                                     jlib:iq().
handle_get_message_form(HostType,
                        _From = #jid{}, _ArcJID = #jid{}, IQ = #iq{}) ->
    return_message_form_iq(HostType, IQ).

%% ----------------------------------------------------------------------
%% Backend wrappers

-spec archive_id_int(HostType :: host_type(), ArcJID :: jid:jid()) ->
    integer() | undefined.
archive_id_int(HostType, ArcJID = #jid{}) ->
    mongoose_hooks:mam_muc_archive_id(HostType, ArcJID).

-spec archive_size(HostType :: host_type(), ArcID :: mod_mam:archive_id(),
                   ArcJID ::jid:jid()) -> non_neg_integer().
archive_size(HostType, ArcID, ArcJID = #jid{}) ->
    mongoose_hooks:mam_muc_archive_size(HostType, ArcID, ArcJID).

-spec get_behaviour(HostType :: host_type(), ArcID :: mod_mam:archive_id(),
                    LocJID :: jid:jid(), RemJID :: jid:jid()) -> any().
get_behaviour(HostType, ArcID, LocJID = #jid{}, RemJID = #jid{}) ->
    mongoose_hooks:mam_muc_get_behaviour(HostType, ArcID, LocJID, RemJID).

-spec set_prefs(HostType :: host_type(), ArcID :: mod_mam:archive_id(),
                ArcJID :: jid:jid(), DefaultMode :: mod_mam:archive_behaviour(),
                AlwaysJIDs :: [jid:literal_jid()],
                NeverJIDs :: [jid:literal_jid()]) -> any().
set_prefs(HostType, ArcID, ArcJID, DefaultMode, AlwaysJIDs, NeverJIDs) ->
    mongoose_hooks:mam_muc_set_prefs(HostType, ArcID, ArcJID, DefaultMode,
                                     AlwaysJIDs, NeverJIDs).

%% @doc Load settings from the database.
-spec get_prefs(HostType :: host_type(), ArcID :: mod_mam:archive_id(),
                ArcJID :: jid:jid(), GlobalDefaultMode :: mod_mam:archive_behaviour())
               -> mod_mam:preference() | {error, Reason :: term()}.
get_prefs(HostType, ArcID, ArcJID, GlobalDefaultMode) ->
    mongoose_hooks:mam_muc_get_prefs(HostType, GlobalDefaultMode, ArcID, ArcJID).

-spec remove_archive(host_type(), mod_mam:archive_id() | undefined,
                     jid:jid()) -> ok.
remove_archive(HostType, ArcID, ArcJID = #jid{}) ->
    mongoose_hooks:mam_muc_remove_archive(HostType, ArcID, ArcJID),
    ok.

%% See description in mod_mam.
-spec lookup_messages(HostType :: host_type(), Params :: map()) ->
    {ok, mod_mam:lookup_result()}
    | {error, 'policy-violation'}
    | {error, Reason :: term()}.
lookup_messages(HostType, Params) ->
    Result = lookup_messages_without_policy_violation_check(HostType, Params),
    %% If a query returns a number of stanzas greater than this limit and the
    %% client did not specify a limit using RSM then the server should return
    %% a policy-violation error to the client.
    mod_mam_utils:check_result_for_policy_violation(Params, Result).

lookup_messages_without_policy_violation_check(HostType,
                                               #{search_text := SearchText} = Params) ->
    case SearchText /= undefined andalso
         not mod_mam_params:has_full_text_search(?MODULE, HostType) of
        true -> %% Use of disabled full text search
            {error, 'not-supported'};
        false ->
            mongoose_hooks:mam_muc_lookup_messages(HostType, Params)
    end.

archive_message_for_ct(Params = #{local_jid := RoomJid}) ->
    HostType = mod_muc_light_utils:room_jid_to_host_type(RoomJid),
    archive_message(HostType, Params).

-spec archive_message(host_type(), mod_mam:archive_message_params()) -> ok | {error, timeout}.
archive_message(HostType, Params) ->
    mongoose_hooks:mam_muc_archive_message(HostType, Params).

%% ----------------------------------------------------------------------
%% Helpers

-spec message_row_to_xml(binary(), jid:jid(), boolean(), boolean(), row(), binary() | undefined) ->
                                exml:element().
message_row_to_xml(MamNs, ReceiverJID, HideUser, SetClientNs,
                   #{id := MessID, jid := SrcJID, packet := Packet}, QueryID) ->
    {Microseconds, _NodeMessID} = decode_compact_uuid(MessID),
    TS = calendar:system_time_to_rfc3339(erlang:convert_time_unit(Microseconds, microsecond, second), [{offset, "Z"}]),
    BExtMessID = mess_id_to_external_binary(MessID),
    Packet1 = maybe_delete_x_user_element(HideUser, ReceiverJID, Packet),
    Packet2 = mod_mam_utils:maybe_set_client_xmlns(SetClientNs, Packet1),
    Packet3 = replace_from_to_attributes(SrcJID, Packet2),
    wrap_message(MamNs, Packet3, QueryID, BExtMessID, TS, SrcJID).

maybe_delete_x_user_element(true, ReceiverJID, Packet) ->
    PacketJID = packet_to_x_user_jid(Packet),
    case jid:are_bare_equal(ReceiverJID, PacketJID) of
        false ->
            delete_x_user_element(Packet);
        true -> %% expose identity for user's own messages
            Packet
    end;
maybe_delete_x_user_element(false, _ReceiverJID, Packet) ->
    Packet.

%% From XEP-0313:
%% When sending out the archives to a requesting client, the 'to' of the
%% forwarded stanza MUST be empty, and the 'from' MUST be the occupant JID
%% of the sender of the archived message.
%% However, Smack crashes if 'to' is present, so it is removed.
replace_from_to_attributes(SrcJID, Packet = #xmlel{attrs = Attrs}) ->
    NewAttrs = jlib:replace_from_to_attrs(jid:to_binary(SrcJID), undefined, Attrs),
    Packet#xmlel{attrs = NewAttrs}.

-spec message_row_to_ext_id(row()) -> binary().
message_row_to_ext_id(#{id := MessID}) ->
    mess_id_to_external_binary(MessID).

-spec handle_error_iq(mongoose_acc:t(), host_type(), jid:jid(), atom(),
    {error, term(), jlib:iq()} | jlib:iq() | ignore) -> {mongoose_acc:t(), jlib:iq() | ignore}.
handle_error_iq(Acc, HostType, _To, _Action, {error, _Reason, IQ}) ->
    mongoose_metrics:update(HostType, modMucMamDroppedIQ, 1),
    {Acc, IQ};
handle_error_iq(Acc, _HostType, _To, _Action, IQ) ->
    {Acc, IQ}.

return_error_iq(IQ, {Reason, {stacktrace, _Stacktrace}}) ->
    return_error_iq(IQ, Reason);
return_error_iq(IQ, timeout) ->
    {error, timeout, IQ#iq{type = error, sub_el = [mongoose_xmpp_errors:service_unavailable(<<"en">>, <<"Timeout in mod_mam_muc">>)]}};
return_error_iq(IQ, item_not_found) ->
    {error, item_not_found, IQ#iq{type = error, sub_el = [mongoose_xmpp_errors:item_not_found()]}};
return_error_iq(IQ, not_implemented) ->
    {error, not_implemented, IQ#iq{type = error, sub_el = [mongoose_xmpp_errors:feature_not_implemented(<<"en">>, <<"From mod_mam_muc">>)]}};
return_error_iq(IQ, missing_with_jid) ->
    Error =  mongoose_xmpp_errors:bad_request(<<"en">>,
                               <<"Limited set of queries allowed in the conversation mode.",
                                 "Missing with_jid filter">>),
    {error, bad_request, IQ#iq{type = error, sub_el = [Error]}};
return_error_iq(IQ, Reason) ->
    {error, Reason, IQ#iq{type = error, sub_el = [mongoose_xmpp_errors:internal_server_error()]}}.

-spec return_action_not_allowed_error_iq(Reason :: binary(), jlib:iq()) -> jlib:iq().
return_action_not_allowed_error_iq(Reason, IQ) ->
    ErrorEl = jlib:stanza_errort(<<"">>, <<"cancel">>, <<"not-allowed">>,
                                 <<"en">>, <<"The action is not allowed. ", Reason/binary>>),
    IQ#iq{type = error, sub_el = [ErrorEl]}.

-spec return_max_delay_reached_error_iq(jlib:iq()) -> jlib:iq().
return_max_delay_reached_error_iq(IQ) ->
    %% Message not found.
    ErrorEl = mongoose_xmpp_errors:resource_constraint(
                 <<"en">>, <<"The action is cancelled because of flooding.">>),
    IQ#iq{type = error, sub_el = [ErrorEl]}.

return_message_form_iq(HostType, IQ) ->
    IQ#iq{type = result, sub_el = [message_form(?MODULE, HostType, IQ#iq.xmlns)]}.

% the stacktrace is a big lie
report_issue({Reason, {stacktrace, Stacktrace}}, Issue, ArcJID, IQ) ->
    report_issue(Reason, Stacktrace, Issue, ArcJID, IQ);
report_issue(Reason, Issue, ArcJID, IQ) ->
    report_issue(Reason, [], Issue, ArcJID, IQ).

report_issue(item_not_found, _Stacktrace, _Issue, _ArcJID, _IQ) ->
    expected;
report_issue(missing_with_jid, _Stacktrace, _Issue, _ArcJID, _IQ) ->
    expected;
report_issue(not_implemented, _Stacktrace, _Issue, _ArcJID, _IQ) ->
    expected;
report_issue(timeout, _Stacktrace, _Issue, _ArcJID, _IQ) ->
    expected;
report_issue(Reason, Stacktrace, Issue, #jid{lserver = LServer, luser = LUser}, IQ) ->
    ?LOG_ERROR(#{what => mam_muc_error, issue => Issue, reason => Reason,
                 user => LUser, server => LServer, iq => IQ, stacktrace => Stacktrace}).

-spec is_archivable_message(HostType :: host_type(),
                            Dir :: incoming | outgoing,
                            Packet :: exml:element()) -> boolean().
is_archivable_message(HostType, Dir, Packet) ->
    {M, F} = mod_mam_params:is_archivable_message_fun(?MODULE, HostType),
    ArchiveChatMarkers = mod_mam_params:archive_chat_markers(?MODULE, HostType),
    erlang:apply(M, F, [?MODULE, Dir, Packet, ArchiveChatMarkers]).

<<<<<<< HEAD
-spec hooks(jid:lserver(), jid:lserver()) -> [ejabberd_hooks:hook()].
hooks(Host, MUCHost) ->
    [{disco_local_features, MUCHost, ?MODULE, add_local_features, 99},
     {filter_room_packet, MUCHost, ?MODULE, filter_room_packet, 60},
     {forget_room, MUCHost, ?MODULE, forget_room, 90},
     {get_personal_data, Host, ?MODULE, get_personal_data, 50}
     | mongoose_metrics_mam_hooks:get_mam_muc_hooks(Host)].
=======
-spec hooks(host_type()) -> [ejabberd_hooks:hook()].
hooks(HostType) ->
    [{filter_room_packet, HostType, ?MODULE, filter_room_packet, 60},
     {forget_room, HostType, ?MODULE, forget_room, 90},
     {get_personal_data, HostType, ?MODULE, get_personal_data, 50}
     | mongoose_metrics_mam_hooks:get_mam_muc_hooks(HostType)].

%% TODO multitenancy
register_features(HostType) ->
    MUCHost = gen_mod:get_module_opt_subhost(HostType, mod_mam_muc, mod_muc:default_host()),
    [mod_disco:register_feature(MUCHost, Feature) || Feature <- features(?MODULE, HostType)],
    ok.

unregister_features(HostType) ->
    MUCHost = gen_mod:get_module_opt_subhost(HostType, mod_mam_muc, mod_muc:default_host()),
    [mod_disco:unregister_feature(MUCHost, Feature) || Feature <- features(?MODULE, HostType)],
    ok.

add_iq_handlers(HostType, Opts) ->
    IQDisc = gen_mod:get_opt(iqdisc, Opts, parallel),
    gen_iq_handler:add_iq_handler(mod_muc_iq, HostType, ?NS_MAM_04,
                                  ?MODULE, room_process_mam_iq, IQDisc),
    gen_iq_handler:add_iq_handler(mod_muc_iq, HostType, ?NS_MAM_06,
                                  ?MODULE, room_process_mam_iq, IQDisc),
    ok.

remove_iq_handlers(HostType) ->
    gen_iq_handler:remove_iq_handler(mod_muc_iq, HostType, ?NS_MAM_04),
    gen_iq_handler:remove_iq_handler(mod_muc_iq, HostType, ?NS_MAM_06),
    ok.
>>>>>>> 6433bca7

ensure_metrics(HostType) ->
    lists:foreach(fun(Name) ->
                      mongoose_metrics:ensure_metric(HostType, Name, spiral)
                  end,
                  spirals()).

spirals() ->
    [modMucMamPrefsSets,
     modMucMamPrefsGets,
     modMucMamArchiveRemoved,
     modMucMamLookups,
     modMucMamForwarded,
     modMucMamArchived,
     modMucMamFlushed,
     modMucMamDroppedIQ].<|MERGE_RESOLUTION|>--- conflicted
+++ resolved
@@ -43,12 +43,8 @@
 -export([start/2, stop/1]).
 
 %% ejabberd room handlers
-<<<<<<< HEAD
 -export([add_local_features/5,
-         filter_room_packet/2,
-=======
--export([filter_room_packet/3,
->>>>>>> 6433bca7
+         filter_room_packet/3,
          room_process_mam_iq/4,
          forget_room/4]).
 
@@ -149,36 +145,16 @@
 -spec start(HostType :: host_type(), Opts :: list()) -> any().
 start(HostType, Opts) ->
     ?LOG_DEBUG(#{what => mam_muc_starting}),
-<<<<<<< HEAD
-    %% MUC host.
-    MUCHost = gen_mod:get_opt_subhost(Host, Opts, mod_muc:default_host()),
-    IQDisc = gen_mod:get_opt(iqdisc, Opts, parallel), %% Type
-    gen_iq_handler:add_iq_handler(mod_muc_iq, MUCHost, ?NS_MAM_04,
-                                  ?MODULE, room_process_mam_iq, IQDisc),
-    gen_iq_handler:add_iq_handler(mod_muc_iq, MUCHost, ?NS_MAM_06,
-                                  ?MODULE, room_process_mam_iq, IQDisc),
-    ejabberd_hooks:add(hooks(Host, MUCHost)),
-    ensure_metrics(Host),
-=======
     ensure_metrics(HostType),
     ejabberd_hooks:add(hooks(HostType)),
     add_iq_handlers(HostType, Opts),
-    register_features(HostType),
->>>>>>> 6433bca7
     ok.
 
 -spec stop(HostType :: host_type()) -> any().
 stop(HostType) ->
     ?LOG_DEBUG(#{what => mam_muc_stopping}),
-<<<<<<< HEAD
-    ejabberd_hooks:delete(hooks(Host, MUCHost)),
-    gen_iq_handler:remove_iq_handler(mod_muc_iq, MUCHost, ?NS_MAM_04),
-    gen_iq_handler:remove_iq_handler(mod_muc_iq, MUCHost, ?NS_MAM_06),
-=======
     ejabberd_hooks:delete(hooks(HostType)),
     remove_iq_handlers(HostType),
-    unregister_features(HostType),
->>>>>>> 6433bca7
     ok.
 
 %% ----------------------------------------------------------------------
@@ -627,32 +603,15 @@
     ArchiveChatMarkers = mod_mam_params:archive_chat_markers(?MODULE, HostType),
     erlang:apply(M, F, [?MODULE, Dir, Packet, ArchiveChatMarkers]).
 
-<<<<<<< HEAD
--spec hooks(jid:lserver(), jid:lserver()) -> [ejabberd_hooks:hook()].
-hooks(Host, MUCHost) ->
-    [{disco_local_features, MUCHost, ?MODULE, add_local_features, 99},
-     {filter_room_packet, MUCHost, ?MODULE, filter_room_packet, 60},
-     {forget_room, MUCHost, ?MODULE, forget_room, 90},
-     {get_personal_data, Host, ?MODULE, get_personal_data, 50}
-     | mongoose_metrics_mam_hooks:get_mam_muc_hooks(Host)].
-=======
 -spec hooks(host_type()) -> [ejabberd_hooks:hook()].
 hooks(HostType) ->
-    [{filter_room_packet, HostType, ?MODULE, filter_room_packet, 60},
+    %% TODO multitenancy
+    MUCHost = gen_mod:get_module_opt_subhost(HostType, mod_mam_muc, mod_muc:default_host()),
+    [{disco_local_features, MUCHost, ?MODULE, add_local_features, 99},
+     {filter_room_packet, HostType, ?MODULE, filter_room_packet, 60},
      {forget_room, HostType, ?MODULE, forget_room, 90},
      {get_personal_data, HostType, ?MODULE, get_personal_data, 50}
      | mongoose_metrics_mam_hooks:get_mam_muc_hooks(HostType)].
-
-%% TODO multitenancy
-register_features(HostType) ->
-    MUCHost = gen_mod:get_module_opt_subhost(HostType, mod_mam_muc, mod_muc:default_host()),
-    [mod_disco:register_feature(MUCHost, Feature) || Feature <- features(?MODULE, HostType)],
-    ok.
-
-unregister_features(HostType) ->
-    MUCHost = gen_mod:get_module_opt_subhost(HostType, mod_mam_muc, mod_muc:default_host()),
-    [mod_disco:unregister_feature(MUCHost, Feature) || Feature <- features(?MODULE, HostType)],
-    ok.
 
 add_iq_handlers(HostType, Opts) ->
     IQDisc = gen_mod:get_opt(iqdisc, Opts, parallel),
@@ -666,7 +625,6 @@
     gen_iq_handler:remove_iq_handler(mod_muc_iq, HostType, ?NS_MAM_04),
     gen_iq_handler:remove_iq_handler(mod_muc_iq, HostType, ?NS_MAM_06),
     ok.
->>>>>>> 6433bca7
 
 ensure_metrics(HostType) ->
     lists:foreach(fun(Name) ->
