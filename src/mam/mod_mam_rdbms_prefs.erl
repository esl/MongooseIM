%%%-------------------------------------------------------------------
%%% @author Uvarov Michael <arcusfelis@gmail.com>
%%% @copyright (C) 2013, Uvarov Michael
%%% @doc A backend for storing MAM preferencies using RDBMS.
%%% @end
%%%-------------------------------------------------------------------
-module(mod_mam_rdbms_prefs).

%% ----------------------------------------------------------------------
%% Exports

%% gen_mod handlers
-export([start/2, stop/1, supported_features/0]).

%% MAM hook handlers
-behaviour(ejabberd_gen_mam_prefs).
-export([get_behaviour/5,
         get_prefs/4,
         set_prefs/7,
         remove_archive/4]).

-import(mongoose_rdbms,
        [prepare/4,
         escape_string/1,
         escape_integer/1,
         use_escaped_string/1,
         use_escaped_integer/1]).

-include("mongoose.hrl").
-include("jlib.hrl").
-include_lib("exml/include/exml.hrl").


%% ----------------------------------------------------------------------
%% gen_mod callbacks
%% Starting and stopping functions for users' archives

<<<<<<< HEAD
-spec start(jid:server(), _) -> 'ok'.
start(Host, Opts) ->
    prepare_queries(Host),
    case gen_mod:get_module_opt(Host, ?MODULE, pm, false) of
        true ->
            start_pm(Host, Opts);
        false ->
            ok
    end,
    case gen_mod:get_module_opt(Host, ?MODULE, muc, false) of
        true ->
            start_muc(Host, Opts);
        false ->
            ok
    end.


-spec stop(jid:server()) -> 'ok'.
stop(Host) ->
    case gen_mod:get_module_opt(Host, ?MODULE, pm, false) of
        true ->
            stop_pm(Host);
        false ->
            ok
    end,
    case gen_mod:get_module_opt(Host, ?MODULE, muc, false) of
        true ->
            stop_muc(Host);
        false ->
            ok
    end.

-spec supported_features() -> [atom()].
supported_features() ->
    [dynamic_domains].

%% Prepared queries
prepare_queries(Host) ->
    mongoose_rdbms:prepare(mam_prefs_insert, mam_config, [user_id, remote_jid, behaviour],
                           <<"INSERT INTO mam_config(user_id, remote_jid, behaviour) "
                             "VALUES (?, ?, ?)">>),
    mongoose_rdbms:prepare(mam_prefs_select, mam_config, [user_id],
                           <<"SELECT remote_jid, behaviour "
                             "FROM mam_config WHERE user_id=?">>),
    mongoose_rdbms:prepare(mam_prefs_select_behaviour, mam_config,
                           [user_id, remote_jid],
                           <<"SELECT remote_jid, behaviour "
                             "FROM mam_config "
                             "WHERE user_id=? "
                               "AND (remote_jid='' OR remote_jid=?)">>),
    mongoose_rdbms:prepare(mam_prefs_select_behaviour2, mam_config,
                           [user_id, remote_jid, remote_jid],
                           <<"SELECT remote_jid, behaviour "
                             "FROM mam_config "
                             "WHERE user_id=? "
                               "AND (remote_jid='' OR remote_jid=? OR remote_jid=?)">>),
    OrdBy = order_by_remote_jid_in_delete(Host),
    mongoose_rdbms:prepare(mam_prefs_delete, mam_config, [user_id],
                           <<"DELETE FROM mam_config WHERE user_id=?", OrdBy/binary>>),
=======
-spec start(mongooseim:host_type(), _) -> ok.
start(HostType, _Opts) ->
    prepare_queries(HostType),
    ejabberd_hooks:add(hooks(HostType)),
>>>>>>> 78880e66
    ok.

-spec stop(mongooseim:host_type()) -> ok.
stop(HostType) ->
    ejabberd_hooks:delete(hooks(HostType)),
    ok.

hooks(HostType) ->
    PM = gen_mod:get_module_opt(HostType, ?MODULE, pm, false),
    MUC = gen_mod:get_module_opt(HostType, ?MODULE, muc, false),
    maybe_pm_hooks(PM, HostType) ++ maybe_muc_hooks(MUC, HostType).

maybe_pm_hooks(true, HostType) -> pm_hooks(HostType);
maybe_pm_hooks(false, _HostType) -> [].

maybe_muc_hooks(true, HostType) -> muc_hooks(HostType);
maybe_muc_hooks(false, _HostType) -> [].

pm_hooks(HostType) ->
    [{mam_get_behaviour, HostType, ?MODULE, get_behaviour, 50},
     {mam_get_prefs, HostType, ?MODULE, get_prefs, 50},
     {mam_set_prefs, HostType, ?MODULE, set_prefs, 50},
     {mam_remove_archive, HostType, ?MODULE, remove_archive, 50}].

muc_hooks(HostType) ->
    [{mam_muc_get_behaviour, HostType, ?MODULE, get_behaviour, 50},
     {mam_muc_get_prefs, HostType, ?MODULE, get_prefs, 50},
     {mam_muc_set_prefs, HostType, ?MODULE, set_prefs, 50},
     {mam_muc_remove_archive, HostType, ?MODULE, remove_archive, 50}].

%% Prepared queries
prepare_queries(HostType) ->
    prepare(mam_prefs_insert, mam_config, [user_id, remote_jid, behaviour],
            <<"INSERT INTO mam_config(user_id, remote_jid, behaviour) "
              "VALUES (?, ?, ?)">>),
    prepare(mam_prefs_select, mam_config, [user_id],
            <<"SELECT remote_jid, behaviour "
              "FROM mam_config WHERE user_id=?">>),
    prepare(mam_prefs_select_behaviour, mam_config,
            [user_id, remote_jid],
            <<"SELECT remote_jid, behaviour "
              "FROM mam_config "
              "WHERE user_id=? "
                "AND (remote_jid='' OR remote_jid=?)">>),
    prepare(mam_prefs_select_behaviour2, mam_config,
            [user_id, remote_jid, remote_jid],
            <<"SELECT remote_jid, behaviour "
              "FROM mam_config "
              "WHERE user_id=? "
                "AND (remote_jid='' OR remote_jid=? OR remote_jid=?)">>),
    OrdBy = order_by_remote_jid_in_delete(HostType),
    prepare(mam_prefs_delete, mam_config, [user_id],
            <<"DELETE FROM mam_config WHERE user_id=?", OrdBy/binary>>),
    ok.

order_by_remote_jid_in_delete(HostType) ->
    case mongoose_rdbms:db_engine(HostType) of
        mysql -> <<" ORDER BY remote_jid">>;
        _ -> <<>>
    end.

%% ----------------------------------------------------------------------
%% Internal functions and callbacks

-spec get_behaviour(Default :: mod_mam:archive_behaviour(),
        HostType :: mongooseim:host_type(), ArchiveID :: mod_mam:archive_id(),
        LocJID :: jid:jid(), RemJID :: jid:jid()) -> any().
get_behaviour(DefaultBehaviour, HostType, UserID, _LocJID, RemJID)
        when is_integer(UserID) ->
    RemLJID      = jid:to_lower(RemJID),
    BRemLBareJID = jid:to_binary(jid:to_bare(RemLJID)),
    BRemLJID     = jid:to_binary(RemLJID),
    case query_behaviour(HostType, UserID, BRemLJID, BRemLBareJID) of
        {selected, []} ->
            DefaultBehaviour;
        {selected, RemoteJid2Behaviour} ->
            DbBehaviour = choose_behaviour(BRemLJID, BRemLBareJID, RemoteJid2Behaviour),
            decode_behaviour(DbBehaviour)
    end.

-spec choose_behaviour(binary(), binary(), [{binary(), binary()}]) -> binary().
choose_behaviour(BRemLJID, BRemLBareJID, RemoteJid2Behaviour) ->
    case lists:keyfind(BRemLJID, 1, RemoteJid2Behaviour) of
        {_, Behaviour} ->
            Behaviour;
        false ->
            case lists:keyfind(BRemLBareJID, 1, RemoteJid2Behaviour) of
                {_, Behaviour} ->
                    Behaviour;
                false ->
                    %% Only one key remains
                    {_, Behaviour} = lists:keyfind(<<>>, 1, RemoteJid2Behaviour),
                    Behaviour
            end
    end.

-spec set_prefs(Result :: any(), HostType :: mongooseim:host_type(),
        ArchiveID :: mod_mam:archive_id(), ArchiveJID :: jid:jid(),
        DefaultMode :: mod_mam:archive_behaviour(),
        AlwaysJIDs :: [jid:literal_jid()],
        NeverJIDs :: [jid:literal_jid()]) -> any().
set_prefs(_Result, HostType, UserID, _ArcJID, DefaultMode, AlwaysJIDs, NeverJIDs) ->
    try
        set_prefs1(HostType, UserID, DefaultMode, AlwaysJIDs, NeverJIDs)
    catch _Type:Error ->
        {error, Error}
    end.

set_prefs1(HostType, UserID, DefaultMode, AlwaysJIDs, NeverJIDs) ->
    Rows = prefs_to_rows(UserID, DefaultMode, AlwaysJIDs, NeverJIDs),
    %% MySQL sometimes aborts transaction with reason:
    %% "Deadlock found when trying to get lock; try restarting transaction"
    mongoose_rdbms:transaction_with_delayed_retry(HostType, fun() ->
            {updated, _} =
                mongoose_rdbms:execute(HostType, mam_prefs_delete, [UserID]),
            [mongoose_rdbms:execute(HostType, mam_prefs_insert, Row) || Row <- Rows],
            ok
        end, #{user_id => UserID, retries => 5, delay => 100}),
    ok.

-spec get_prefs(mod_mam:preference(), HostType :: mongooseim:host_type(),
        ArchiveID :: mod_mam:archive_id(), ArchiveJID :: jid:jid())
            -> mod_mam:preference().
get_prefs({GlobalDefaultMode, _, _}, HostType, UserID, _ArcJID) ->
    {selected, Rows} = mongoose_rdbms:execute(HostType, mam_prefs_select, [UserID]),
    decode_prefs_rows(Rows, GlobalDefaultMode, [], []).

-spec remove_archive(mongoose_acc:t(), mongooseim:host_type(),
                     mod_mam:archive_id(), jid:jid()) ->
    mongoose_acc:t().
remove_archive(Acc, HostType, UserID, _ArcJID) ->
    remove_archive(HostType, UserID),
    Acc.

remove_archive(HostType, UserID) ->
    {updated, _} =
        mongoose_rdbms:execute(HostType, mam_prefs_delete, [UserID]).

-spec query_behaviour(HostType :: mongooseim:host_type(),
                      UserID :: non_neg_integer(),
                      BRemLJID :: binary(),
                      BRemLBareJID :: binary()
        ) -> any().
query_behaviour(HostType, UserID, BRemLJID, BRemLJID) ->
    mongoose_rdbms:execute(HostType, mam_prefs_select_behaviour,
                           [UserID, BRemLJID]); %% check just bare jid
query_behaviour(HostType, UserID, BRemLJID, BRemLBareJID) ->
    mongoose_rdbms:execute(HostType, mam_prefs_select_behaviour2,
                           [UserID, BRemLJID, BRemLBareJID]).

%% ----------------------------------------------------------------------
%% Helpers

-spec encode_behaviour(always | never | roster) -> binary().
encode_behaviour(roster) -> <<"R">>;
encode_behaviour(always) -> <<"A">>;
encode_behaviour(never)  -> <<"N">>.

-spec decode_behaviour(binary()) -> always | never | roster.
decode_behaviour(<<"R">>) -> roster;
decode_behaviour(<<"A">>) -> always;
decode_behaviour(<<"N">>) -> never.

prefs_to_rows(UserID, DefaultMode, AlwaysJIDs, NeverJIDs) ->
    AlwaysRows = [[UserID, JID, encode_behaviour(always)] || JID <- AlwaysJIDs],
    NeverRows  = [[UserID, JID, encode_behaviour(never)] || JID <- NeverJIDs],
    DefaultRow = [UserID, <<>>, encode_behaviour(DefaultMode)],
    %% Lock keys in the same order to avoid deadlock
    [DefaultRow|lists:sort(AlwaysRows ++ NeverRows)].

-spec decode_prefs_rows([{binary() | jid:jid(), binary()}],
        DefaultMode :: mod_mam:archive_behaviour(),
        AlwaysJIDs :: [jid:literal_jid()],
        NeverJIDs :: [jid:literal_jid()]) ->
    {mod_mam:archive_behaviour(), [jid:literal_jid()], [jid:literal_jid()]}.
decode_prefs_rows([{<<>>, Behaviour}|Rows], _DefaultMode, AlwaysJIDs, NeverJIDs) ->
    decode_prefs_rows(Rows, decode_behaviour(Behaviour), AlwaysJIDs, NeverJIDs);
decode_prefs_rows([{JID, <<"A">>}|Rows], DefaultMode, AlwaysJIDs, NeverJIDs) ->
    decode_prefs_rows(Rows, DefaultMode, [JID|AlwaysJIDs], NeverJIDs);
decode_prefs_rows([{JID, <<"N">>}|Rows], DefaultMode, AlwaysJIDs, NeverJIDs) ->
    decode_prefs_rows(Rows, DefaultMode, AlwaysJIDs, [JID|NeverJIDs]);
decode_prefs_rows([], DefaultMode, AlwaysJIDs, NeverJIDs) ->
    {DefaultMode, AlwaysJIDs, NeverJIDs}.<|MERGE_RESOLUTION|>--- conflicted
+++ resolved
@@ -34,79 +34,20 @@
 %% ----------------------------------------------------------------------
 %% gen_mod callbacks
 %% Starting and stopping functions for users' archives
-
-<<<<<<< HEAD
--spec start(jid:server(), _) -> 'ok'.
-start(Host, Opts) ->
-    prepare_queries(Host),
-    case gen_mod:get_module_opt(Host, ?MODULE, pm, false) of
-        true ->
-            start_pm(Host, Opts);
-        false ->
-            ok
-    end,
-    case gen_mod:get_module_opt(Host, ?MODULE, muc, false) of
-        true ->
-            start_muc(Host, Opts);
-        false ->
-            ok
-    end.
-
-
--spec stop(jid:server()) -> 'ok'.
-stop(Host) ->
-    case gen_mod:get_module_opt(Host, ?MODULE, pm, false) of
-        true ->
-            stop_pm(Host);
-        false ->
-            ok
-    end,
-    case gen_mod:get_module_opt(Host, ?MODULE, muc, false) of
-        true ->
-            stop_muc(Host);
-        false ->
-            ok
-    end.
-
--spec supported_features() -> [atom()].
-supported_features() ->
-    [dynamic_domains].
-
-%% Prepared queries
-prepare_queries(Host) ->
-    mongoose_rdbms:prepare(mam_prefs_insert, mam_config, [user_id, remote_jid, behaviour],
-                           <<"INSERT INTO mam_config(user_id, remote_jid, behaviour) "
-                             "VALUES (?, ?, ?)">>),
-    mongoose_rdbms:prepare(mam_prefs_select, mam_config, [user_id],
-                           <<"SELECT remote_jid, behaviour "
-                             "FROM mam_config WHERE user_id=?">>),
-    mongoose_rdbms:prepare(mam_prefs_select_behaviour, mam_config,
-                           [user_id, remote_jid],
-                           <<"SELECT remote_jid, behaviour "
-                             "FROM mam_config "
-                             "WHERE user_id=? "
-                               "AND (remote_jid='' OR remote_jid=?)">>),
-    mongoose_rdbms:prepare(mam_prefs_select_behaviour2, mam_config,
-                           [user_id, remote_jid, remote_jid],
-                           <<"SELECT remote_jid, behaviour "
-                             "FROM mam_config "
-                             "WHERE user_id=? "
-                               "AND (remote_jid='' OR remote_jid=? OR remote_jid=?)">>),
-    OrdBy = order_by_remote_jid_in_delete(Host),
-    mongoose_rdbms:prepare(mam_prefs_delete, mam_config, [user_id],
-                           <<"DELETE FROM mam_config WHERE user_id=?", OrdBy/binary>>),
-=======
 -spec start(mongooseim:host_type(), _) -> ok.
 start(HostType, _Opts) ->
     prepare_queries(HostType),
     ejabberd_hooks:add(hooks(HostType)),
->>>>>>> 78880e66
     ok.
 
 -spec stop(mongooseim:host_type()) -> ok.
 stop(HostType) ->
     ejabberd_hooks:delete(hooks(HostType)),
     ok.
+
+-spec supported_features() -> [atom()].
+supported_features() ->
+    [dynamic_domains].
 
 hooks(HostType) ->
     PM = gen_mod:get_module_opt(HostType, ?MODULE, pm, false),
