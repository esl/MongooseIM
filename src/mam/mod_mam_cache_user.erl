--- conflicted
+++ resolved
@@ -55,69 +55,20 @@
 %% ----------------------------------------------------------------------
 %% gen_mod callbacks
 %% Starting and stopping functions for users' archives
-
-<<<<<<< HEAD
--spec start(Host :: jid:server(), Opts :: list()) -> any().
-start(Host, Opts) ->
-    start_server(Host),
-    case gen_mod:get_module_opt(Host, ?MODULE, pm, false) of
-        true ->
-            start_pm(Host, Opts);
-        false ->
-            ok
-    end,
-    case gen_mod:get_module_opt(Host, ?MODULE, muc, false) of
-        true ->
-            start_muc(Host, Opts);
-        false ->
-            ok
-    end.
-
--spec stop(Host :: jid:server()) -> any().
-stop(Host) ->
-    stop_server(Host),
-    case gen_mod:get_module_opt(Host, ?MODULE, pm, false) of
-        true ->
-            stop_pm(Host);
-        false ->
-            ok
-    end,
-    case gen_mod:get_module_opt(Host, ?MODULE, muc, false) of
-        true ->
-            stop_muc(Host);
-        false ->
-            ok
-    end.
-
--spec supported_features() -> [atom()].
-supported_features() ->
-    [dynamic_domains].
-
-writer_child_spec() ->
-    {?MODULE,
-     {?MODULE, start_link, []},
-     permanent,
-     5000,
-     worker,
-     [?MODULE]}.
-
-start_server(_Host) ->
-    %% TODO make per host server
-    supervisor:start_child(ejabberd_sup, writer_child_spec()).
-
-stop_server(_Host) ->
-=======
 -spec start(HostType :: mongooseim:host_type(), Opts :: gen_mod:module_opts()) -> ok.
 start(HostType, _Opts) ->
     start_server(),
     ejabberd_hooks:add(hooks(HostType)),
->>>>>>> 78880e66
     ok.
 
 -spec stop(HostType :: mongooseim:host_type()) -> ok.
 stop(HostType) ->
     ejabberd_hooks:delete(hooks(HostType)),
     ok.
+
+-spec supported_features() -> [atom()].
+supported_features() ->
+    [dynamic_domains].
 
 writer_child_spec() ->
     MFA = {?MODULE, start_link, []},
