%%%----------------------------------------------------------------------
%%% File    : ejabberd_local.erl
%%% Author  : Alexey Shchepin <alexey@process-one.net>
%%% Purpose : Route local packets
%%% Created : 30 Nov 2002 by Alexey Shchepin <alexey@process-one.net>
%%%
%%%
%%% ejabberd, Copyright (C) 2002-2011   ProcessOne
%%%
%%% This program is free software; you can redistribute it and/or
%%% modify it under the terms of the GNU General Public License as
%%% published by the Free Software Foundation; either version 2 of the
%%% License, or (at your option) any later version.
%%%
%%% This program is distributed in the hope that it will be useful,
%%% but WITHOUT ANY WARRANTY; without even the implied warranty of
%%% MERCHANTABILITY or FITNESS FOR A PARTICULAR PURPOSE.  See the GNU
%%% General Public License for more details.
%%%
%%% You should have received a copy of the GNU General Public License
%%% along with this program; if not, write to the Free Software
%%% Foundation, Inc., 51 Franklin Street, Fifth Floor, Boston, MA 02110-1301 USA
%%%
%%%----------------------------------------------------------------------

%%%----------------------------------------------------------------------
%%% FIXME: the code in this module uses Host term to identify domain
%%% name, not a host type.
%%%----------------------------------------------------------------------

-module(ejabberd_local).
-author('alexey@process-one.net').

-behaviour(gen_server).
-behaviour(mongoose_packet_handler).
-behaviour(gen_iq_component).

%% API
-export([start_link/0]).

-export([process_packet/5,
         route_iq/5,
         route_iq/6,
         process_iq_reply/4,
         register_iq_handler/3,
         register_host/1,
         register_iq_response_handler/4,
         register_iq_response_handler/5,
         unregister_iq_handler/2,
         unregister_host/1,
         unregister_iq_response_handler/2,
<<<<<<< HEAD
         bounce_resource_packet/4,
         sync/0,
         add_local_features/5
=======
         refresh_iq_handlers/0,
         sync/0
>>>>>>> 6433bca7
        ]).

%% Hooks callbacks

-export([node_cleanup/2]).

%% gen_server callbacks
-export([init/1, handle_call/3, handle_cast/2, handle_info/2,
         terminate/2, code_change/3]).

-export([do_route/4]).

%% For testing only
-export([get_iq_callback/1]).


-include("mongoose.hrl").
-include("jlib.hrl").
-include("session.hrl").

-record(state, {}).

-type id() :: any().
-record(iq_response, {id :: id(),
                      module,
                      function,
                      timer}).

-define(IQTABLE, local_iqtable).
-define(NSTABLE, local_nstable).

%% This value is used in SIP and Megaco for a transaction lifetime.
-define(IQ_TIMEOUT, 32000).

%%====================================================================
%% API
%%====================================================================
%%--------------------------------------------------------------------
%% Function: start_link() -> {ok, Pid} | ignore | {error, Error}
%% Description: Starts the server
%%--------------------------------------------------------------------
-spec start_link() -> 'ignore' | {'error', _} | {'ok', pid()}.
start_link() ->
    gen_server:start_link({local, ?MODULE}, ?MODULE, [], []).

-spec process_iq(Acc :: mongoose_acc:t(),
                 From :: jid:jid(),
                 To :: jid:jid(),
                 El :: exml:element()
                 ) -> mongoose_acc:t().
process_iq(Acc0, From, To, El) ->
    {IQ, Acc} = mongoose_iq:info(Acc0),
    process_iq(IQ, Acc, From, To, El).

process_iq(#iq{ type = Type } = IQReply, Acc, From, To, _El)
  when Type == result; Type == error ->
    process_iq_reply(From, To, Acc, IQReply);
process_iq(#iq{ xmlns = XMLNS } = IQ, Acc, From, To, _El) ->
    Host = To#jid.lserver,
    case ets:lookup(?IQTABLE, {XMLNS, Host}) of
        [{_, IQHandler}] ->
            gen_iq_component:handle(IQHandler, Acc, From, To, IQ);
        [] ->
            T = <<"Local server does not implement this feature">>,
            ejabberd_router:route_error_reply(To, From, Acc,
                mongoose_xmpp_errors:feature_not_implemented(<<"en">>, T))
    end;
process_iq(_, Acc, From, To, El) ->
    {Acc1, Err} = jlib:make_error_reply(Acc, El, mongoose_xmpp_errors:bad_request()),
    ejabberd_router:route(To, From, Acc1, Err).

-spec process_iq_reply(From :: jid:jid(),
                       To :: jid:jid(),
                       mongoose_acc:t(),
                       IQ :: jlib:iq() ) -> mongoose_acc:t().
process_iq_reply(From, To, Acc, #iq{id = ID} = IQ) ->
    case get_iq_callback(ID) of
        {ok, undefined, Function} ->
            Function(From, To, Acc, IQ);
        {ok, Module, Function} ->
            Module:Function(From, To, Acc, IQ);
        _ ->
            Acc
    end.


-spec process_packet(Acc :: mongoose_acc:t(),
                     From :: jid:jid(),
                     To ::jid:jid(),
                     El :: exml:element(),
                     Extra :: map()) -> mongoose_acc:t().
process_packet(Acc, From, To, El, _Extra) ->
    try
        do_route(Acc, From, To, El)
    catch
        Class:Reason:Stacktrace ->
            ?LOG_ERROR(#{what => routing_error, acc => Acc,
                         class => Class, reason => Reason, stacktrace => Stacktrace})
    end.

-spec route_iq(From :: jid:jid(),
               To :: jid:jid(),
               Acc :: mongoose_acc:t(),
               IQ :: jlib:iq(),
               F :: fun()) -> mongoose_acc:t().
route_iq(From, To, Acc, IQ, F) ->
    route_iq(From, To, Acc, IQ, F, undefined).


-spec route_iq(From :: jid:jid(),
               To :: jid:jid(),
               Acc :: mongoose_acc:t(),
               IQ :: jlib:iq(),
               F :: fun(),
               Timeout :: undefined | integer()) -> mongoose_acc:t().
route_iq(From, To, Acc, #iq{type = Type} = IQ, F, Timeout) when is_function(F) ->
    Packet = case Type == set orelse Type == get of
                true ->
                     ID = mongoose_bin:gen_from_crypto(),
                     Host = From#jid.lserver,
                     register_iq_response_handler(Host, ID, undefined, F, Timeout),
                     jlib:iq_to_xml(IQ#iq{id = ID});
                false ->
                     jlib:iq_to_xml(IQ)
             end,
    ejabberd_router:route(From, To, Acc, Packet).

register_iq_response_handler(Host, ID, Module, Function) ->
    register_iq_response_handler(Host, ID, Module, Function, undefined).

-spec register_iq_response_handler(_Host :: jid:server(),
                               ID :: id(),
                               Module :: atom(),
                               Function :: fun(),
                               Timeout :: 'undefined' | pos_integer()) -> any().
register_iq_response_handler(_Host, ID, Module, Function, Timeout0) ->
    Timeout = case Timeout0 of
                  undefined ->
                      ?IQ_TIMEOUT;
                  N when is_integer(N), N > 0 ->
                      N
              end,
    TRef = erlang:start_timer(Timeout, ejabberd_local, ID),
    mnesia:dirty_write(#iq_response{id = ID,
                                    module = Module,
                                    function = Function,
                                    timer = TRef}).

-spec register_iq_handler(Domain :: jid:server(), Namespace :: binary(),
                          IQHandler :: mongoose_iq_handler:t()) -> ok.
register_iq_handler(Domain, XMLNS, IQHandler) ->
    ejabberd_local ! {register_iq_handler, Domain, XMLNS, IQHandler},
    ok.

-spec sync() -> ok.
sync() ->
    gen_server:call(ejabberd_local, sync).

-spec unregister_iq_response_handler(_Host :: jid:server(),
                                     ID :: id()) -> 'ok'.
unregister_iq_response_handler(_Host, ID) ->
    catch get_iq_callback(ID),
    ok.

-spec unregister_iq_handler(Domain :: jid:server(), Namespace :: binary()) -> ok.
unregister_iq_handler(Domain, XMLNS) ->
    ejabberd_local ! {unregister_iq_handler, Domain, XMLNS},
    ok.

-spec bounce_resource_packet(Acc :: mongoose_acc:t(),
                             From :: jid:jid(),
                             To :: jid:jid(),
                             El :: exml:element()) -> mongoose_acc:t().
bounce_resource_packet(Acc, From, To, El) ->
    {Acc1, Err} = jlib:make_error_reply(Acc, El, mongoose_xmpp_errors:item_not_found()),
    ejabberd_router:route(To, From, Acc1, Err),
    Acc.

-spec register_host(Host :: jid:server()) -> ok.
register_host(Host) ->
    gen_server:call(?MODULE, {register_host, Host}).

-spec unregister_host(Host :: jid:server()) -> ok.
unregister_host(Host) ->
    gen_server:call(?MODULE, {unregister_host, Host}).

-spec add_local_features(mongoose_disco:feature_acc(), jid:jid(), jid:jid(), binary(),
                         ejabberd:lang()) ->
          mongoose_disco:feature_acc().
add_local_features(Acc, _From, #jid{lserver = LServer}, <<>>, _Lang) ->
    Features = ets:lookup_element(?NSTABLE, LServer, 2),
    mongoose_disco:add_features(Features, Acc);
add_local_features(Acc, _From, _To, _Node, _Lang) ->
    Acc.

%%====================================================================
%% API
%%====================================================================

node_cleanup(Acc, Node) ->
    F = fun() ->
                Keys = mnesia:select(
                         iq_response,
                         [{#iq_response{timer = '$1', id = '$2', _ = '_'},
                           [{'==', {node, '$1'}, Node}],
                           ['$2']}]),
                lists:foreach(fun(Key) ->
                                      mnesia:delete({iq_response, Key})
                              end, Keys)
        end,
    Res = mnesia:async_dirty(F),
    maps:put(?MODULE, Res, Acc).

%%====================================================================
%% gen_server callbacks
%%====================================================================

%%--------------------------------------------------------------------
%% Function: init(Args) -> {ok, State} |
%%                         {ok, State, Timeout} |
%%                         ignore               |
%%                         {stop, Reason}
%% Description: Initiates the server
%%--------------------------------------------------------------------
init([]) ->
    catch ets:new(?IQTABLE, [named_table, protected]),
    catch ets:new(?NSTABLE, [named_table, bag, protected]),
    update_table(),
    mnesia:create_table(iq_response,
                        [{ram_copies, [node()]},
                         {attributes, record_info(fields, iq_response)}]),
    mnesia:add_table_copy(iq_response, node(), ram_copies),
    ejabberd_hooks:add(hooks()),
    {ok, #state{}}.

%%--------------------------------------------------------------------
%% Function: %% handle_call(Request, From, State) -> {reply, Reply, State} |
%%                                      {reply, Reply, State, Timeout} |
%%                                      {noreply, State} |
%%                                      {noreply, State, Timeout} |
%%                                      {stop, Reason, Reply, State} |
%%                                      {stop, Reason, State}
%% Description: Handling call messages
%%--------------------------------------------------------------------
handle_call({unregister_host, Host}, _From, State) ->
    Node = node(),
    [ejabberd_c2s:stop(Pid)
     || #session{sid = {_, Pid}} <- ejabberd_sm:get_vh_session_list(Host),
        node(Pid) =:= Node],
    do_unregister_host(Host),
    {reply, ok, State};
handle_call({register_host, Host}, _From, State) ->
    do_register_host(Host),
    {reply, ok, State};
handle_call(sync, _From, State) ->
    {reply, ok, State};
handle_call(_Request, _From, State) ->
    Reply = ok,
    {reply, Reply, State}.

%%--------------------------------------------------------------------
%% Function: handle_cast(Msg, State) -> {noreply, State} |
%%                                      {noreply, State, Timeout} |
%%                                      {stop, Reason, State}
%% Description: Handling cast messages
%%--------------------------------------------------------------------
handle_cast(_Msg, State) ->
    {noreply, State}.

%%--------------------------------------------------------------------
%% Function: handle_info(Info, State) -> {noreply, State} |
%%                                       {noreply, State, Timeout} |
%%                                       {stop, Reason, State}
%% Description: Handling all non call/cast messages
%%--------------------------------------------------------------------
handle_info({route, Acc, From, To, El}, State) ->
    process_packet(Acc, From, To, El, #{}),
    {noreply, State};
handle_info({register_iq_handler, Host, XMLNS, IQHandler}, State) ->
    ets:insert(?NSTABLE, {Host, XMLNS}),
    ets:insert(?IQTABLE, {{XMLNS, Host}, IQHandler}),
    {noreply, State};
handle_info({unregister_iq_handler, Host, XMLNS}, State) ->
    case ets:lookup(?IQTABLE, {XMLNS, Host}) of
        [{_, IQHandler}] ->
            gen_iq_component:stop_iq_handler(IQHandler),
            ets:delete_object(?NSTABLE, {Host, XMLNS}),
            ets:delete(?IQTABLE, {XMLNS, Host});
        _ ->
            ok
    end,
    {noreply, State};
handle_info({timeout, _TRef, ID}, State) ->
    process_iq_timeout(ID),
    {noreply, State};
handle_info(_Info, State) ->
    {noreply, State}.

%%--------------------------------------------------------------------
%% Function: terminate(Reason, State) -> void()
%% Description: This function is called by a gen_server when it is about to
%% terminate. It should be the opposite of Module:init/1 and do any necessary
%% cleaning up. When it returns, the gen_server terminates with Reason.
%% The return value is ignored.
%%--------------------------------------------------------------------
terminate(_Reason, _State) ->
    ejabberd_hooks:delete(hooks()).

%%--------------------------------------------------------------------
%% Func: code_change(OldVsn, State, Extra) -> {ok, NewState}
%% Description: Convert process state when code is changed
%%--------------------------------------------------------------------
code_change(_OldVsn, State, _Extra) ->
    {ok, State}.

%%--------------------------------------------------------------------
%%% Internal functions
%%--------------------------------------------------------------------

hooks() ->
    [{node_cleanup, global, ?MODULE, node_cleanup, 50}].

-spec do_route(Acc :: mongoose_acc:t(),
               From :: jid:jid(),
               To :: jid:jid(),
               El :: exml:element()) -> mongoose_acc:t().
do_route(Acc, From, To, El) ->
    ?LOG_DEBUG(#{what => local_routing, acc => Acc}),
    case directed_to(To) of
        user ->
            ejabberd_sm:route(From, To, Acc, El);
        server ->
            case El#xmlel.name of
                <<"iq">> ->
                    process_iq(Acc, From, To, El);
                _ ->
                    Acc
            end;
        local_resource ->
            case mongoose_acc:stanza_type(Acc) of
                <<"error">> -> Acc;
                <<"result">> -> Acc;
                _ -> bounce_resource_packet(Acc, From, To, El)
            end
    end.

-spec directed_to(jid:jid()) -> user | server | local_resource.
directed_to(To) ->
    directed_to(To#jid.luser, To#jid.lresource).

directed_to(<<>>, <<>>) ->
    server;
directed_to(<<>>, _) ->
    local_resource;
directed_to(_, _) ->
    user.

-spec update_table() -> ok | {atomic|aborted, _}.
update_table() ->
    case catch mnesia:table_info(iq_response, attributes) of
        [id, module, function] ->
            mnesia:delete_table(iq_response);
        [id, module, function, timer] ->
            ok;
        {'EXIT', _} ->
            ok
    end.

-spec get_iq_callback(ID :: id()) -> 'error' | {'ok', Mod :: atom(), fun() | atom()}.
get_iq_callback(ID) ->
    case mnesia:dirty_read(iq_response, ID) of
        [#iq_response{module = Module, timer = TRef,
                      function = Function}] ->
            cancel_timer(TRef),
            mnesia:dirty_delete(iq_response, ID),
            {ok, Module, Function};
        _ ->
            error
    end.

-spec process_iq_timeout(id()) -> id().
process_iq_timeout(ID) ->
    spawn(fun process_iq_timeout/0) ! ID.

-spec process_iq_timeout() -> ok | any().
process_iq_timeout() ->
    receive
        ID ->
            case get_iq_callback(ID) of
                {ok, undefined, Function} ->
                    Function(undefined, undefined, undefined, timeout);
                _ ->
                    ok
            end
    after 5000 ->
            ok
    end.

-spec cancel_timer(reference()) -> 'ok'.
cancel_timer(TRef) ->
    case erlang:cancel_timer(TRef) of
        false ->
            receive
                {timeout, TRef, _} ->
                    ok
            after 0 ->
                    ok
            end;
        _ ->
            ok
    end.

do_register_host(Host) ->
<<<<<<< HEAD
    ejabberd_router:register_route(Host, mongoose_packet_handler:new(?MODULE)),
    ejabberd_hooks:add(disco_local_features, Host, ?MODULE, add_local_features, 99),
    ejabberd_hooks:add(local_send_to_resource_hook, Host,
                       ?MODULE, bounce_resource_packet, 100).

do_unregister_host(Host) ->
    ejabberd_router:unregister_route(Host),
    ejabberd_hooks:delete(disco_local_features, Host, ?MODULE, add_local_features, 99),
    ejabberd_hooks:delete(local_send_to_resource_hook, Host,
                          ?MODULE, bounce_resource_packet, 100).
=======
    ejabberd_router:register_route(Host, mongoose_packet_handler:new(?MODULE)).

do_unregister_host(Host) ->
    ejabberd_router:unregister_route(Host).
>>>>>>> 6433bca7
<|MERGE_RESOLUTION|>--- conflicted
+++ resolved
@@ -49,19 +49,13 @@
          unregister_iq_handler/2,
          unregister_host/1,
          unregister_iq_response_handler/2,
-<<<<<<< HEAD
-         bounce_resource_packet/4,
-         sync/0,
-         add_local_features/5
-=======
-         refresh_iq_handlers/0,
          sync/0
->>>>>>> 6433bca7
         ]).
 
 %% Hooks callbacks
 
--export([node_cleanup/2]).
+-export([node_cleanup/2,
+         add_local_features/5]).
 
 %% gen_server callbacks
 -export([init/1, handle_call/3, handle_cast/2, handle_info/2,
@@ -470,20 +464,9 @@
     end.
 
 do_register_host(Host) ->
-<<<<<<< HEAD
     ejabberd_router:register_route(Host, mongoose_packet_handler:new(?MODULE)),
-    ejabberd_hooks:add(disco_local_features, Host, ?MODULE, add_local_features, 99),
-    ejabberd_hooks:add(local_send_to_resource_hook, Host,
-                       ?MODULE, bounce_resource_packet, 100).
+    ejabberd_hooks:add(disco_local_features, Host, ?MODULE, add_local_features, 99).
 
 do_unregister_host(Host) ->
     ejabberd_router:unregister_route(Host),
-    ejabberd_hooks:delete(disco_local_features, Host, ?MODULE, add_local_features, 99),
-    ejabberd_hooks:delete(local_send_to_resource_hook, Host,
-                          ?MODULE, bounce_resource_packet, 100).
-=======
-    ejabberd_router:register_route(Host, mongoose_packet_handler:new(?MODULE)).
-
-do_unregister_host(Host) ->
-    ejabberd_router:unregister_route(Host).
->>>>>>> 6433bca7
+    ejabberd_hooks:delete(disco_local_features, Host, ?MODULE, add_local_features, 99).