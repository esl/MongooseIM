%%%===================================================================
%%% @copyright (C) 2016, Erlang Solutions Ltd.
%%% @doc Module providing support for websockets in MongooseIM
%%% @end
%%%===================================================================
-module(mod_websockets).

-behaviour(mongoose_http_handler).
-behaviour(cowboy_websocket).
-behaviour(mongoose_c2s_socket).

%% mongoose_http_handler callbacks
-export([config_spec/0,
         instrumentation/0]).

%% cowboy_http_websocket_handler callbacks
-export([init/2,
         websocket_init/1,
         websocket_handle/2,
         websocket_info/2,
         terminate/3]).

%% mongoose_c2s_socket callbacks
-export([socket_new/2,
         socket_peername/1,
         tcp_to_tls/2,
         socket_handle_data/2,
         socket_activate/1,
         socket_close/1,
         socket_send_xml/2,
         get_peer_certificate/2,
         has_peer_cert/2,
         is_channel_binding_supported/1,
         get_tls_last_message/1,
         is_ssl/1]).

-ignore_xref([instrumentation/0]).

-include("mongoose.hrl").
-include("mongoose_config_spec.hrl").
-include("jlib.hrl").
-include_lib("exml/include/exml_stream.hrl").

-define(NS_FRAMING, <<"urn:ietf:params:xml:ns:xmpp-framing">>).
-define(NS_COMPONENT, <<"jabber:component:accept">>).

-record(websocket, {
          pid :: pid(),
          peername :: mongoose_transport:peer(),
          peercert :: undefined | binary()
         }).
-record(ws_state, {
          peer :: mongoose_transport:peer() | undefined,
          fsm_pid :: pid() | undefined,
          parser :: exml_stream:parser() | undefined,
          opts :: map(),
          ping_rate :: integer() | none,
          max_stanza_size :: integer() | infinity,
          peercert :: undefined | passed | binary()
          %% the passed value is used to clear the certificate from the handlers state after it's passed down to the socket()
         }).

-type socket() :: #websocket{}.

%% mongoose_http_handler callbacks

-spec config_spec() -> mongoose_config_spec:config_section().
config_spec() ->
    #section{items = #{<<"timeout">> => #option{type = int_or_infinity,
                                                validate = non_negative},
                       <<"ping_rate">> => #option{type = integer,
                                                  validate = positive},
                       <<"max_stanza_size">> => #option{type = int_or_infinity,
                                                        validate = positive},
                       <<"c2s_state_timeout">> => #option{type = int_or_infinity,
                                                          validate = non_negative},
                       <<"backwards_compatible_session">> => #option{type = boolean}},
             defaults = #{<<"timeout">> => 60000,
                          <<"max_stanza_size">> => infinity,
                          <<"c2s_state_timeout">> => 5000,
                          <<"backwards_compatible_session">> => true}
            }.

%% mongoose_http_handler instrumentation
-spec instrumentation() -> [mongoose_instrument:spec()].
instrumentation() ->
    [{mod_websocket_data_sent, #{},
      #{metrics => #{byte_size => spiral}}},
     {mod_websocket_data_received, #{},
      #{metrics => #{byte_size => spiral}}}].

%%--------------------------------------------------------------------
%% Common callbacks for all cowboy behaviours
%%--------------------------------------------------------------------

init(Req, Opts = #{timeout := Timeout}) ->
    Peer = cowboy_req:peer(Req),
    PeerCert = cowboy_req:cert(Req),
    Req1 = add_sec_websocket_protocol_header(Req),
    ?LOG_DEBUG(#{what => ws_init, text => <<"New websockets request">>,
                 req => Req, opts => Opts}),
    AllModOpts = Opts#{peer => Peer, peer_cert => PeerCert},
    %% upgrade protocol
    {cowboy_websocket, Req1, AllModOpts, #{idle_timeout => Timeout}}.

terminate(_Reason, _Req, #ws_state{fsm_pid = undefined}) ->
    ok;
<<<<<<< HEAD
terminate(Reason, _Req, #ws_state{fsm_pid = FSM}) when Reason =:= normal;
                                                               Reason =:= stop;
                                                               Reason =:= timeout;
                                                               Reason =:= remote ->
    FSM ! {websockets_closed, undefined},
    ok;
terminate({remote, _, _}, _Req, #ws_state{fsm_pid = FSM}) ->
    FSM ! {websockets_closed, undefined},
    ok;
=======
terminate(Reason, _Req, #ws_state{fsm_pid = FSM})
    when Reason =:= normal; Reason =:= stop; Reason =:= timeout; Reason =:= remote ->
        FSM ! {websockets_closed, undefined},
        ok;
terminate({remote, _, _}, _Req, #ws_state{fsm_pid = FSM}) ->
    FSM ! {websockets_closed, undefined},
    ok;
>>>>>>> c9d23aee
terminate(_Reason, _Req, #ws_state{fsm_pid = FSM}) ->
    FSM ! {websockets_error, undefined},
    ok.

%%--------------------------------------------------------------------
%% cowboy_http_websocket_handler callbacks
%%--------------------------------------------------------------------

% Called for every new websocket connection.
websocket_init(Opts = #{peer := Peer, peer_cert := PeerCert, max_stanza_size := MaxStanzaSize}) ->
    PingRate = maps:get(ping_rate, Opts, none),
    maybe_send_ping_request(PingRate),
    ?LOG_DEBUG(#{what => ws_init, text => <<"New websockets connection">>,
                 peer => Peer, opts => Opts}),
    State = #ws_state{opts = Opts,
                      ping_rate = PingRate,
                      max_stanza_size = MaxStanzaSize,
                      peer = Peer,
                      peercert = PeerCert},
    {ok, State}.

% Called when a text message arrives.
websocket_handle({text, Msg}, State) ->
    ?LOG_DEBUG(#{what => ws_received, msg => Msg, peer => State#ws_state.peer}),
    handle_text(Msg, State);

websocket_handle({pong, Payload}, State) ->
    ?LOG_DEBUG(#{what => ws_pong, text => <<"Received pong frame over WebSockets">>,
                 msg => Payload, peer => State#ws_state.peer}),
    {ok, State};

% With this callback we can handle other kind of
% messages, like binary.
websocket_handle(Any, State) ->
    ?LOG_DEBUG(#{what => ws_received, text => <<"Received non-text over WebSockets">>,
                 msg => Any, peer => State#ws_state.peer}),
    {ok, State}.

% Other messages from the system are handled here.
websocket_info({send_xml, XML}, State) ->
    XML1 = process_server_stream_root(replace_stream_ns(XML)),
    Text = exml:to_iolist(XML1),
    mongoose_instrument:execute(mod_websocket_data_sent, #{}, #{byte_size => iolist_size(Text)}),
    ?LOG_DEBUG(#{what => ws_send, text => <<"Sending xml over WebSockets">>,
                 packet => Text, peer => State#ws_state.peer}),
    {reply, {text, Text}, State};
websocket_info(do_ping, State) ->
    %% send ping frame to the client
    send_ping_request(State#ws_state.ping_rate),
    {reply, ping, State};
websocket_info(stop, #ws_state{parser = undefined} = State) ->
    {stop, State};
websocket_info(stop, #ws_state{parser = Parser} = State) ->
    exml_stream:free_parser(Parser),
    {stop, State};
websocket_info(Info, State) ->
    ?LOG_DEBUG(#{what => unexpected_message, msg => Info}),
    {ok, State}.

%%--------------------------------------------------------------------
%% Callbacks implementation
%%--------------------------------------------------------------------

handle_text(Text, #ws_state{ parser = undefined } = State) ->
    ParserOpts = get_parser_opts(Text, State),
    {ok, Parser} = exml_stream:new_parser(ParserOpts),
    handle_text(Text, State#ws_state{ parser = Parser });
handle_text(Text, #ws_state{parser = Parser} = State) ->
    case exml_stream:parse(Parser, Text) of
    {ok, NewParser, Elements} ->
        mongoose_instrument:execute(mod_websocket_data_received, #{}, #{byte_size => byte_size(Text)}),
        State1 = State#ws_state{ parser = NewParser },
        case maybe_start_fsm(Elements, State1) of
            {ok, State2} ->
                process_client_elements(Elements, State2);
            {stop, _} = Shutdown ->
                Shutdown
        end;
    {error, Reason} ->
        process_parse_error(Reason, State)
    end.

process_client_elements(Elements, #ws_state{fsm_pid = FSM} = State) ->
    Elements1 = process_client_stream_start(Elements),
    [send_to_fsm(FSM, process_client_stream_end(replace_stream_ns(Elem))) || Elem <- Elements1],
    {ok, State}.

process_parse_error(_Reason, #ws_state{fsm_pid = undefined} = State) ->
    {stop, State};
process_parse_error(Reason, #ws_state{fsm_pid = FSM} = State) ->
    send_to_fsm(FSM, #xmlstreamerror{name = iolist_to_binary(Reason)}),
    {ok, State}.

send_to_fsm(FSM, Element) ->
    FSM ! {tcp, undefined, Element},
    ok.

maybe_start_fsm([#xmlel{ name = <<"open">> }],
                #ws_state{fsm_pid = undefined,
                          opts = #{ip_tuple := IPTuple, port := Port,
                                   c2s_state_timeout := StateTimeout,
                                   backwards_compatible_session := BackwardsCompatible}} = State) ->
    Opts = #{
        access => all,
        shaper => none,
        max_stanza_size => 0,
        xml_socket => true,
        hibernate_after => 0,
        state_timeout => StateTimeout,
        backwards_compatible_session => BackwardsCompatible,
        port => Port, ip_tuple => IPTuple, proto => tcp},
    do_start_fsm(Opts, State);
maybe_start_fsm(_Els, #ws_state{fsm_pid = undefined} = State) ->
    {stop, State};
maybe_start_fsm(_Els, State) ->
    {ok, State}.

do_start_fsm(Opts, State = #ws_state{peer = Peer, peercert = PeerCert}) ->
    SocketData = #websocket{pid = self(),
                            peername = Peer,
                            peercert = PeerCert},
    case call_fsm_start(SocketData, Opts) of
        {ok, Pid} ->
            ?LOG_DEBUG(#{what => ws_c2s_started, c2s_pid => Pid,
                         text => <<"WebSockets starts c2s process">>,
                         peer => State#ws_state.peer}),
            NewState = State#ws_state{fsm_pid = Pid, peercert = passed},
            {ok, NewState};
        {error, Reason} ->
            ?LOG_WARNING(#{what => ws_c2s_start_failed, reason => Reason,
                           text => <<"WebSockets fails to start c2s process">>,
                           peer => State#ws_state.peer}),
            {stop, State#ws_state{peercert = passed}}
    end.

call_fsm_start(SocketData, #{hibernate_after := HibernateAfterTimeout} = Opts) ->
    mongoose_c2s:start({?MODULE, SocketData, Opts},
                       [{hibernate_after, HibernateAfterTimeout}]).

%%--------------------------------------------------------------------
%% Helpers for handling
%% https://datatracker.ietf.org/doc/rfc7395/
%%--------------------------------------------------------------------

process_client_stream_start([#xmlel{ name = <<"open">>, attrs = Attrs }]) ->
    Attrs1 = replace_xmlns(Attrs, ?NS_CLIENT),
    Attrs2 = Attrs1#{<<"xmlns:stream">> => ?NS_STREAM},
    NewStart = #xmlstreamstart{ name = <<"stream:stream">>, attrs = Attrs2 },
    [NewStart];
process_client_stream_start(Elements) ->
    Elements.

process_client_stream_end(#xmlel{ name = <<"close">> }) ->
    #xmlstreamend{ name = <<"stream:stream">> };
process_client_stream_end(Element) ->
    Element.

process_server_stream_root(#xmlstreamstart{ name = <<"stream", _/binary>>, attrs = Attrs }) ->
    Attrs1 = maps:remove(<<"xmlns:stream">>, Attrs),
    Attrs2 = replace_xmlns(Attrs1, ?NS_FRAMING),
    #xmlel{ name = <<"open">>, attrs = Attrs2 };
process_server_stream_root(#xmlstreamend{ name = <<"stream", _/binary>> }) ->
    #xmlel{ name = <<"close">>, attrs = #{<<"xmlns">> => ?NS_FRAMING}};
process_server_stream_root(Element) ->
    Element.

replace_xmlns(Attrs, XmlNS) when is_map_key(<<"xmlns">>, Attrs) ->
    Attrs#{<<"xmlns">> => XmlNS};
replace_xmlns(Attrs, _XmlNS) ->
    Attrs.

replace_stream_ns(#xmlel{ name = <<"stream:", ElementName/binary>>, attrs = Attrs} = Element) ->
    Element#xmlel{ name = ElementName, attrs = Attrs#{<<"xmlns">> => ?NS_STREAM}};
replace_stream_ns(Element) ->
    case should_have_jabber_client(Element) of
        true ->
            #xmlel{attrs = Attrs} = Element,
            Element#xmlel{attrs = Attrs#{<<"xmlns">> => <<"jabber:client">>}};
        false ->
            Element
    end.

get_parser_opts(Text, #ws_state{ max_stanza_size = infinity }) ->
    [{max_element_size, 0} | get_parser_opts(Text)];
get_parser_opts(Text, #ws_state{ max_stanza_size = MaxStanzaSize }) ->
    [{max_element_size, MaxStanzaSize} | get_parser_opts(Text)].

get_parser_opts(<<"<open", _/binary>>) ->
    [{infinite_stream, true}]; % new-type WS
get_parser_opts(_) ->
    []. % old-type WS

%%--------------------------------------------------------------------
%% Helpers
%%--------------------------------------------------------------------
should_have_jabber_client(#xmlel{name = <<"iq">>}) -> true;
should_have_jabber_client(#xmlel{name = <<"message">>}) -> true;
should_have_jabber_client(#xmlel{name = <<"presence">>}) -> true;
should_have_jabber_client(_) -> false.

send_ping_request(PingRate) ->
    Dest = self(),
    ?LOG_DEBUG(#{what => ws_schedule_ping,
                 text => <<"Sending websocket ping request">>,
                 ping_rate => PingRate}),
    erlang:send_after(PingRate, Dest, do_ping).

maybe_send_ping_request(none) ->
    ok;
maybe_send_ping_request(PingRate) ->
    send_ping_request(PingRate).


%%--------------------------------------------------------------------
%% add_sec_websocket_protocol_header
%%--------------------------------------------------------------------

add_sec_websocket_protocol_header(Req) ->
     case cowboy_req:parse_header(<<"sec-websocket-protocol">>, Req) of
         undefined ->
             %% Server should not set "sec-websocket-protocol" response header
             %% if it does not present in the request
             Req;
         Protocols ->
             case case_insensitive_match(<<"xmpp">>, Protocols) of
                 {matched, MatchedProtocol} ->
                     cowboy_req:set_resp_header(<<"Sec-WebSocket-Protocol">>, MatchedProtocol, Req);
                 nomatch ->
                     %% Do not agree with client, do not add a response header
                     ?LOG_DEBUG(#{what => ws_unknown_protocol,
                                  text => <<"Header sec-websocket-protocol does not contain xmpp option">>,
                                  protocols => Protocols}),
                     Req
             end
     end.

case_insensitive_match(LowerPattern, [Case | Cases]) ->
    LowerCase = jid:str_tolower(Case),
    case LowerCase of
        LowerPattern ->
            {matched, Case};
        _ ->
            case_insensitive_match(LowerPattern, Cases)
    end;
case_insensitive_match(_, []) ->
    nomatch.

%% mongoose_c2s_socket callbacks

-spec socket_new(socket(), mongoose_listener:options()) -> socket().
socket_new(Socket, _LOpts) ->
    Socket.

-spec socket_peername(socket()) -> {inet:ip_address(), inet:port_number()}.
socket_peername(#websocket{peername = PeerName}) ->
    PeerName.

-spec tcp_to_tls(socket(), mongoose_listener:options()) ->
  {ok, socket()} | {error, term()}.
tcp_to_tls(_Socket, _LOpts) ->
    {error, tls_not_allowed_on_websockets}.

-spec socket_handle_data(socket(), {tcp | ssl, term(), term()}) ->
  iodata() | {raw, [exml:element()]} | {error, term()}.
socket_handle_data(_Socket, {_Kind, _Term, Packet}) ->
    {raw, [Packet]}.

-spec socket_activate(socket()) -> ok.
socket_activate(_Socket) ->
    ok.

-spec socket_close(socket()) -> ok.
socket_close(#websocket{pid = Pid}) ->
    Pid ! stop,
    ok.

-spec socket_send_xml(socket(), iodata() | exml:element() | [exml:element()]) ->
    ok | {error, term()}.
socket_send_xml(#websocket{pid = Pid}, XMLs) when is_list(XMLs) ->
    [Pid ! {send_xml, XML} || XML <- XMLs],
    ok;
socket_send_xml(#websocket{pid = Pid}, XML) ->
    Pid ! {send_xml, XML},
    ok.

-spec has_peer_cert(socket(), mongoose_listener:options()) -> boolean().
has_peer_cert(Socket, LOpts) ->
    get_peer_certificate(Socket, LOpts) /= no_peer_cert.


-spec get_peer_certificate(socket(), mongoose_listener:options()) ->
    mongoose_transport:peercert_return().
get_peer_certificate(#websocket{peercert = undefined}, _) ->
    no_peer_cert;
get_peer_certificate(#websocket{peercert = PeerCert}, _) ->
    Decoded = public_key:pkix_decode_cert(PeerCert, plain),
    {ok, Decoded}.

-spec is_channel_binding_supported(socket()) -> boolean().
is_channel_binding_supported(_Socket) ->
    false.

-spec get_tls_last_message(socket()) -> {ok, binary()} | {error, term()}.
get_tls_last_message(_Socket) ->
    {error, tls_not_allowed_on_websockets}.

-spec is_ssl(socket()) -> boolean().
is_ssl(_Socket) ->
    false.<|MERGE_RESOLUTION|>--- conflicted
+++ resolved
@@ -105,25 +105,15 @@
 
 terminate(_Reason, _Req, #ws_state{fsm_pid = undefined}) ->
     ok;
-<<<<<<< HEAD
 terminate(Reason, _Req, #ws_state{fsm_pid = FSM}) when Reason =:= normal;
-                                                               Reason =:= stop;
-                                                               Reason =:= timeout;
-                                                               Reason =:= remote ->
+                                                       Reason =:= stop;
+                                                       Reason =:= timeout;
+                                                       Reason =:= remote ->
     FSM ! {websockets_closed, undefined},
     ok;
 terminate({remote, _, _}, _Req, #ws_state{fsm_pid = FSM}) ->
     FSM ! {websockets_closed, undefined},
     ok;
-=======
-terminate(Reason, _Req, #ws_state{fsm_pid = FSM})
-    when Reason =:= normal; Reason =:= stop; Reason =:= timeout; Reason =:= remote ->
-        FSM ! {websockets_closed, undefined},
-        ok;
-terminate({remote, _, _}, _Req, #ws_state{fsm_pid = FSM}) ->
-    FSM ! {websockets_closed, undefined},
-    ok;
->>>>>>> c9d23aee
 terminate(_Reason, _Req, #ws_state{fsm_pid = FSM}) ->
     FSM ! {websockets_error, undefined},
     ok.
