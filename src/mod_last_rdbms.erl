--- conflicted
+++ resolved
@@ -148,11 +148,7 @@
     [check_result(Res) || Res <- Results],
     ok.
 
-<<<<<<< HEAD
-run_upsert(HostType, 1, QueryName, InsertParams = [S, U | _], UpdateParams) ->
-=======
-run_upsert(HostType, 1, QueryName, InsertParams = [_S, _U|_], UpdateParams) ->
->>>>>>> ee8e4f60
+run_upsert(HostType, 1, QueryName, InsertParams = [_S, _U | _], UpdateParams) ->
     {updated, _} = rdbms_queries:execute_upsert(HostType, QueryName,
                                                 InsertParams, UpdateParams);
 run_upsert(HostType, _Count, QueryName, InsertParams, UpdateParams) ->
