--- conflicted
+++ resolved
@@ -161,23 +161,6 @@
                               Packet :: exml:element()}.
 -export_type([filter_packet_acc/0]).
 
-<<<<<<< HEAD
-=======
--spec c2s_remote_hook(HostType, Tag, Args, HandlerState, C2SState) -> Result when
-    HostType :: mongooseim:host_type(),
-    Tag :: atom(),
-    Args :: term(),
-    HandlerState :: term(),
-    C2SState :: ejabberd_c2s:state(),
-    Result :: term(). % ok | empty_state | HandlerState
-c2s_remote_hook(HostType, Tag, Args, HandlerState, C2SState) ->
-    Params = #{tag => Tag, hook_args => Args, c2s_state => C2SState},
-    LegacyArgs = [Tag, Args, C2SState],
-    ParamsWithLegacyArgs = ejabberd_hooks:add_args(Params, LegacyArgs),
-    run_hook_for_host_type(c2s_remote_hook, HostType, HandlerState,
-                           ParamsWithLegacyArgs).
-
->>>>>>> c3383bc6
 -spec adhoc_local_commands(HostType, From, To, AdhocRequest) -> Result when
     HostType :: mongooseim:host_type(),
     From :: jid:jid(),
@@ -484,59 +467,6 @@
     ParamsWithLegacyArgs = ejabberd_hooks:add_args(Params, Args),
     run_hook_for_host_type(user_ping_response, HostType, Acc, ParamsWithLegacyArgs).
 
-<<<<<<< HEAD
-=======
-%%% @doc The `user_ping_timeout' hook is called when there is a timeout
-%%% when waiting for a ping response from a user.
--spec user_ping_timeout(HostType, JID) -> Result when
-    HostType :: mongooseim:host_type(),
-    JID :: jid:jid(),
-    Result :: any().
-user_ping_timeout(HostType, JID) ->
-    run_hook_for_host_type(user_ping_timeout, HostType, ok, [JID]).
-
--spec user_receive_packet(HostType, Acc, JID, From, To, El) -> Result when
-    HostType :: mongooseim:host_type(),
-    Acc :: mongoose_acc:t(),
-    JID :: jid:jid(),
-    From :: jid:jid(),
-    To :: jid:jid(),
-    El :: exml:element(),
-    Result :: mongoose_acc:t().
-user_receive_packet(HostType, Acc, JID, From, To, El) ->
-    Params = #{jid => JID},
-    Args = [JID, From, To, El],
-    ParamsWithLegacyArgs = ejabberd_hooks:add_args(Params, Args),
-    run_hook_for_host_type(user_receive_packet, HostType, Acc, ParamsWithLegacyArgs).
-
--spec user_sent_keep_alive(HostType, JID) -> Result when
-    HostType :: mongooseim:host_type(),
-    JID :: jid:jid(),
-    Result :: any().
-user_sent_keep_alive(HostType, JID) ->
-    Params = #{jid => JID},
-    Args = [JID],
-    ParamsWithLegacyArgs = ejabberd_hooks:add_args(Params, Args),
-    run_hook_for_host_type(user_sent_keep_alive, HostType, ok, ParamsWithLegacyArgs).
-
-%%% @doc A hook called when a user sends an XMPP stanza.
-%%% The hook's handler is expected to accept four parameters:
-%%% `Acc', `From', `To' and `Packet'
-%%% The arguments and the return value types correspond to the following spec.
--spec user_send_packet(Acc, From, To, Packet) -> Result when
-    Acc :: mongoose_acc:t(),
-    From :: jid:jid(),
-    To :: jid:jid(),
-    Packet :: exml:element(),
-    Result :: mongoose_acc:t().
-user_send_packet(Acc, From, To, Packet) ->
-    Params = #{},
-    Args = [From, To, Packet],
-    ParamsWithLegacyArgs = ejabberd_hooks:add_args(Params, Args),
-    HostType = mongoose_acc:host_type(Acc),
-    run_hook_for_host_type(user_send_packet, HostType, Acc, ParamsWithLegacyArgs).
-
->>>>>>> c3383bc6
 %%% @doc The `vcard_set' hook is called to inform that the vcard
 %%% has been set in mod_vcard backend.
 -spec vcard_set(HostType, Server, LUser, VCard) -> Result when
