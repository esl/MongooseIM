%%%----------------------------------------------------------------------
%%% File    : mod_register.erl
%%% Author  : Alexey Shchepin <alexey@process-one.net>
%%% Purpose : Inband registration support
%%% Created :  8 Dec 2002 by Alexey Shchepin <alexey@process-one.net>
%%%
%%%
%%% ejabberd, Copyright (C) 2002-2011   ProcessOne
%%%
%%% This program is free software; you can redistribute it and/or
%%% modify it under the terms of the GNU General Public License as
%%% published by the Free Software Foundation; either version 2 of the
%%% License, or (at your option) any later version.
%%%
%%% This program is distributed in the hope that it will be useful,
%%% but WITHOUT ANY WARRANTY; without even the implied warranty of
%%% MERCHANTABILITY or FITNESS FOR A PARTICULAR PURPOSE.  See the GNU
%%% General Public License for more details.
%%%
%%% You should have received a copy of the GNU General Public License
%%% along with this program; if not, write to the Free Software
%%% Foundation, Inc., 51 Franklin Street, Fifth Floor, Boston, MA 02110-1301 USA
%%%
%%%----------------------------------------------------------------------

-module(mod_register).
-author('alexey@process-one.net').
-xep([{xep, 77}, {version, "2.4"}]).
-behaviour(gen_mod).
-behaviour(mongoose_module_metrics).

%% Gen_mod callbacks
-export([start/2, stop/1, config_spec/0, supported_features/0]).

%% IQ and hook handlers
<<<<<<< HEAD
-export([c2s_stream_features/3, process_iq/5]).
-export([user_send_xmlel/3]).
=======
-export([c2s_stream_features/3,
         unauthenticated_iq_register/3,
         process_iq/5]).
>>>>>>> 83ed0f6a

%% API
-export([try_register/6,
         process_ip_access/1,
         process_welcome_message/1]).

<<<<<<< HEAD
-ignore_xref([c2s_stream_features/3, process_iq/5, try_register/6]).
=======
-ignore_xref([process_iq/5, try_register/6]).
>>>>>>> 83ed0f6a

-include("mongoose.hrl").
-include("jlib.hrl").
-include("mongoose_config_spec.hrl").

-spec start(mongooseim:host_type(), gen_mod:module_opts()) -> ok.
start(HostType, #{iqdisc := IQDisc}) ->
    [gen_iq_handler:add_iq_handler_for_domain(HostType, ?NS_REGISTER, Component, Fn, #{}, IQDisc) ||
        {Component, Fn} <- iq_handlers()],
<<<<<<< HEAD
    ejabberd_hooks:add(hooks(HostType)),
    gen_hook:add_handlers(c2s_hooks(HostType)),
=======
    gen_hook:add_handlers(hooks(HostType)),
>>>>>>> 83ed0f6a

    mnesia:create_table(mod_register_ip,
                        [{ram_copies, [node()]},
                         {local_content, true},
                         {attributes, [key, value]}]),
    mnesia:add_table_copy(mod_register_ip, node(), ram_copies),
    ok.

-spec stop(mongooseim:host_type()) -> ok.
stop(HostType) ->
<<<<<<< HEAD
    gen_hook:delete_handlers(c2s_hooks(HostType)),
    ejabberd_hooks:delete(hooks(HostType)),
=======
    gen_hook:delete_handlers(hooks(HostType)),
>>>>>>> 83ed0f6a
    [gen_iq_handler:remove_iq_handler_for_domain(HostType, ?NS_REGISTER, Component) ||
        {Component, _Fn} <- iq_handlers()],
    ok.

iq_handlers() ->
    [{ejabberd_local, fun ?MODULE:process_iq/5}, {ejabberd_sm, fun ?MODULE:process_iq/5}].

hooks(HostType) ->
<<<<<<< HEAD
    [{c2s_stream_features, HostType, ?MODULE, c2s_stream_features, 50}].

-spec c2s_hooks(mongooseim:host_type()) -> gen_hook:hook_list(mongoose_c2s_hooks:fn()).
c2s_hooks(HostType) ->
    [{user_send_xmlel, HostType, fun ?MODULE:user_send_xmlel/3, #{}, 30}].
=======
    [{c2s_stream_features, HostType, fun ?MODULE:c2s_stream_features/3, #{}, 50},
     {c2s_unauthenticated_iq, HostType, fun ?MODULE:unauthenticated_iq_register/3, #{}, 50}].
>>>>>>> 83ed0f6a

%%%
%%% config_spec
%%%

-spec config_spec() -> mongoose_config_spec:config_section().
config_spec() ->
    #section{
       items = #{<<"iqdisc">> => mongoose_config_spec:iqdisc(),
                 <<"access">> => #option{type = atom,
                                         validate = access_rule},
                 <<"welcome_message">> => welcome_message_spec(),
                 <<"registration_watchers">> => #list{items = #option{type = binary,
                                                                      validate = jid}},
                 <<"password_strength">> => #option{type = integer,
                                                    validate = non_negative},
                 <<"ip_access">> => #list{items = ip_access_spec()}
                },
       defaults = #{<<"iqdisc">> => one_queue,
                    <<"access">> => all,
                    <<"registration_watchers">> => [],
                    <<"password_strength">> => 0,
                    <<"ip_access">> => []}
      }.

welcome_message_spec() ->
    #section{
        items = #{<<"body">> => #option{type = string},
                  <<"subject">> => #option{type = string}},
        defaults = #{<<"body">> => "",
                     <<"subject">> => ""},
        process = fun ?MODULE:process_welcome_message/1
    }.

ip_access_spec() ->
    #section{
        items = #{<<"address">> => #option{type = string,
                                           validate = ip_mask},
                  <<"policy">> => #option{type = atom,
                                          validate = {enum, [allow, deny]}}
                },
        required = all,
        process = fun ?MODULE:process_ip_access/1
    }.

supported_features() -> [dynamic_domains].

process_ip_access(#{policy := Policy, address := Address}) ->
    {Policy, Address}.

process_welcome_message(#{subject := Subject, body := Body}) ->
    {Subject, Body}.

%%%
%%% Hooks and IQ handlers
%%%

<<<<<<< HEAD
-spec c2s_stream_features([exml:element()], mongooseim:host_type(), jid:lserver()) ->
          [exml:element()].
c2s_stream_features(Acc, _HostType, _LServer) ->
    [#xmlel{name = <<"register">>,
            attrs = [{<<"xmlns">>, ?NS_FEATURE_IQREGISTER}]} | Acc].

-spec user_send_xmlel(mongoose_acc:t(), mongoose_c2s_hooks:params(), gen_hook:extra()) ->
    mongoose_c2s_hooks:result().
user_send_xmlel(Acc, Params, Extra) ->
    case mongoose_acc:stanza_name(Acc) of
        <<"iq">> ->
            {Iq, Acc1} = mongoose_iq:info(Acc),
            handle_unauthenticated_iq(Acc1, Params, Extra, Iq);
        _ -> {ok, Acc}
    end.

-spec handle_unauthenticated_iq(
        mongoose_acc:t(), mongoose_c2s_hooks:params(), gen_hook:extra(), atom() | jlib:iq()) ->
    mongoose_c2s_hooks:result().
handle_unauthenticated_iq(Acc,
                          #{c2s_data := StateData},
                          #{host_type := HostType},
                          #iq{xmlns = ?NS_REGISTER} = Iq) ->
    process_unauthenticated_iq(Acc, StateData, Iq, HostType);
handle_unauthenticated_iq(Acc, _, _, _) ->
    {ok, Acc}.

process_unauthenticated_iq(Acc, StateData, Iq, HostType) ->
    IP = mongoose_c2s:get_ip(StateData),
=======
-spec c2s_stream_features(Acc, Params, Extra) -> {ok, Acc} when
    Acc :: [exml:element()],
    Params :: map(),
    Extra :: gen_hook:extra().
c2s_stream_features(Acc, _, _) ->
    NewAcc = [#xmlel{name = <<"register">>,
                     attrs = [{<<"xmlns">>, ?NS_FEATURE_IQREGISTER}]} | Acc],
    {ok, NewAcc}.

-spec unauthenticated_iq_register(Acc, Params, Extra) -> {ok, Acc} when
    Acc :: exml:element() | empty,
    Params :: #{server := jid:server(),
                iq := jlib:iq(),
                ip := {inet:ip_address(), inet:port_number()} | undefined},
    Extra :: gen_hook:extra().
unauthenticated_iq_register(_Acc,
                            #{server := Server, iq := #iq{xmlns = ?NS_REGISTER} = IQ, ip := IP},
                            #{host_type := HostType}) ->
>>>>>>> 83ed0f6a
    Address = case IP of
                  {A, _Port} -> A;
                  _ -> undefined
              end,
    LServer = mongoose_c2s:get_lserver(StateData),
    FromServer = jid:make_noprep(<<>>, LServer, <<>>),
    ResIQ = process_unauthenticated_iq(HostType,
                                       no_JID,
                                       %% For the above: the client is
                                       %% not registered (no JID), at
                                       %% least not yet, so they can
                                       %% not be authenticated either.
                                       FromServer,
                                       Iq,
                                       Address),
<<<<<<< HEAD
    Response = set_sender(jlib:iq_to_xml(ResIQ), FromServer),
    AccParams = #{from_jid => FromServer, to_jid => FromServer, element => Response},
    ResponseAcc = mongoose_acc:update_stanza(AccParams, Acc),
    {stop, mongoose_c2s_acc:to_acc(Acc, route, ResponseAcc)}.
=======
    {ok, set_sender(jlib:iq_to_xml(ResIQ), make_host_only_jid(Server))};
unauthenticated_iq_register(Acc, _, _) ->
    {ok, Acc}.
>>>>>>> 83ed0f6a

%% Clients must register before being able to authenticate.
process_unauthenticated_iq(HostType, From, To, #iq{type = set} = IQ, IPAddr) ->
    process_iq_set(HostType, From, To, IQ, IPAddr);
process_unauthenticated_iq(HostType, From, To, #iq{type = get} = IQ, IPAddr) ->
    process_iq_get(HostType, From, To, IQ, IPAddr).

-spec process_iq(mongoose_acc:t(), jid:jid(), jid:jid(), jlib:iq(), map())
        -> {mongoose_acc:t(), jlib:iq()}.
process_iq(Acc, From, To, #iq{type = set} = IQ, _Extra) ->
    HostType = mongoose_acc:host_type(Acc),
    Res = process_iq_set(HostType, From, To, IQ, jid:to_lower(From)),
    {Acc, Res};
process_iq(Acc, From, To, #iq{type = get} = IQ, _Extra) ->
    HostType = mongoose_acc:host_type(Acc),
    Res = process_iq_get(HostType, From, To, IQ, jid:to_lower(From)),
    {Acc, Res}.

process_iq_set(HostType, From, To, #iq{sub_el = Child} = IQ, Source) ->
    true = is_query_element(Child),
    handle_set(HostType, IQ, From, To, Source).

handle_set(HostType, IQ, ClientJID, ServerJID, Source) ->
    #iq{sub_el = Query} = IQ,
    case which_child_elements(Query) of
        bad_request ->
            error_response(IQ, mongoose_xmpp_errors:bad_request());
        only_remove_child ->
            attempt_cancelation(HostType, ClientJID, ServerJID, IQ);
        various_elements_present ->
            case has_username_and_password_children(Query) of
                true ->
                    Credentials = get_username_and_password_values(Query),
                    register_or_change_password(HostType, Credentials, ClientJID, ServerJID, IQ, Source);
                false ->
                    error_response(IQ, mongoose_xmpp_errors:bad_request())
            end
    end.

which_child_elements(#xmlel{children = C} = Q) when length(C) =:= 1 ->
    case Q#xmlel.children of
        [#xmlel{name = <<"remove">>}] ->
            only_remove_child;
        [_] ->
            bad_request
    end;
which_child_elements(#xmlel{children = C} = Q) when length(C) > 1 ->
    case exml_query:subelement(Q, <<"remove">>) of
        #xmlel{name = <<"remove">>} ->
            bad_request;
        undefined ->
            various_elements_present
    end;
which_child_elements(#xmlel{children = []}) ->
    bad_request.

has_username_and_password_children(Q) ->
    (undefined =/= exml_query:path(Q, [{element, <<"username">>}]))
     and
    (undefined =/= exml_query:path(Q, [{element, <<"password">>}])).

get_username_and_password_values(Q) ->
    {exml_query:path(Q, [{element, <<"username">>}, cdata]),
     exml_query:path(Q, [{element, <<"password">>}, cdata])}.

register_or_change_password(HostType, Credentials, ClientJID, #jid{lserver = ServerDomain}, IQ, IPAddr) ->
    {Username, Password} = Credentials,
    case inband_registration_and_cancelation_allowed(HostType, ServerDomain, ClientJID) of
        true ->
            #iq{sub_el = Children, lang = Lang} = IQ,
            try_register_or_set_password(HostType, Username, ServerDomain, Password,
                                         ClientJID, IQ, Children, IPAddr, Lang);
        false ->
            %% This is not described in XEP 0077.
            error_response(IQ, mongoose_xmpp_errors:forbidden())
    end.

attempt_cancelation(HostType, #jid{} = ClientJID, #jid{lserver = ServerDomain}, #iq{} = IQ) ->
    case inband_registration_and_cancelation_allowed(HostType, ServerDomain, ClientJID) of
        true ->
            %% The response must be sent *before* the
            %% XML stream is closed (the call to
            %% `ejabberd_auth:remove_user/1' does
            %% this): as it is, when canceling a
            %% registration, there is no way to deal
            %% with failure.
            ResIQ = IQ#iq{type = result, sub_el = []},
            ejabberd_router:route(
              jid:make_noprep(<<>>, <<>>, <<>>),
              ClientJID,
              jlib:iq_to_xml(ResIQ)),
            ejabberd_auth:remove_user(ClientJID),
            ignore;
        false ->
            error_response(IQ, mongoose_xmpp_errors:not_allowed())
    end.

inband_registration_and_cancelation_allowed(_HostType, _ServerDomain, no_JID) ->
    true;
inband_registration_and_cancelation_allowed(HostType, ServerDomain, JID) ->
    Rule = gen_mod:get_module_opt(HostType, ?MODULE, access),
    allow =:= acl:match_rule(HostType, ServerDomain,  Rule, JID).

process_iq_get(_HostType, From, _To, #iq{lang = Lang, sub_el = Child} = IQ, _Source) ->
    true = is_query_element(Child),
    {_IsRegistered, UsernameSubels, QuerySubels} =
        case From of
            JID = #jid{luser = LUser} ->
                case ejabberd_auth:does_user_exist(JID) of
                    true ->
                        {true, [#xmlcdata{content = LUser}],
                         [#xmlel{name = <<"registered">>}]};
                    false ->
                        {false, [#xmlcdata{content = LUser}], []}
                end;
            _ ->
                {false, [], []}
        end,
    TranslatedMsg = translate:translate(
                      Lang, <<"Choose a username and password to register with this server">>),
    IQ#iq{type = result,
          sub_el = [#xmlel{name = <<"query">>,
                           attrs = [{<<"xmlns">>, <<"jabber:iq:register">>}],
                           children = [#xmlel{name = <<"instructions">>,
                                              children = [#xmlcdata{content = TranslatedMsg}]},
                                       #xmlel{name = <<"username">>,
                                              children = UsernameSubels},
                                       #xmlel{name = <<"password">>}
                                       | QuerySubels]}]}.

try_register_or_set_password(HostType, LUser, Server, Password, #jid{luser = LUser, lserver = Server} = UserJID,
                             IQ, SubEl, _Source, Lang) ->
    try_set_password(HostType, UserJID, Password, IQ, SubEl, Lang);
try_register_or_set_password(HostType, LUser, Server, Password, _From, IQ, SubEl, Source, Lang) ->
    case check_timeout(Source) of
        true ->
            case try_register(HostType, LUser, Server, Password, Source, Lang) of
                ok ->
                    IQ#iq{type = result, sub_el = [SubEl]};
                {error, Error} ->
                    error_response(IQ, [SubEl, Error])
            end;
        false ->
            ErrText = <<"Users are not allowed to register accounts so quickly">>,
            error_response(IQ, mongoose_xmpp_errors:resource_constraint(Lang, ErrText))
    end.

%% @doc Try to change password and return IQ response
try_set_password(HostType, #jid{} = UserJID, Password, IQ, SubEl, Lang) ->
    case is_strong_password(HostType, Password) of
        true ->
            case ejabberd_auth:set_password(UserJID, Password) of
                ok ->
                    IQ#iq{type = result, sub_el = [SubEl]};
                {error, empty_password} ->
                    error_response(IQ, [SubEl, mongoose_xmpp_errors:bad_request()]);
                {error, not_allowed} ->
                    error_response(IQ, [SubEl, mongoose_xmpp_errors:not_allowed()]);
                {error, invalid_jid} ->
                    error_response(IQ, [SubEl, mongoose_xmpp_errors:item_not_found()])
            end;
        false ->
            ErrText = <<"The password is too weak">>,
            error_response(IQ, [SubEl, mongoose_xmpp_errors:not_acceptable(Lang, ErrText)])
    end.

try_register(HostType, User, Server, Password, SourceRaw, Lang) ->
    case jid:is_nodename(User) of
        false ->
            {error, mongoose_xmpp_errors:bad_request()};
        _ ->
            JID = jid:make(User, Server, <<>>),
            Access = gen_mod:get_module_opt(HostType, ?MODULE, access),
            IPAccess = get_ip_access(HostType),
            case {acl:match_rule(HostType, Server, Access, JID),
                  check_ip_access(SourceRaw, IPAccess)} of
                {deny, _} ->
                    {error, mongoose_xmpp_errors:forbidden()};
                {_, deny} ->
                    {error, mongoose_xmpp_errors:forbidden()};
                {allow, allow} ->
                    verify_password_and_register(HostType, JID, Password, SourceRaw, Lang)
            end
    end.

verify_password_and_register(HostType, #jid{} = JID, Password, SourceRaw, Lang) ->
    case is_strong_password(HostType, Password) of
        true ->
            case ejabberd_auth:try_register(JID, Password) of
                {error, exists} ->
                    {error, mongoose_xmpp_errors:conflict()};
                {error, invalid_jid} ->
                    {error, mongoose_xmpp_errors:jid_malformed()};
                {error, not_allowed} ->
                    {error, mongoose_xmpp_errors:not_allowed()};
                {error, null_password} ->
                    {error, mongoose_xmpp_errors:not_acceptable()};
                _ ->
                    send_welcome_message(HostType, JID),
                    send_registration_notifications(HostType, JID, SourceRaw),
                    ok
            end;
        false ->
            ErrText = <<"The password is too weak">>,
            {error, mongoose_xmpp_errors:not_acceptable(Lang, ErrText)}
    end.

send_welcome_message(HostType, #jid{lserver = Server} = JID) ->
    case gen_mod:lookup_module_opt(HostType, ?MODULE, welcome_message) of
        {error, not_found} ->
            ok;
        {ok, {Subj, Body}} ->
            ejabberd_router:route(
              jid:make_noprep(<<>>, Server, <<>>),
              JID,
              #xmlel{name = <<"message">>, attrs = [{<<"type">>, <<"normal">>}],
                     children = [#xmlel{name = <<"subject">>,
                                        children = [#xmlcdata{content = Subj}]},
                                 #xmlel{name = <<"body">>,
                                        children = [#xmlcdata{content = Body}]}]})
    end.

send_registration_notifications(HostType, #jid{lserver = Domain} = UJID, Source) ->
    case gen_mod:get_module_opt(HostType, ?MODULE, registration_watchers) of
        [] -> ok;
        JIDs when is_list(JIDs) ->
            Body = lists:flatten(
                     io_lib:format(
                       "[~s] The account ~s was registered from IP address ~s "
                       "on node ~w using ~p.",
                       [get_time_string(), jid:to_binary(UJID),
                        ip_to_string(Source), node(), ?MODULE])),
            lists:foreach(fun(S) -> send_registration_notification(S, Domain, Body) end, JIDs);
        _ ->
            ok
    end.

send_registration_notification(JIDBin, Domain, Body) ->
    case jid:from_binary(JIDBin) of
        error -> ok;
        JID ->
            Message = #xmlel{name = <<"message">>,
                             attrs = [{<<"type">>, <<"chat">>}],
                             children = [#xmlel{name = <<"body">>,
                                                children = [#xmlcdata{content = Body}]}]},
            ejabberd_router:route(jid:make_noprep(<<>>, Domain, <<>>), JID, Message)
    end.

check_timeout(undefined) ->
    true;
check_timeout(Source) ->
    Timeout = mongoose_config:get_opt(registration_timeout),
    case is_integer(Timeout) of
        true ->
            Priority = -(erlang:system_time(second)),
            CleanPriority = Priority + Timeout,
            F = fun() -> check_and_store_ip_entry(Source, Priority, CleanPriority) end,

            case mnesia:transaction(F) of
                {atomic, Res} ->
                    Res;
                {aborted, Reason} ->
                    ?LOG_ERROR(#{what => reg_check_timeout_failed,
                                 reg_source => Source, reason => Reason}),
                    true
            end;
        false ->
            true
    end.

check_and_store_ip_entry(Source, Priority, CleanPriority) ->
    Treap = case mnesia:read(mod_register_ip, treap, write) of
                [] ->
                    treap:empty();
                [{mod_register_ip, treap, T}] -> T
            end,
    Treap1 = clean_treap(Treap, CleanPriority),
    case treap:lookup(Source, Treap1) of
        error ->
            Treap2 = treap:insert(Source, Priority, [],
                                  Treap1),
            mnesia:write({mod_register_ip, treap, Treap2}),
            true;
        {ok, _, _} ->
            mnesia:write({mod_register_ip, treap, Treap1}),
            false
    end.

clean_treap(Treap, CleanPriority) ->
    case treap:is_empty(Treap) of
        true ->
            Treap;
        false ->
            {_Key, Priority, _Value} = treap:get_root(Treap),
            case Priority > CleanPriority of
                true -> clean_treap(treap:delete_root(Treap), CleanPriority);
                false -> Treap
            end
    end.

ip_to_string(Source) when is_tuple(Source) -> inet_parse:ntoa(Source);
ip_to_string(undefined) -> "undefined";
ip_to_string(_) -> "unknown".

get_time_string() -> write_time(erlang:localtime()).
%% Function copied from ejabberd_logger_h.erl and customized
write_time({{Y, Mo, D}, {H, Mi, S}}) ->
    io_lib:format("~w-~.2.0w-~.2.0w ~.2.0w:~.2.0w:~.2.0w",
                  [Y, Mo, D, H, Mi, S]).

is_strong_password(HostType, Password) ->
    case gen_mod:get_module_opt(HostType, ?MODULE, password_strength) of
        Entropy when is_number(Entropy), Entropy == 0 ->
            true;
        Entropy when is_number(Entropy), Entropy > 0 ->
            ejabberd_auth:entropy(Password) >= Entropy;
        Wrong ->
            ?LOG_WARNING(#{what => reg_wrong_password_strength,
                           host => HostType, value => Wrong}),
            true
    end.

%%%
%%% ip_access management
%%%

get_ip_access(HostType) ->
    IPAccess = gen_mod:get_module_opt(HostType, ?MODULE, ip_access),
    lists:flatmap(
      fun({Access, {IP, Mask}}) ->
              [{Access, IP, Mask}];
         ({Access, S}) ->
              case mongoose_lib:parse_ip_netmask(S) of
                  {ok, {IP, Mask}} ->
                      [{Access, IP, Mask}];
                  error ->
                      ?LOG_ERROR(#{what => reg_invalid_network_specification,
                                   specification => S}),
                      []
              end
      end, IPAccess).

check_ip_access(_Source, []) ->
    allow;
check_ip_access({User, Server, Resource}, IPAccess) ->
    case ejabberd_sm:get_session_ip(jid:make(User, Server, Resource)) of
        {IPAddress, _PortNumber} -> check_ip_access(IPAddress, IPAccess);
        _ -> true
    end;
check_ip_access({_, _, _, _} = IP,
                [{Access, {_, _, _, _} = Net, Mask} | IPAccess]) ->
    IPInt = ip_to_integer(IP),
    NetInt = ip_to_integer(Net),
    M = bnot ((1 bsl (32 - Mask)) - 1),
    case IPInt band M =:= NetInt band M of
        true -> Access;
        false -> check_ip_access(IP, IPAccess)
    end;
check_ip_access({_, _, _, _, _, _, _, _} = IP,
                [{Access, {_, _, _, _, _, _, _, _} = Net, Mask} | IPAccess]) ->
    IPInt = ip_to_integer(IP),
    NetInt = ip_to_integer(Net),
    M = bnot ((1 bsl (128 - Mask)) - 1),
    case IPInt band M =:= NetInt band M of
        true -> Access;
        false -> check_ip_access(IP, IPAccess)
    end;
check_ip_access(IP, [_ | IPAccess]) ->
    check_ip_access(IP, IPAccess).

ip_to_integer({IP1, IP2, IP3, IP4}) ->
    <<X:32>> = <<IP1, IP2, IP3, IP4>>,
    X;
ip_to_integer({IP1, IP2, IP3, IP4, IP5, IP6, IP7, IP8}) ->
    <<X:64>> = <<IP1, IP2, IP3, IP4, IP5, IP6, IP7, IP8>>,
    X.

set_sender(#xmlel{attrs = A} = Stanza, #jid{} = From) ->
    Stanza#xmlel{attrs = [{<<"from">>, jid:to_binary(From)}|A]}.

is_query_element(#xmlel{name = <<"query">>}) ->
    true;
is_query_element(_) ->
    false.

error_response(Request, Reasons) when is_list(Reasons) ->
    Request#iq{type = error, sub_el = Reasons};
error_response(Request, Reason) ->
    Request#iq{type = error, sub_el = Reason}.<|MERGE_RESOLUTION|>--- conflicted
+++ resolved
@@ -33,25 +33,15 @@
 -export([start/2, stop/1, config_spec/0, supported_features/0]).
 
 %% IQ and hook handlers
-<<<<<<< HEAD
 -export([c2s_stream_features/3, process_iq/5]).
 -export([user_send_xmlel/3]).
-=======
--export([c2s_stream_features/3,
-         unauthenticated_iq_register/3,
-         process_iq/5]).
->>>>>>> 83ed0f6a
 
 %% API
 -export([try_register/6,
          process_ip_access/1,
          process_welcome_message/1]).
 
-<<<<<<< HEAD
--ignore_xref([c2s_stream_features/3, process_iq/5, try_register/6]).
-=======
--ignore_xref([process_iq/5, try_register/6]).
->>>>>>> 83ed0f6a
+-ignore_xref([try_register/6]).
 
 -include("mongoose.hrl").
 -include("jlib.hrl").
@@ -61,13 +51,7 @@
 start(HostType, #{iqdisc := IQDisc}) ->
     [gen_iq_handler:add_iq_handler_for_domain(HostType, ?NS_REGISTER, Component, Fn, #{}, IQDisc) ||
         {Component, Fn} <- iq_handlers()],
-<<<<<<< HEAD
-    ejabberd_hooks:add(hooks(HostType)),
-    gen_hook:add_handlers(c2s_hooks(HostType)),
-=======
     gen_hook:add_handlers(hooks(HostType)),
->>>>>>> 83ed0f6a
-
     mnesia:create_table(mod_register_ip,
                         [{ram_copies, [node()]},
                          {local_content, true},
@@ -77,12 +61,7 @@
 
 -spec stop(mongooseim:host_type()) -> ok.
 stop(HostType) ->
-<<<<<<< HEAD
-    gen_hook:delete_handlers(c2s_hooks(HostType)),
-    ejabberd_hooks:delete(hooks(HostType)),
-=======
     gen_hook:delete_handlers(hooks(HostType)),
->>>>>>> 83ed0f6a
     [gen_iq_handler:remove_iq_handler_for_domain(HostType, ?NS_REGISTER, Component) ||
         {Component, _Fn} <- iq_handlers()],
     ok.
@@ -90,17 +69,14 @@
 iq_handlers() ->
     [{ejabberd_local, fun ?MODULE:process_iq/5}, {ejabberd_sm, fun ?MODULE:process_iq/5}].
 
+-spec hooks(mongooseim:host_type()) -> gen_hook:hook_list().
 hooks(HostType) ->
-<<<<<<< HEAD
-    [{c2s_stream_features, HostType, ?MODULE, c2s_stream_features, 50}].
+    [{c2s_stream_features, HostType, fun ?MODULE:c2s_stream_features/3, #{}, 50}
+     | c2s_hooks(HostType) ].
 
 -spec c2s_hooks(mongooseim:host_type()) -> gen_hook:hook_list(mongoose_c2s_hooks:fn()).
 c2s_hooks(HostType) ->
     [{user_send_xmlel, HostType, fun ?MODULE:user_send_xmlel/3, #{}, 30}].
-=======
-    [{c2s_stream_features, HostType, fun ?MODULE:c2s_stream_features/3, #{}, 50},
-     {c2s_unauthenticated_iq, HostType, fun ?MODULE:unauthenticated_iq_register/3, #{}, 50}].
->>>>>>> 83ed0f6a
 
 %%%
 %%% config_spec
@@ -158,12 +134,14 @@
 %%% Hooks and IQ handlers
 %%%
 
-<<<<<<< HEAD
--spec c2s_stream_features([exml:element()], mongooseim:host_type(), jid:lserver()) ->
-          [exml:element()].
-c2s_stream_features(Acc, _HostType, _LServer) ->
-    [#xmlel{name = <<"register">>,
-            attrs = [{<<"xmlns">>, ?NS_FEATURE_IQREGISTER}]} | Acc].
+-spec c2s_stream_features(Acc, Params, Extra) -> {ok, Acc} when
+    Acc :: [exml:element()],
+    Params :: map(),
+    Extra :: gen_hook:extra().
+c2s_stream_features(Acc, _, _) ->
+    NewAcc = [#xmlel{name = <<"register">>,
+                     attrs = [{<<"xmlns">>, ?NS_FEATURE_IQREGISTER}]} | Acc],
+    {ok, NewAcc}.
 
 -spec user_send_xmlel(mongoose_acc:t(), mongoose_c2s_hooks:params(), gen_hook:extra()) ->
     mongoose_c2s_hooks:result().
@@ -188,26 +166,6 @@
 
 process_unauthenticated_iq(Acc, StateData, Iq, HostType) ->
     IP = mongoose_c2s:get_ip(StateData),
-=======
--spec c2s_stream_features(Acc, Params, Extra) -> {ok, Acc} when
-    Acc :: [exml:element()],
-    Params :: map(),
-    Extra :: gen_hook:extra().
-c2s_stream_features(Acc, _, _) ->
-    NewAcc = [#xmlel{name = <<"register">>,
-                     attrs = [{<<"xmlns">>, ?NS_FEATURE_IQREGISTER}]} | Acc],
-    {ok, NewAcc}.
-
--spec unauthenticated_iq_register(Acc, Params, Extra) -> {ok, Acc} when
-    Acc :: exml:element() | empty,
-    Params :: #{server := jid:server(),
-                iq := jlib:iq(),
-                ip := {inet:ip_address(), inet:port_number()} | undefined},
-    Extra :: gen_hook:extra().
-unauthenticated_iq_register(_Acc,
-                            #{server := Server, iq := #iq{xmlns = ?NS_REGISTER} = IQ, ip := IP},
-                            #{host_type := HostType}) ->
->>>>>>> 83ed0f6a
     Address = case IP of
                   {A, _Port} -> A;
                   _ -> undefined
@@ -223,16 +181,10 @@
                                        FromServer,
                                        Iq,
                                        Address),
-<<<<<<< HEAD
     Response = set_sender(jlib:iq_to_xml(ResIQ), FromServer),
     AccParams = #{from_jid => FromServer, to_jid => FromServer, element => Response},
     ResponseAcc = mongoose_acc:update_stanza(AccParams, Acc),
     {stop, mongoose_c2s_acc:to_acc(Acc, route, ResponseAcc)}.
-=======
-    {ok, set_sender(jlib:iq_to_xml(ResIQ), make_host_only_jid(Server))};
-unauthenticated_iq_register(Acc, _, _) ->
-    {ok, Acc}.
->>>>>>> 83ed0f6a
 
 %% Clients must register before being able to authenticate.
 process_unauthenticated_iq(HostType, From, To, #iq{type = set} = IQ, IPAddr) ->
