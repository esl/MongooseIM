--- conflicted
+++ resolved
@@ -26,36 +26,22 @@
          supported_features/0]).
 
 %% Hook callbacks
-<<<<<<< HEAD
--export([user_send_packet/3, user_send_iq/3]).
--export([iq_ping/5, user_ping_response/5]).
-
--ignore_xref([user_ping_response/5]).
+-export([user_send_packet/3,
+         user_send_iq/3,
+         user_ping_response/3,
+         iq_ping/5]).
 
 %% Record that will be stored in the c2s state when the server pings the client,
 %% in order to indentify the possible client's answer.
 -record(ping_handler, {id :: binary(), time :: integer()}).
-=======
--export([iq_ping/5,
-         user_online/3,
-         user_offline/3,
-         user_send/3,
-         user_ping_response/3,
-         user_keep_alive/3]).
-
-%% Remote hook callback
--export([handle_remote_hook/3]).
->>>>>>> a6771c0d
 
 %%====================================================================
 %% Info Handler
 %%====================================================================
 
 hooks(HostType) ->
-<<<<<<< HEAD
-    [
-     {user_ping_response, HostType, ?MODULE, user_ping_response, 100}
-    ].
+    [{user_ping_response, HostType, fun ?MODULE:user_ping_response/3, #{}, 100}
+     | c2s_hooks(HostType)].
 
 -spec c2s_hooks(mongooseim:host_type()) -> gen_hook:hook_list(mongoose_c2s_hooks:hook_fn()).
 c2s_hooks(HostType) ->
@@ -63,14 +49,6 @@
      {user_send_packet, HostType, fun ?MODULE:user_send_packet/3, #{}, 100},
      {user_send_iq, HostType, fun ?MODULE:user_send_iq/3, #{}, 100}
     ].
-=======
-    [{sm_register_connection_hook, HostType, fun ?MODULE:user_online/3, #{}, 100},
-     {sm_remove_connection_hook, HostType, fun ?MODULE:user_offline/3, #{}, 100},
-     {user_send_packet, HostType, fun ?MODULE:user_send/3, #{}, 100},
-     {user_sent_keep_alive, HostType, fun ?MODULE:user_keep_alive/3, #{}, 100},
-     {user_ping_response, HostType, fun ?MODULE:user_ping_response/3, #{}, 100},
-     {c2s_remote_hook, HostType, fun ?MODULE:handle_remote_hook/3, #{}, 100}].
->>>>>>> a6771c0d
 
 ensure_metrics(HostType) ->
     mongoose_metrics:ensure_metric(HostType, [mod_ping, ping_response], spiral),
@@ -91,14 +69,8 @@
     maybe_add_hooks_handlers(HostType, SendPings).
 
 -spec maybe_add_hooks_handlers(mongooseim:host_type(), boolean()) -> ok.
-<<<<<<< HEAD
-maybe_add_hooks_handlers(HostType, true) ->
-    gen_hook:add_handlers(c2s_hooks(HostType)),
-    ejabberd_hooks:add(hooks(HostType));
-=======
 maybe_add_hooks_handlers(Host, true) ->
     gen_hook:add_handlers(hooks(Host));
->>>>>>> a6771c0d
 maybe_add_hooks_handlers(_, _) ->
     ok.
 
@@ -106,12 +78,7 @@
 stop(HostType) ->
 %%    a word of warning: timers are installed in c2s processes, so stopping mod_ping
 %%    won't stop currently running timers. They'll run one more time, and then stop.
-<<<<<<< HEAD
-    ejabberd_hooks:delete(hooks(HostType)),
-    gen_hook:delete_handlers(c2s_hooks(HostType)),
-=======
     gen_hook:delete_handlers(hooks(HostType)),
->>>>>>> a6771c0d
     gen_iq_handler:remove_iq_handler_for_domain(HostType, ?NS_PING, ejabberd_local),
     gen_iq_handler:remove_iq_handler_for_domain(HostType, ?NS_PING, ejabberd_sm),
     ok.
@@ -153,7 +120,6 @@
 %% Hook callbacks
 %%====================================================================
 
-<<<<<<< HEAD
 -spec user_send_iq(mongoose_acc:t(), mongoose_c2s:hook_params(), map()) ->
     gen_hook:hook_fn_ret(mongoose_acc:t()).
 user_send_iq(Acc, #{c2s_data := StateData}, #{host_type := HostType}) ->
@@ -213,64 +179,11 @@
         _ -> mongoose_c2s_acc:new()
     end.
 
--spec user_ping_response(Acc :: mongoose_acc:t(),
-                         HostType :: mongooseim:host_type(),
-                         JID :: jid:jid(),
-                         Response :: timeout | jlib:iq(),
-                         TDelta :: pos_integer()) -> mongoose_acc:t().
-user_ping_response(Acc, HostType, _JID, timeout, _TDelta) ->
-=======
--spec handle_remote_hook(Acc, Params, Extra) -> {ok, Acc} when
-    Acc :: term(),
-    Params :: #{tag := atom(), args := term(), c2s_state := ejabberd_c2s:state()},
-    Extra :: map().
-handle_remote_hook(HandlerState, #{tag := mod_ping, hook_args := Args, c2s_state := C2SState}, _) ->
-    {ok, handle_remote_call(Args,
-                       ejabberd_c2s_state:jid(C2SState),
-                       ejabberd_c2s_state:server(C2SState),
-                       ejabberd_c2s_state:host_type(C2SState),
-                       HandlerState)};
-handle_remote_hook(HandlerState, _, _) ->
-    {ok, HandlerState}.
-
--spec user_online(Acc, Params, Extra) -> {ok, Acc} when
-    Acc :: ok,
-    Params :: #{sid := ejabberd_sm:sid()},
-    Extra :: map().
-user_online(Acc, #{sid := {_, Pid}}, _) ->
-    ejabberd_c2s:run_remote_hook(Pid, mod_ping, init),
-    {ok, Acc}.
-
--spec user_offline(Acc, Params, Extra) -> {ok, Acc} when
-    Acc :: mongoose_acc:t(),
-    Params :: #{sid := ejabberd_sm:sid()},
-    Extra :: map().
-user_offline(Acc, #{sid := {_, Pid}}, _) ->
-    ejabberd_c2s:run_remote_hook(Pid, mod_ping, remove_timer),
-    {ok, Acc}.
-
--spec user_send(Acc, Params, Extra) -> {ok, Acc} when
-      Acc :: mongoose_acc:t(),
-      Params :: map(),
-      Extra :: map().
-user_send(Acc, _, _) ->
-    ejabberd_c2s:run_remote_hook(self(), mod_ping, init),
-    {ok, Acc}.
-
--spec user_keep_alive(Acc, Params, Extra) -> {ok, Acc} when
-      Acc :: mongoose_acc:t(),
-      Params :: map(),
-      Extra :: map().
-user_keep_alive(Acc, _, _) ->
-    ejabberd_c2s:run_remote_hook(self(), mod_ping, init),
-    {ok, Acc}.
-
 -spec user_ping_response(Acc, Params, Extra) -> {ok, Acc} when
     Acc :: mongoose_acc:t(),
     Params :: #{response := timeout | jlib:iq(), time_delta := non_neg_integer()},
     Extra :: #{host_type := mongooseim:host_type()}.
 user_ping_response(Acc, #{response := timeout}, #{host_type := HostType}) ->
->>>>>>> a6771c0d
     mongoose_metrics:update(HostType, [mod_ping, ping_response_timeout], 1),
     {ok, Acc};
 user_ping_response(Acc, #{time_delta := TDelta}, #{host_type := HostType}) ->
