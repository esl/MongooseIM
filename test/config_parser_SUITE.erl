--- conflicted
+++ resolved
@@ -9,11 +9,7 @@
 -define(eq(Expected, Actual), ?assertEqual(Expected, Actual)).
 
 all() ->
-<<<<<<< HEAD
-    [equivalence, miscellaneous].
-=======
-    [equivalence, s2s].
->>>>>>> dfc5d89c
+    [equivalence, miscellaneous, s2s].
 
 init_per_suite(Config) ->
     {ok, _} = application:ensure_all_started(jid),
@@ -36,7 +32,6 @@
     compare_unordered_lists(lists:filter(fun filter_config/1, Opts1), Opts2,
                             fun handle_config_option/2).
 
-<<<<<<< HEAD
 miscellaneous(Config) ->
     CfgPath = ejabberd_helper:data(Config, "miscellaneous.cfg"),
     State1 = mongoose_config_parser_cfg:parse_file(CfgPath),
@@ -49,7 +44,10 @@
     Opts2 = mongoose_config_parser:state_to_opts(State2),
 
     ?eq(Hosts1, Hosts2),
-=======
+    compare_unordered_lists(lists:filter(fun filter_config/1, Opts1), Opts2,
+                        fun handle_config_option/2).
+
+
 s2s(Config) ->
     Cfg_Path = ejabberd_helper:data(Config, "s2s_only.cfg"),
     State1 = mongoose_config_parser_cfg:parse_file(Cfg_Path),
@@ -58,7 +56,7 @@
     TOML_path = ejabberd_helper:data(Config, "s2s_only.toml"),
     State2 = mongoose_config_parser_toml:parse_file(TOML_path),
     Opts2 = mongoose_config_parser:state_to_opts(State2),
->>>>>>> dfc5d89c
+        
     compare_unordered_lists(lists:filter(fun filter_config/1, Opts1), Opts2,
                             fun handle_config_option/2).
 
