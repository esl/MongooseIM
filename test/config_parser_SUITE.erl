-module(config_parser_SUITE).
-compile([export_all]).

-include_lib("common_test/include/ct.hrl").
-include_lib("eunit/include/eunit.hrl").

-include("ejabberd_config.hrl").

-define(eq(Expected, Actual), ?assertEqual(Expected, Actual)).

-define(err(Expr), ?assertError(_, Expr)).

-define(HOST, <<"myhost">>).

-import(mongoose_config_parser_toml, [parse/1]).

all() ->
<<<<<<< HEAD
    [equivalence, miscellaneous, s2s, modules].
=======
    [{group, equivalence},
     {group, general},
     {group, listen}].

groups() ->
    [{equivalence, [parallel], [sample_pgsql,
                                miscellaneous,
                                s2s]},
     {general, [parallel], [loglevel,
                            hosts,
                            registration_timeout,
                            language,
                            all_metrics_are_global,
                            sm_backend,
                            max_fsm_queue,
                            rdbms_server_type,
                            override,
                            pgsql_users_number_estimate,
                            route_subdomain,
                            mongooseimctl_access_commands,
                            routing_modules,
                            replaced_wait_timeout,
                            hide_service_name]},
     {listen, [parallel], [listen_portip,
                           listen_proto,
                           listen_ip_version,
                           listen_backlog,
                           listen_proxy_protocol,
                           listen_access,
                           listen_shaper,
                           listen_xml_socket,
                           listen_zlib,
                           listen_hibernate_after,
                           listen_tls_mode,
                           listen_tls_module,
                           listen_tls_verify,
                           listen_tls_verify_mode,
                           listen_tls_certfile,
                           listen_tls_cacertfile,
                           listen_tls_dhfile,
                           listen_tls_ciphers,
                           listen_tls_versions,
                           listen_max_stanza_size,
                           listen_check_from,
                           listen_hidden_components,
                           listen_conflict_behaviour,
                           listen_password,
                           listen_http_num_acceptors,
                           listen_http_max_connections,
                           listen_http_compress,
                           listen_http_handlers,
                           listen_http_handlers_websockets,
                           listen_http_handlers_lasse,
                           listen_http_handlers_static,
                           listen_http_handlers_api]}
    ].
>>>>>>> 49248ca5

init_per_suite(Config) ->
    {ok, _} = application:ensure_all_started(jid),
    Config.

end_per_suite(_Config) ->
    ok.

sample_pgsql(Config) ->
    CfgPath = ejabberd_helper:data(Config, "mongooseim-pgsql.cfg"),
    State1 = mongoose_config_parser_cfg:parse_file(CfgPath),
    Hosts1 = mongoose_config_parser:state_to_host_opts(State1),
    Opts1 = mongoose_config_parser:state_to_opts(State1),

    TOMLPath = ejabberd_helper:data(Config, "mongooseim-pgsql.toml"),
    State2 = mongoose_config_parser_toml:parse_file(TOMLPath),
    Hosts2 = mongoose_config_parser:state_to_host_opts(State2),
    Opts2 = mongoose_config_parser:state_to_opts(State2),
    ?eq(Hosts1, Hosts2),
    compare_unordered_lists(lists:filter(fun filter_config/1, Opts1), Opts2,
                            fun handle_config_option/2).

miscellaneous(Config) ->
    CfgPath = ejabberd_helper:data(Config, "miscellaneous.cfg"),
    State1 = mongoose_config_parser_cfg:parse_file(CfgPath),
    Hosts1 = mongoose_config_parser:state_to_host_opts(State1),
    Opts1 = mongoose_config_parser:state_to_opts(State1),

    TOMLPath = ejabberd_helper:data(Config, "miscellaneous.toml"),
    State2 = mongoose_config_parser_toml:parse_file(TOMLPath),
    Hosts2 = mongoose_config_parser:state_to_host_opts(State2),
    Opts2 = mongoose_config_parser:state_to_opts(State2),

    ?eq(Hosts1, Hosts2),
    compare_unordered_lists(lists:filter(fun filter_config/1, Opts1), Opts2,
                        fun handle_config_option/2).

s2s(Config) ->
    Cfg_Path = ejabberd_helper:data(Config, "s2s_only.cfg"),
    State1 = mongoose_config_parser_cfg:parse_file(Cfg_Path),
    Opts1 = mongoose_config_parser:state_to_opts(State1),

    TOML_path = ejabberd_helper:data(Config, "s2s_only.toml"),
    State2 = mongoose_config_parser_toml:parse_file(TOML_path),
    Opts2 = mongoose_config_parser:state_to_opts(State2),

    compare_unordered_lists(lists:filter(fun filter_config/1, Opts1), Opts2,
                            fun handle_config_option/2).

<<<<<<< HEAD
modules(Config) ->
    CfgPath = ejabberd_helper:data(Config, "modules.cfg"),
    State1 = mongoose_config_parser_cfg:parse_file(CfgPath),
    Hosts1 = mongoose_config_parser:state_to_host_opts(State1),
    Opts1 = mongoose_config_parser:state_to_opts(State1),

    TOMLPath = ejabberd_helper:data(Config, "modules.toml"),
    State2 = mongoose_config_parser_toml:parse_file(TOMLPath),
    Hosts2 = mongoose_config_parser:state_to_host_opts(State2),
    Opts2 = mongoose_config_parser:state_to_opts(State2),

    ?eq(Hosts1, Hosts2),
    compare_unordered_lists(lists:filter(fun filter_config/1, Opts1), Opts2,
                        fun handle_config_option/2).
=======
%% tests: general

loglevel(_Config) ->
    ?eq([#local_config{key = loglevel, value = debug}],
        parse(#{<<"general">> => #{<<"loglevel">> => <<"debug">>}})),
    ?err(parse(#{<<"general">> => #{<<"loglevel">> => <<"bebug">>}})).

hosts(_Config) ->
    ?eq([#config{key = hosts, value = [<<"host1">>, <<"host2">>]}],
        parse(#{<<"general">> => #{<<"hosts">> => [<<"host1">>, <<"host2">>]}})),
    ?err(parse(#{<<"general">> => #{<<"hosts">> => [<<"what is this?">>]}})),
    ?err(parse(#{<<"general">> => #{<<"hosts">> => [<<>>]}})),
    ?err(parse(#{<<"general">> => #{<<"hosts">> => []}})),
    ?err(parse(#{<<"general">> => #{<<"hosts">> => [<<"host1">>, <<"host1">>]}})).

registration_timeout(_Config) ->
    ?eq([#local_config{key = registration_timeout, value = infinity}],
        parse(#{<<"general">> => #{<<"registration_timeout">> => <<"infinity">>}})),
    ?eq([#local_config{key = registration_timeout, value = 300}],
        parse(#{<<"general">> => #{<<"registration_timeout">> => 300}})),
    ?err(parse(#{<<"general">> => #{<<"registration_timeout">> => 0}})).

language(_Config) ->
    ?eq([#config{key = language, value = <<"en">>}],
        parse(#{<<"general">> => #{<<"language">> => <<"en">>}})),
    ?err(parse(#{<<"general">> => #{<<"language">> => <<>>}})).

all_metrics_are_global(_Config) ->
    ?eq([#local_config{key = all_metrics_are_global, value = true}],
        parse(#{<<"general">> => #{<<"all_metrics_are_global">> => true}})),
    ?err(parse(#{<<"general">> => #{<<"all_metrics_are_global">> => <<"true">>}})).

sm_backend(_Config) ->
    ?eq([#config{key = sm_backend, value = {mnesia, []}}],
        parse(#{<<"general">> => #{<<"sm_backend">> => <<"mnesia">>}})),
    ?eq([#config{key = sm_backend, value = {redis, []}}],
        parse(#{<<"general">> => #{<<"sm_backend">> => <<"redis">>}})),
    ?err(parse(#{<<"general">> => #{<<"sm_backend">> => <<"amnesia">>}})).

max_fsm_queue(_Config) ->
    ?eq([#local_config{key = max_fsm_queue, value = 100}],
        parse(#{<<"general">> => #{<<"max_fsm_queue">> => 100}})),
    ?err(parse(#{<<"general">> => #{<<"max_fsm_queue">> => -10}})).

http_server_name(_Config) ->
    ?eq([#local_config{key = cowqboy_server_name, value = "myserver"}],
        parse(#{<<"general">> => #{<<"http_server_name">> => <<"my server">>}})),
    ?err(parse(#{<<"general">> => #{<<"http_server_name">> => #{}}})).

rdbms_server_type(_Config) ->
    ?eq([#local_config{key = rdbms_server_type, value = mssql}],
        parse(#{<<"general">> => #{<<"rdbms_server_type">> => <<"mssql">>}})),
    ?eq([#local_config{key = rdbms_server_type, value = pgsql}],
        parse(#{<<"general">> => #{<<"rdbms_server_type">> => <<"pgsql">>}})),
    ?err(parse(#{<<"general">> => #{<<"rdbms_server_type">> => <<"nosql">>}})).

override(_Config) ->
    ?eq([{override, local}, {override, global}, {override, acls}],
        parse(#{<<"general">> => #{<<"override">> => [<<"local">>, <<"global">>, <<"acls">>]}})),
    ?err(parse(#{<<"general">> => #{<<"override">> => [<<"local">>, <<"global">>, <<"local">>]}})),
    ?err(parse(#{<<"general">> => #{<<"override">> => [<<"pingpong">>]}})).

pgsql_users_number_estimate(_Config) ->
    [F] = parse(#{<<"general">> => #{<<"pgsql_users_number_estimate">> => true}}),
    ?eq([#local_config{key = {pgsql_users_number_estimate, ?HOST}, value = true}], F(?HOST)),
    ?err(parse(#{<<"general">> => #{<<"pgsql_users_number_estimate">> => 1200}})).

route_subdomain(_Config) ->
    [F] = parse(#{<<"general">> => #{<<"route_subdomain">> => <<"s2s">>}}),
    ?eq([#local_config{key = {route_subdomain, ?HOST}, value = s2s}], F(?HOST)),
    ?err(parse(#{<<"general">> => #{<<"route_subdomain">> => <<"c2s">>}})).

mongooseimctl_access_commands(_Config) ->
    AccessRule = #{<<"access_rule">> => <<"local">>,
                   <<"commands">> => [<<"join_cluster">>],
                   <<"argument_restrictions">> => #{<<"node">> => <<"mim1@host1">>}},
    ?eq([#local_config{key = mongooseimctl_access_commands,
                       value = [{local, ["join_cluster"], [{node, "mim1@host1"}]}]
                      }],
        parse(#{<<"general">> => #{<<"mongooseimctl_access_commands">> => [AccessRule]}})),
    ?err(parse(#{<<"general">> => #{<<"mongooseimctl_access_commands">> =>
                                        [AccessRule#{<<"cat">> => <<"meow">>}]
                                   }})).

routing_modules(_Config) ->
    ?eq([#local_config{key = routing_modules, value = [mongoose_router_global,
                                                       mongoose_router_localdomain]}],
        parse(#{<<"general">> => #{<<"routing_modules">> => [<<"mongoose_router_global">>,
                                                             <<"mongoose_router_localdomain">>]}})),
    ?err(parse(#{<<"general">> => #{<<"routing_modules">> => [<<"moongoose_router_global">>]}})).

replaced_wait_timeout(_Config) ->
    [F] = parse(#{<<"general">> => #{<<"replaced_wait_timeout">> => 1000}}),
    ?eq([#local_config{key = {replaced_wait_timeout, ?HOST}, value = 1000}], F(?HOST)),
    ?err(parse(#{<<"general">> => #{<<"replaced_wait_timeout">> => 0}})).

hide_service_name(_Config) ->
    [F] = parse(#{<<"general">> => #{<<"hide_service_name">> => false}}),
    ?eq([#local_config{key = {hide_service_name, ?HOST}, value = false}], F(?HOST)),
    ?err(parse(#{<<"general">> => #{<<"hide_service_name">> => []}})).

%% tests: listen

listen_portip(_Config) ->
    ?eq(listener_config(ejabberd_c2s, []), parse_listener(<<"c2s">>, #{})),
    ?eq([#local_config{key = listen,
                       value = [{{5222, {192, 168, 1, 16}, tcp}, ejabberd_c2s, []}]}],
        parse_listener(<<"c2s">>, #{<<"ip_address">> => <<"192.168.1.16">>})),
    ?eq([#local_config{key = listen,
                       value = [{{5222, {8193, 3512, 3, 4, 5, 6, 7, 8}, tcp}, ejabberd_c2s, []}]}],
        parse_listener(<<"c2s">>, #{<<"ip_address">> => <<"2001:db8:3:4:5:6:7:8">>})),
    ?err(parse_listener(<<"c2s">>, #{<<"ip_address">> => <<"192.168.1.999">>})),
    ?err(parse(#{<<"listen">> => #{<<"c2s">> => [#{<<"ip_address">> => <<"192.168.1.16">>}]}})),
    ?err(parse(#{<<"listen">> => #{<<"c2s">> => [#{<<"port">> => <<"5222">>}]}})),
    ?err(parse(#{<<"listen">> => #{<<"c2s">> => [#{<<"port">> => 522222}]}})).

listen_proto(_Config) ->
    ?eq(listener_config(ejabberd_c2s, [{proto, tcp}]),
        parse_listener(<<"c2s">>, #{<<"proto">> => <<"tcp">>})),
    ?eq([#local_config{key = listen,
                       value = [{{5222, {0, 0, 0, 0}, udp}, ejabberd_c2s, [{proto, udp}]}]}],
        parse_listener(<<"c2s">>, #{<<"proto">> => <<"udp">>})),
    %% 'ejabberd_listener:normalize_proto/1' shows a warning message and falls back to 'tcp'
    ?eq(listener_config(ejabberd_c2s, [{proto, pigeon}]),
        parse_listener(<<"c2s">>, #{<<"proto">> => <<"pigeon">>})).

listen_ip_version(_Config) ->
    ?eq(listener_config(ejabberd_c2s, [inet]),
        parse_listener(<<"c2s">>, #{<<"ip_version">> => 4})),
    ?eq([#local_config{key = listen,
                       value = [{{5222, {0, 0, 0, 0, 0, 0, 0, 0}, tcp}, ejabberd_c2s, []}]}],
        parse_listener(<<"c2s">>, #{<<"ip_version">> => 6})),
    ?err(parse_listener(<<"c2s">>, #{<<"ip_version">> => 7})).

listen_backlog(_Config) ->
    ?eq(listener_config(ejabberd_c2s, [{backlog, 10}]),
        parse_listener(<<"c2s">>, #{<<"backlog">> => 10})),
    ?err(parse_listener(<<"c2s">>, #{<<"backlog">> => -10})).

listen_proxy_protocol(_Config) ->
    ?eq(listener_config(ejabberd_c2s, [{proxy_protocol, true}]),
        parse_listener(<<"c2s">>, #{<<"proxy_protocol">> => true})),
    ?err(parse_listener(<<"c2s">>, #{<<"proxy_protocol">> => <<"awesome">>})).

listen_access(_Config) ->
    ?eq(listener_config(ejabberd_c2s, [{access, rule1}]),
        parse_listener(<<"c2s">>, #{<<"access">> => <<"rule1">>})),
    ?eq(listener_config(ejabberd_s2s_in, [{access, rule1}]),
        parse_listener(<<"s2s">>, #{<<"access">> => <<"rule1">>})),
    ?eq(listener_config(ejabberd_service, [{access, rule1}]),
        parse_listener(<<"service">>, #{<<"access">> => <<"rule1">>})),
    ?err(parse_listener(<<"c2s">>, #{<<"access">> => <<>>})).

listen_shaper(_Config) ->
    ?eq(listener_config(ejabberd_c2s, [{shaper, c2s_shaper}]),
        parse_listener(<<"c2s">>, #{<<"shaper">> => <<"c2s_shaper">>})),
    ?eq(listener_config(ejabberd_s2s_in, [{shaper, s2s_shaper}]),
        parse_listener(<<"s2s">>, #{<<"shaper">> => <<"s2s_shaper">>})),
    ?eq(listener_config(ejabberd_service, [{shaper_rule, fast}]),
        parse_listener(<<"service">>, #{<<"shaper_rule">> => <<"fast">>})),
    ?err(parse_listener(<<"s2s">>, #{<<"shaper">> => <<>>})).

listen_xml_socket(_Config) ->
    ?eq(listener_config(ejabberd_c2s, [{xml_socket, true}]),
        parse_listener(<<"c2s">>, #{<<"xml_socket">> => true})),
    ?err(parse_listener(<<"c2s">>, #{<<"xml_socket">> => 10})).

listen_zlib(_Config) ->
    ?eq(listener_config(ejabberd_c2s, [{zlib, 1024}]),
        parse_listener(<<"c2s">>, #{<<"zlib">> => 1024})),
    ?err(parse_listener(<<"c2s">>, #{<<"zlib">> => 0})).

listen_hibernate_after(_Config) ->
    ?eq(listener_config(ejabberd_c2s, [{hibernate_after, 10}]),
        parse_listener(<<"c2s">>, #{<<"hibernate_after">> => 10})),
    ?err(parse_listener(<<"c2s">>, #{<<"hibernate_after">> => -10})).

listen_tls_mode(_Config) ->
    ?eq(listener_config(ejabberd_c2s, [starttls]),
        parse_listener(<<"c2s">>, #{<<"tls">> => #{<<"mode">> => <<"starttls">>}})),
    ?err(parse_listener(<<"c2s">>, #{<<"tls">> => #{<<"mode">> => <<"stoptls">>}})).

listen_tls_module(_Config) ->
    ?eq(listener_config(ejabberd_c2s, [{tls_module, just_tls}]),
        parse_listener(<<"c2s">>, #{<<"tls">> => #{<<"module">> => <<"just_tls">>}})),
    ?eq(listener_config(ejabberd_c2s, []),
        parse_listener(<<"c2s">>, #{<<"tls">> => #{<<"module">> => <<"fast_tls">>}})),
    ?err(parse_listener(<<"c2s">>, #{<<"tls">> => #{<<"module">> => <<"slow_tls">>}})).

listen_tls_verify(_Config) ->
    ?eq(listener_config(ejabberd_c2s, [verify_peer]),
        parse_listener(<<"c2s">>, #{<<"tls">> => #{<<"verify_peer">> => true}})),
    ?eq(listener_config(ejabberd_c2s, [verify_none]),
        parse_listener(<<"c2s">>, #{<<"tls">> => #{<<"verify_peer">> => false}})),
    ?eq(listener_config(ejabberd_c2s, [{tls_module, just_tls}, verify_peer]),
        parse_listener(<<"c2s">>, #{<<"tls">> => #{<<"module">> => <<"just_tls">>,
                                                   <<"verify_peer">> => true}})),
    ?eq(listener_config(ejabberd_cowboy, [{ssl, [{verify, verify_peer}]}]),
        parse_listener(<<"http">>, #{<<"tls">> => #{<<"verify_peer">> => true}})),
    ?eq(listener_config(ejabberd_c2s, [{tls_module, just_tls}, verify_none]),
        parse_listener(<<"c2s">>, #{<<"tls">> => #{<<"module">> => <<"just_tls">>,
                                                   <<"verify_peer">> => false}})),
    ?err(parse_listener(<<"c2s">>, #{<<"tls">> => #{<<"verify_peer">> => <<"maybe">>}})).

listen_tls_verify_mode(_Config) ->
    ?eq(listener_config(ejabberd_c2s, [{tls_module, just_tls},
                                       {ssl_options, [{verify_fun, {peer, true}}]}]),
        parse_listener(<<"c2s">>, #{<<"tls">> => #{<<"module">> => <<"just_tls">>,
                                                   <<"verify_mode">> => <<"peer">>}})),
    ?eq(listener_config(ejabberd_c2s, [{tls_module, just_tls},
                                       {ssl_options, [{verify_fun, {selfsigned_peer, false}}]}]),
        parse_listener(<<"c2s">>, #{<<"tls">> => #{<<"module">> => <<"just_tls">>,
                                                   <<"verify_mode">> => <<"selfsigned_peer">>,
                                                   <<"disconnect_on_failure">> => false}})),
    ?eq(listener_config(ejabberd_cowboy, [{ssl, [{verify_mode, peer}]}]),
        parse_listener(<<"http">>, #{<<"tls">> => #{<<"verify_mode">> => <<"peer">>}})),
    ?err(parse_listener(<<"c2s">>, #{<<"tls">> => #{<<"module">> => <<"just_tls">>,
                                                   <<"verify_mode">> => <<"peer">>,
                                                   <<"disconnect_on_failure">> => <<"false">>}})),
    ?err(parse_listener(<<"c2s">>, #{<<"tls">> => #{<<"module">> => <<"just_tls">>,
                                                    <<"verify_mode">> => <<"whatever">>}})),
    ?err(parse_listener(<<"http">>, #{<<"tls">> => #{<<"verify_mode">> => <<"whatever">>}})).

listen_tls_certfile(_Config) ->
    ?eq(listener_config(ejabberd_c2s, [{certfile, "mycert.pem"}]),
        parse_listener(<<"c2s">>, #{<<"tls">> => #{<<"certfile">> => <<"mycert.pem">>}})),
    ?eq(listener_config(ejabberd_c2s, [{tls_module, just_tls},
                                       {ssl_options, [{certfile, "mycert.pem"}]}]),
        parse_listener(<<"c2s">>, #{<<"tls">> => #{<<"module">> => <<"just_tls">>,
                                                   <<"certfile">> => <<"mycert.pem">>}})),
    ?eq(listener_config(ejabberd_cowboy, [{ssl, [{certfile, "mycert.pem"}]}]),
        parse_listener(<<"http">>, #{<<"tls">> => #{<<"certfile">> => <<"mycert.pem">>}})),
    ?err(parse_listener(<<"c2s">>, #{<<"tls">> => #{<<"certfile">> => <<>>}})).

listen_tls_cacertfile(_Config) ->
    ?eq(listener_config(ejabberd_c2s, [{cafile, "cacert.pem"}]),
        parse_listener(<<"c2s">>, #{<<"tls">> => #{<<"cacertfile">> => <<"cacert.pem">>}})),
    ?eq(listener_config(ejabberd_s2s_in, [{cafile, "cacert.pem"}]),
        parse_listener(<<"s2s">>, #{<<"tls">> => #{<<"cacertfile">> => <<"cacert.pem">>}})),
    ?eq(listener_config(ejabberd_c2s, [{tls_module, just_tls},
                                       {ssl_options, [{cacertfile, "cacert.pem"}]}]),
        parse_listener(<<"c2s">>, #{<<"tls">> => #{<<"module">> => <<"just_tls">>,
                                                   <<"cacertfile">> => <<"cacert.pem">>}})),
    ?eq(listener_config(ejabberd_cowboy, [{ssl, [{cacertfile, "cacert.pem"}]}]),
        parse_listener(<<"http">>, #{<<"tls">> => #{<<"cacertfile">> => <<"cacert.pem">>}})),
    ?err(parse_listener(<<"c2s">>, #{<<"tls">> => #{<<"cacertfile">> => <<>>}})).

listen_tls_dhfile(_Config) ->
    ?eq(listener_config(ejabberd_c2s, [{dhfile, "dh.pem"}]),
        parse_listener(<<"c2s">>, #{<<"tls">> => #{<<"dhfile">> => <<"dh.pem">>}})),
    ?eq(listener_config(ejabberd_s2s_in, [{dhfile, "dh.pem"}]),
        parse_listener(<<"s2s">>, #{<<"tls">> => #{<<"dhfile">> => <<"dh.pem">>}})),
    ?eq(listener_config(ejabberd_c2s, [{tls_module, just_tls},
                                       {ssl_options, [{dhfile, "dh.pem"}]}]),
        parse_listener(<<"c2s">>, #{<<"tls">> => #{<<"module">> => <<"just_tls">>,
                                                   <<"dhfile">> => <<"dh.pem">>}})),
    ?eq(listener_config(ejabberd_cowboy, [{ssl, [{dhfile, "dh.pem"}]}]),
        parse_listener(<<"http">>, #{<<"tls">> => #{<<"dhfile">> => <<"dh.pem">>}})),
    ?err(parse_listener(<<"c2s">>, #{<<"tls">> => #{<<"dhfile">> => <<>>}})).


listen_tls_ciphers(_Config) ->
    %% fast_tls ciphers may contain versions as well
    ?eq(listener_config(ejabberd_c2s, [{ciphers, "TLSv1.2:TLSv1.3"}]),
        parse_listener(<<"c2s">>,
                       #{<<"tls">> => #{<<"ciphers">> => <<"TLSv1.2:TLSv1.3">>}})),
    ?eq(listener_config(ejabberd_s2s_in, [{ciphers, "TLSv1.2:TLSv1.3"}]),
        parse_listener(<<"s2s">>,
                       #{<<"tls">> => #{<<"ciphers">> => <<"TLSv1.2:TLSv1.3">>}})),
    ?eq(listener_config(ejabberd_c2s, [{tls_module, just_tls},
                                       {ssl_options, [{ciphers, ["TLS_AES_256_GCM_SHA384"]}]}]),
        parse_listener(<<"c2s">>,
                       #{<<"tls">> => #{<<"module">> => <<"just_tls">>,
                                        <<"ciphers">> => [<<"TLS_AES_256_GCM_SHA384">>]}})),
    ?eq(listener_config(ejabberd_c2s, [{tls_module, just_tls},
                                       {ssl_options, [{ciphers, [#{cipher => aes_256_gcm,
                                                                   key_exchange => any,
                                                                   mac => aead,
                                                                   prf => sha384}]}]}]),
        parse_listener(<<"c2s">>,
                       #{<<"tls">> => #{<<"module">> => <<"just_tls">>,
                                        <<"ciphers">> => [#{<<"cipher">> => <<"aes_256_gcm">>,
                                                            <<"key_exchange">> => <<"any">>,
                                                            <<"mac">> => <<"aead">>,
                                                            <<"prf">> => <<"sha384">>}]}})),
    ?err(parse_listener(<<"c2s">>,
                        #{<<"tls">> =>
                              #{<<"module">> => <<"just_tls">>,
                                <<"ciphers">> => [#{<<"cipher">> => <<"aes_256_gcm">>}]}})).

listen_tls_versions(_Config) ->
    ?eq(listener_config(ejabberd_c2s, [{tls_module, just_tls},
                                       {ssl_options, [{versions, ['tlsv1.2', 'tlsv1.3']}]}]),
        parse_listener(<<"c2s">>,
                       #{<<"tls">> => #{<<"module">> => <<"just_tls">>,
                                        <<"versions">> => [<<"tlsv1.2">>, <<"tlsv1.3">>]}})),
    ?err(parse_listener(<<"c2s">>,
                        #{<<"tls">> => #{<<"module">> => <<"just_tls">>,
                                         <<"versions">> => <<"tlsv1.2">>}})).

listen_max_stanza_size(_Config) ->
    ?eq(listener_config(ejabberd_c2s, [{max_stanza_size, 10000}]),
        parse_listener(<<"c2s">>, #{<<"max_stanza_size">> => 10000})),
    ?eq(listener_config(ejabberd_s2s_in, [{max_stanza_size, 10000}]),
        parse_listener(<<"s2s">>, #{<<"max_stanza_size">> => 10000})),
    ?err(parse_listener(<<"c2s">>, #{<<"max_stanza_size">> => <<"infinity">>})).

listen_check_from(_Config) ->
    ?eq(listener_config(ejabberd_service, [{service_check_from, false}]),
        parse_listener(<<"service">>, #{<<"check_from">> => false})),
    ?err(parse_listener(<<"service">>, #{<<"check_from">> => 1})).

listen_hidden_components(_Config) ->
    ?eq(listener_config(ejabberd_service, [{hidden_components, true}]),
        parse_listener(<<"service">>, #{<<"hidden_components">> => true})),
    ?err(parse_listener(<<"service">>, #{<<"hidden_components">> => <<"yes">>})).

listen_conflict_behaviour(_Config) ->
    ?eq(listener_config(ejabberd_service, [{conflict_behaviour, kick_old}]),
        parse_listener(<<"service">>, #{<<"conflict_behaviour">> => <<"kick_old">>})),
    ?err(parse_listener(<<"service">>, #{<<"conflict_behaviour">> => <<"kill_server">>})).

listen_password(_Config) ->
    ?eq(listener_config(ejabberd_service, [{password, "secret"}]),
        parse_listener(<<"service">>, #{<<"password">> => <<"secret">>})),
    ?err(parse_listener(<<"service">>, #{<<"password">> => <<>>})).

listen_http_num_acceptors(_Config) ->
    ?eq(listener_config(ejabberd_cowboy, [{transport_options, [{num_acceptors, 10}]}]),
        parse_listener(<<"http">>, #{<<"transport">> => #{<<"num_acceptors">> => 10}})),
    ?err(parse_listener(<<"http">>, #{<<"transport">> => #{<<"num_acceptors">> => 0}})).

listen_http_max_connections(_Config) ->
    ?eq(listener_config(ejabberd_cowboy, [{transport_options, [{max_connections, 100}]}]),
        parse_listener(<<"http">>, #{<<"transport">> => #{<<"max_connections">> => 100}})),
    ?eq(listener_config(ejabberd_cowboy, [{transport_options, [{max_connections, infinity}]}]),
        parse_listener(<<"http">>, #{<<"transport">> =>
                                         #{<<"max_connections">> => <<"infinity">>}})),
    ?err(parse_listener(<<"http">>, #{<<"transport">> => #{<<"max_connections">> => -1}})).

listen_http_compress(_Config) ->
    ?eq(listener_config(ejabberd_cowboy, [{protocol_options, [{compress, true}]}]),
        parse_listener(<<"http">>, #{<<"protocol">> => #{<<"compress">> => true}})),
    ?err(parse_listener(<<"http">>, #{<<"protocol">> => #{<<"compress">> => 0}})).

listen_http_handlers(_Config) ->
    ?eq(listener_config(ejabberd_cowboy, [{modules, [{"_", "/http-bind", mod_bosh, []}]}]),
        parse_listener(<<"http">>, #{<<"handlers">> =>
                                         #{<<"mod_bosh">> =>
                                               [#{<<"host">> => <<"_">>,
                                                  <<"path">> => <<"/http-bind">>}]}})),
    ?err(parse_listener(<<"http">>, #{<<"handlers">> =>
                                          #{<<"mod_bosch">> =>
                                                [#{<<"host">> => <<"dishwasher">>,
                                                   <<"path">> => <<"/cutlery">>}]}})),
    ?err(parse_listener(<<"http">>, #{<<"handlers">> =>
                                          #{<<"mod_bosh">> =>
                                                [#{<<"host">> => <<"pathless">>}]}})),
    ?err(parse_listener(<<"http">>, #{<<"handlers">> =>
                                          #{<<"mod_bosh">> =>
                                                [#{<<"host">> => <<>>,
                                                   <<"path">> => <<"/">>}]}})),
    ?err(parse_listener(<<"http">>, #{<<"handlers">> =>
                                          #{<<"mod_bosh">> =>
                                                [#{<<"path">> => <<"hostless">>}]}})).

listen_http_handlers_websockets(_Config) ->
    ?eq(listener_config(ejabberd_cowboy, [{modules, [{"localhost", "/api", mod_websockets, []}]}]),
        parse_http_handler(<<"mod_websockets">>, #{})),
    ?eq(listener_config(ejabberd_cowboy, [{modules, [{"localhost", "/api", mod_websockets,
                                                      [{ejabberd_service, [{access, all}]}]
                                                     }]}]),
        parse_http_handler(<<"mod_websockets">>, #{<<"service">> => #{<<"access">> => <<"all">>}})),
    ?err(parse_http_handler(<<"mod_websockets">>, #{<<"service">> => <<"unbelievable">>})).

listen_http_handlers_lasse(_Config) ->
    ?eq(listener_config(ejabberd_cowboy, [{modules, [{"localhost", "/api", lasse_handler,
                                                      [mongoose_client_api_sse]
                                                     }]}]),
        parse_http_handler(<<"lasse_handler">>, #{<<"module">> => <<"mongoose_client_api_sse">>})),
    ?err(parse_http_handler(<<"lasse_handler">>, #{<<"module">> => <<"mooongooose_api_ssie">>})),
    ?err(parse_http_handler(<<"lasse_handler">>, #{})).

listen_http_handlers_static(_Config) ->
    ?eq(listener_config(ejabberd_cowboy, [{modules, [{"localhost", "/api", cowboy_static,
                                                      {priv_dir, cowboy_swagger, "swagger",
                                                       [{mimetypes, cow_mimetypes, all}]}
                                                     }]}]),
        parse_http_handler(<<"cowboy_static">>, #{<<"type">> => <<"priv_dir">>,
                                                  <<"app">> => <<"cowboy_swagger">>,
                                                  <<"content_path">> => <<"swagger">>})),
    ?err(parse_http_handler(<<"cowboy_static">>, #{<<"type">> => <<"priv_dir">>,
                                                   <<"app">> => <<"cowboy_swagger">>})).

listen_http_handlers_api(_Config) ->
    ?eq(listener_config(ejabberd_cowboy, [{modules, [{"localhost", "/api", mongoose_api,
                                                      [{handlers, [mongoose_api_metrics,
                                                                   mongoose_api_users]}]}
                                                    ]}]),
        parse_http_handler(<<"mongoose_api">>, #{<<"handlers">> => [<<"mongoose_api_metrics">>,
                                                                    <<"mongoose_api_users">>]})),
    ?err(parse_http_handler(<<"mongoose_api">>, #{<<"handlers">> => [<<"not_an_api_module">>]})),
    ?err(parse_http_handler(<<"mongoose_api">>, #{})).

%% helpers for 'listen' tests

listener_config(Mod, Opts) ->
    [#local_config{key = listen,
                   value = [{{5222, {0, 0, 0, 0}, tcp}, Mod, Opts}]}].

parse_http_handler(Type, Opts) ->
    parse_listener(<<"http">>, #{<<"handlers">> =>
                                          #{Type =>
                                                [Opts#{<<"host">> => <<"localhost">>,
                                                       <<"path">> => <<"/api">>}]
                                           }}).

parse_listener(Type, Opts) ->
    parse(#{<<"listen">> => #{Type => [Opts#{<<"port">> => 5222}]}}).

%% helpers for 'equivalence' tests

>>>>>>> 49248ca5
filter_config(#config{key = required_files}) ->
    false; % not supported yet in TOML
filter_config(_) -> true.

handle_config_option(#config{key = K1, value = V1},
                     #config{key = K2, value = V2}) ->
    ?eq(K1, K2),
    compare_values(K1, V1, V2);
handle_config_option(#local_config{key = K1, value = V1},
                     #local_config{key = K2, value = V2}) ->
    ?eq(K1, K2),
    compare_values(K1, V1, V2);
handle_config_option(Opt1, Opt2) ->
    ?eq(Opt1, Opt2).

compare_values(listen, V1, V2) ->
    compare_unordered_lists(V1, V2, fun handle_listener/2);
compare_values({auth_opts, _}, V1, V2) ->
    compare_unordered_lists(V1, V2, fun handle_auth_opt/2);
compare_values(outgoing_pools, V1, V2) ->
    compare_unordered_lists(V1, V2, fun handle_conn_pool/2);
compare_values({modules, _}, V1, V2) ->
    compare_unordered_lists(V1, V2, fun handle_modules/2);
compare_values({services, _}, V1, V2) ->
    compare_unordered_lists(V1, V2, fun handle_item_with_opts/2);
compare_values({auth_method, _}, V1, V2) when is_atom(V1) ->
    ?eq([V1], V2);
compare_values({s2s_addr, _}, {_, _, _, _} = IP1, IP2) ->
    ?eq(inet:ntoa(IP1), IP2);
compare_values(services, V1, V2) ->
    MetricsOpts1 = proplists:get_value(service_mongoose_system_metrics, V1),
    MetricsOpts2 = proplists:get_value(service_mongoose_system_metrics, V2),
    compare_unordered_lists(MetricsOpts1, MetricsOpts2);
compare_values(K, V1, V2) ->
    ?eq({K, V1}, {K, V2}).

handle_listener({P1, M1, O1}, {P2, M2, O2}) ->
    ?eq(P1, P2),
    ?eq(M1, M2),
    compare_unordered_lists(O1, O2, fun handle_listener_option/2).

handle_listener_option({modules, M1}, {modules, M2}) ->
    compare_unordered_lists(M1, M2, fun handle_listener_module/2);
handle_listener_option({transport_options, O1}, {transport_options, O2}) ->
    compare_unordered_lists(O1, O2);
handle_listener_option(V1, V2) -> ?eq(V1, V2).

handle_listener_module({H1, P1, M1}, M2) ->
    handle_listener_module({H1, P1, M1, []}, M2);
handle_listener_module({H1, P1, M1, O1}, {H2, P2, M2, O2}) ->
    ?eq(H1, H2),
    ?eq(P1, P2),
    ?eq(M1, M2),
    compare_listener_module_options(M1, O1, O2).

compare_listener_module_options(mod_websockets, L1, L2) ->
    E1 = proplists:get_value(ejabberd_service, L1, []),
    E2 = proplists:get_value(ejabberd_service, L2, []),
    T1 = proplists:delete(ejabberd_service, L1),
    T2 = proplists:delete(ejabberd_service, L2),
    compare_unordered_lists(E1, E2),
    compare_unordered_lists(T1, T2);
compare_listener_module_options(_, O1, O2) ->
    ?eq(O1, O2).

handle_auth_opt({cyrsasl_external, M}, {cyrsasl_external, [M]}) -> ok;
handle_auth_opt(V1, V2) -> ?eq(V1, V2).

handle_item_with_opts({M1, O1}, {M2, O2}) ->
    ?eq(M1, M2),
    compare_unordered_lists(O1, O2).

handle_conn_pool({Type1, Scope1, Tag1, POpts1, COpts1},
                 {Type2, Scope2, Tag2, POpts2, COpts2}) ->
    ?eq(Type1, Type2),
    ?eq(Scope1, Scope2),
    ?eq(Tag1, Tag2),
    compare_unordered_lists(POpts1, POpts2),
    compare_unordered_lists(COpts1, COpts2, fun handle_conn_opt/2).

handle_conn_opt({server, {D1, H1, DB1, U1, P1, O1}},
                {server, {D2, H2, DB2, U2, P2, O2}}) ->
    ?eq(D1, D2),
    ?eq(H1, H2),
    ?eq(DB1, DB2),
    ?eq(U1, U2),
    ?eq(P1, P2),
    compare_unordered_lists(O1, O2, fun handle_db_server_opt/2);
handle_conn_opt(V1, V2) -> ?eq(V1, V2).

handle_db_server_opt({ssl_opts, O1}, {ssl_opts, O2}) ->
    compare_unordered_lists(O1, O2);
handle_db_server_opt(V1, V2) -> ?eq(V1, V2).

handle_modules({Name, Opts}, {Name2, Opts2}) ->
    ?eq(Name, Name2),
    compare_unordered_lists(Opts, Opts2, fun handle_module_options/2).

handle_module_options({configs, [Configs1]}, {configs, [Configs2]}) ->
    compare_unordered_lists(Configs1, Configs2, fun handle_module_options/2);
handle_module_options({Name, Opts}, {Name2, Opts2}) ->
    ?eq(Name, Name2),
    compare_unordered_lists(Opts, Opts2, fun handle_module_options/2);
handle_module_options(V1, V2) ->
    ?eq(V1, V2).

%% Generic assertions, use the 'F' handler for any custom cases
compare_unordered_lists(L1, L2) ->
    compare_unordered_lists(L1, L2, fun(V1, V2) -> ?eq(V1, V2) end).

compare_unordered_lists(L1, L2, F) ->
    SL1 = lists:sort(L1),
    SL2 = lists:sort(L2),
    compare_ordered_lists(SL1, SL2, F).

compare_ordered_lists([H1|T1], [H1|T2], F) ->
    compare_ordered_lists(T1, T2, F);
compare_ordered_lists([H1|T1], [H2|T2], F) ->
    try F(H1, H2)
    catch C:R:S ->
            ct:fail({C, R, S})
    end,
    compare_ordered_lists(T1, T2, F);
compare_ordered_lists([], [], _) ->
    ok.<|MERGE_RESOLUTION|>--- conflicted
+++ resolved
@@ -15,9 +15,6 @@
 -import(mongoose_config_parser_toml, [parse/1]).
 
 all() ->
-<<<<<<< HEAD
-    [equivalence, miscellaneous, s2s, modules].
-=======
     [{group, equivalence},
      {group, general},
      {group, listen}].
@@ -25,7 +22,8 @@
 groups() ->
     [{equivalence, [parallel], [sample_pgsql,
                                 miscellaneous,
-                                s2s]},
+                                s2s,
+                                modules]},
      {general, [parallel], [loglevel,
                             hosts,
                             registration_timeout,
@@ -74,7 +72,6 @@
                            listen_http_handlers_static,
                            listen_http_handlers_api]}
     ].
->>>>>>> 49248ca5
 
 init_per_suite(Config) ->
     {ok, _} = application:ensure_all_started(jid),
@@ -124,7 +121,6 @@
     compare_unordered_lists(lists:filter(fun filter_config/1, Opts1), Opts2,
                             fun handle_config_option/2).
 
-<<<<<<< HEAD
 modules(Config) ->
     CfgPath = ejabberd_helper:data(Config, "modules.cfg"),
     State1 = mongoose_config_parser_cfg:parse_file(CfgPath),
@@ -139,7 +135,6 @@
     ?eq(Hosts1, Hosts2),
     compare_unordered_lists(lists:filter(fun filter_config/1, Opts1), Opts2,
                         fun handle_config_option/2).
-=======
 %% tests: general
 
 loglevel(_Config) ->
@@ -562,7 +557,6 @@
 
 %% helpers for 'equivalence' tests
 
->>>>>>> 49248ca5
 filter_config(#config{key = required_files}) ->
     false; % not supported yet in TOML
 filter_config(_) -> true.
