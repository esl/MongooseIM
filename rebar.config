{erl_opts, [debug_info,
            {i, ["include"]},
            {d, xml_nif},
            {parse_transform, lager_transform}]}.

%% For behaviour info
{erl_first_files, [
    "src/gen_mod.erl",
    "src/mod_aws_sns.erl"
]}.

{xref_checks, [undefined_function_calls,
               undefined_functions,
               locals_not_used,
               exports_not_used,
               deprecated_function_calls,
               deprecated_functions]}.

{port_specs,
 [
  {".*", "priv/lib/ejabberd_zlib_drv.so", ["c_src/ejabberd_zlib_drv.c"], [{env, [{"LDFLAGS", "$LDFLAGS -lz"}]}]},
  {".*", "priv/lib/mongoose_mam_id.so", ["c_src/mongoose_mam_id.cpp"], [{env, [{"CXXFLAGS", "$CXXFLAGS -std=c++11"}]}]}
 ]}.

{minimum_otp_vsn, "18.3"}.

{deps,
 [
  {base16, ".*", {git, "git://github.com/goj/base16.git", "f78918e"}},
  {cuesport, ".*", {git, "git://github.com/esl/cuesport.git", "d82ff25"}},
  {redo, ".*", {git, "git://github.com/Wallapop/redo.git", "35a8d1c"}},
  {exml, ".*", {git, "git://github.com/esl/exml.git", {ref, "013fc58"}}},
  {lager, ".*", {git, "git://github.com/basho/lager.git", "3.2.4"}},
  {lager_syslog, ".*", {git, "git://github.com/basho/lager_syslog.git", "3.0.3"}},
  {cowboy, ".*", {git, "git://github.com/ninenines/cowboy.git", "1.1.2"}},
  {exometer, ".*", {git, "git://github.com/esl/exometer.git", {branch, "1.2.1-patched"}}},
  {mochijson2, ".*", {git, "git://github.com/bjnortier/mochijson2.git", {branch, "master"}}},
  {jiffy, ".*", {git, "git://github.com/davisp/jiffy.git", "0.14.11"}},
  {fusco, ".*", {git, "git://github.com/esl/fusco.git", {branch, "master"}}},
  {idna, ".*", {git, "git://github.com/benoitc/erlang-idna.git", {tag, "1.2.0"}}},
  {poolboy, ".*", {git, "git://github.com/devinus/poolboy.git", {tag, "1.5.1"}}},
  {uuid, ".*", {git, "git://github.com/okeuday/uuid.git", {tag, "v1.7.1"}}},
  {fast_tls, ".*", {git, "git://github.com/processone/fast_tls.git", {tag, "1.0.10"}}},
  {lasse, ".*", {git, "git://github.com/inaka/lasse.git", "692eaec"}},
<<<<<<< HEAD
=======
  {worker_pool, ".*", {git, "git://github.com/inaka/worker_pool.git", {tag, "3.0.0"}}},
>>>>>>> 6dc5aec0

  {riakc, ".*", {git, "https://github.com/basho/riak-erlang-client", "2.5.3"}},
  {pooler, ".*", {git, "https://github.com/seth/pooler.git", "521f568"}},
  {cqerl, ".*", {git, "https://github.com/matehat/cqerl.git", {ref, "1e37a572da3018540206c5f2699e4587619aba34"}}},
  {mysql, ".*", {git, "git://github.com/mysql-otp/mysql-otp.git", {ref, "8d322d"}}},
  {epgsql, ".*", {git, "git://github.com/epgsql/epgsql.git", {tag, "3.4.0"}}},

  {cache_tab, ".*", {git, "git://github.com/processone/cache_tab", {ref, "6f762a5"}}},
  {stringprep, ".*", {git, "git://github.com/processone/stringprep.git", {tag, "1.0.7"}}},

  {proper, ".*", {git, "git://github.com/manopapad/proper.git", {tag, "v1.2"}}},
  {meck, ".*", {git, "git://github.com/eproxus/meck.git", {tag, "0.8.6"}}},

  {pa, ".*", {git, "git://github.com/erszcz/pa.git", "e53c540"}},
  {usec, ".*", {git, "git://github.com/esl/usec.git", {branch, "master"}}},
  {edown, ".*", {git, "git://github.com/uwiger/edown.git", {tag, "0.8"}}},
  {bbmustache, ".*", {git, "git://github.com/soranoba/bbmustache.git", {tag, "v1.4.0"}}},
  {recon, ".*", {git, "git://github.com/ferd/recon.git", "2.3.2"}},
  {erlcloud, ".*", {git, "git://github.com/erlcloud/erlcloud.git", "c119698"}},
  {jwerl, ".*", {git, "git://github.com/emedia-project/jwerl.git", "3f365d1"}},
  {csv, ".*", {git, "https://github.com/bszaf/csv.git", {ref, "b0b854d"}}},
  {cpool, "0.1.0"},
  {observer_cli, "1.1.0"},
  {eredis, {git, "git://github.com/wooga/eredis.git", {tag, "v1.0.8"}}},
  {worker_pool, {git, "git://github.com/inaka/worker_pool.git", {tag, "2.2.3"}}},

  %% TODO: Remove this override of an exometer_core dependency
  %%       once it bundles a new enough (i.e. with verify_directories=false) version.
  {setup, {git, "git://github.com/uwiger/setup.git", {tag,"1.6"}}}
 ]}.

{relx, [{release, { mongooseim, {cmd, "cat VERSION | tr -d '\r\n'"} },
         []}, %%Apps list is dynamicaly set by rebar.config.script

        {dev_mode, true},
        %% TODO: extra copies waste space, but mongooseim script requires the files in a certain place
        {include_erts, true},

        {generate_start_script, false},
        {extended_start_script, false},

        {overlay, [
                   {mkdir, "priv/ssl"},
                   {copy, "tools/ssl/fake_cert.pem",        "priv/ssl/fake_cert.pem"},
                   {copy, "tools/ssl/fake_key.pem",         "priv/ssl/fake_key.pem"},
                   {copy, "tools/ssl/fake_server.pem",      "priv/ssl/fake_server.pem"},
                   {copy, "tools/ssl/fake_dh_server.pem",   "priv/ssl/fake_dh_server.pem"},
                   {copy, "tools/ssl/ca/cacert.pem",        "priv/ssl/cacert.pem"},

                   {copy,     "rel/files/erl",          "erts-\{\{erts_vsn\}\}/bin/erl"},
                   {template, "rel/files/nodetool",     "erts-\{\{erts_vsn\}\}/bin/nodetool"},

                   {template, "rel/files/mongooseim",       "bin/mongooseim"},
                   {template, "rel/files/mongooseimctl",    "bin/mongooseimctl"},
                   {template, "rel/files/app.config",       "etc/app.config"},
                   {template, "rel/files/vm.args",          "etc/vm.args"},
                   {template, "rel/files/vm.dist.args",     "etc/vm.dist.args"},

                   {copy, "priv/logo.txt", "priv/logo.txt"},
                   {copy, "VERSION", "priv/VERSION"}
                  ]}

       ]}.

{dist_node,
 [{setcookie, ejabberd},
  {sname, 'mongooseim@localhost'}
 ]}.

{profiles, [ {prod,    [{relx, [ {dev_mode, false},
                                 {overlay_vars, "rel/vars.config"},
                                 {overlay, [{template, "rel/files/ejabberd.cfg", "etc/ejabberd.cfg"}]} ]}]},
             %% development nodes
             {mim1,    [{relx, [ {overlay_vars, ["rel/vars.config", "rel/mim1.vars.config"]},
                                 {overlay, [{template, "rel/files/ejabberd.cfg", "etc/ejabberd.cfg"}]} ]}]},
             {mim2,    [{relx, [ {overlay_vars, ["rel/vars.config", "rel/mim2.vars.config"]},
                                 {overlay, [{template, "rel/files/ejabberd.cfg", "etc/ejabberd.cfg"}]} ]}]},
             {mim3,    [{relx, [ {overlay_vars, ["rel/vars.config", "rel/mim3.vars.config"]},
                                 {overlay, [{template, "rel/files/ejabberd.cfg", "etc/ejabberd.cfg"}]} ]}]},
             {fed1,    [{relx, [ {overlay_vars, ["rel/vars.config", "rel/fed1.vars.config"]},
                                 {overlay, [{template, "rel/files/ejabberd.cfg", "etc/ejabberd.cfg"}]} ]}]} ]}.

{plugins,
 [
  {pc, {git, "https://github.com/blt/port_compiler.git", {ref, "c2f3fb1"}}},
  {coveralls, {git, "https://github.com/markusn/coveralls-erl", {ref, "aaa2444"}}},
  {provider_asn1, {git, "git://github.com/knusbaum/provider_asn1.git", {ref, "29f7850"}}}
 ]}.

{provider_hooks,
 [{pre,  [{compile, {asn, compile}}, {compile, {pc, compile}}]},
  {post, [{clean, {asn, clean}}, {clean, {pc, clean}}]
  }]}.

{overrides,
  [{override, syslog,
    [ {provider_hooks,
       [ {post, [ {compile, {pc, compile}},
                  {clean, {pc, clean}} ] }] } ]},
   {override, stringprep,
    [ {provider_hooks,
       [ {post, [ {compile, {pc, compile}},
                  {clean, {pc, clean}} ] }] } ]},
   %% Disable unsupported plugins for hamcrest-erlang
   {override, riakc, [{erl_opts, [debug_info, warnings_as_errors,
                                  {d, namespaced_types},
                                  {d, deprecated_now},
                                  {d, deprecated_19}]}]},
   {override, hamcrest, [{plugins, []}]}

 ]}.

{dialyzer, [{plt_extra_apps, [p1_utils]}]}.

{cover_enabled, true}.
{cover_print_enabled, true}.
{cover_export_enabled, true}.
{coveralls_coverdata, ["_build/test/cover/ct.coverdata",
                       "_build/mim1/rel/mongooseim/priv/cover/mongooseim@localhost.coverdata",
                       "_build/mim2/rel/mongooseim/priv/cover/ejabberd2@localhost.coverdata",
                       "_build/mim3/rel/mongooseim/priv/cover/mongooseim3@localhost.coverdata"
                       ]}.
{coveralls_service_name, "travis-ci"}.<|MERGE_RESOLUTION|>--- conflicted
+++ resolved
@@ -42,10 +42,7 @@
   {uuid, ".*", {git, "git://github.com/okeuday/uuid.git", {tag, "v1.7.1"}}},
   {fast_tls, ".*", {git, "git://github.com/processone/fast_tls.git", {tag, "1.0.10"}}},
   {lasse, ".*", {git, "git://github.com/inaka/lasse.git", "692eaec"}},
-<<<<<<< HEAD
-=======
   {worker_pool, ".*", {git, "git://github.com/inaka/worker_pool.git", {tag, "3.0.0"}}},
->>>>>>> 6dc5aec0
 
   {riakc, ".*", {git, "https://github.com/basho/riak-erlang-client", "2.5.3"}},
   {pooler, ".*", {git, "https://github.com/seth/pooler.git", "521f568"}},
@@ -70,7 +67,6 @@
   {cpool, "0.1.0"},
   {observer_cli, "1.1.0"},
   {eredis, {git, "git://github.com/wooga/eredis.git", {tag, "v1.0.8"}}},
-  {worker_pool, {git, "git://github.com/inaka/worker_pool.git", {tag, "2.2.3"}}},
 
   %% TODO: Remove this override of an exometer_core dependency
   %%       once it bundles a new enough (i.e. with verify_directories=false) version.
