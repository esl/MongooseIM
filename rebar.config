{erl_opts, [debug_info,
            {i, ["include"]},
            {d, xml_nif},
            {d, namespaced_types},
            {platform_define, "^(20)", fun_stacktrace},
            {platform_define, "^(25)", gen_server_request_id}]}.

%% For behaviour info
{erl_first_files, [
    "src/gen_mod.erl",
    "src/mod_event_pusher_sns.erl"
]}.

{xref_checks, [undefined_function_calls,
               undefined_functions,
               locals_not_used,
               exports_not_used,
               deprecated_function_calls,
               deprecated_functions]}.

{xref_ignores, [
    eldap_filter_yecc, 'XmppAddr', mongoose_xmpp_errors,
    %% *_backend
    mod_bosh_backend,
    mod_global_distrib_mapping_backend,
    mod_pubsub_db_backend,
    mod_shared_roster,
    ejabberd_c2s, ejabberd_c2s_state, ejabberd_local,
    mongoose_c2s,
    mongoose_c2s_acc,
    %% Deprecated functions
    {crypto, rand_uniform, 2},
    {ranch, start_listener, 6},
    {ranch, accept_ack, 1},
    {mongoose_lib, deprecated_logging, 1},
    {sys, get_debug, 3},
    {httpd_util, integer_to_hexlist, 1}
]}.

{require_min_otp_vsn, "21"}.

%% We agreed to use https:// for deps because of possible firewall issues.
%%
%% If you still prefer git protocol, update your "~/.gitconfig" by running:
%% git config --global url."git://github".insteadOf https://github
{deps,
 [
  %%% Stateless parsers
  {exml, "4.1.1", {pkg, hexml}},
  {jiffy, "1.1.2"},
  {jid, "2.2.0", {pkg, mongoose_jid}},
  {tomerl, "0.5.0"},
  {bbmustache, "1.12.2"},
  {erl_csv, "0.3.3"},

  %%% Observability
  {telemetry, "1.3.0"},
  {exometer_core, {git, "https://github.com/esl/exometer_core.git", {branch, "master"}}},
  {exometer_report_graphite, {git, "https://github.com/esl/exometer_report_graphite.git", {branch, "master"}}},
  {exometer_report_statsd, {git, "https://github.com/esl/exometer_report_statsd.git", {branch, "master"}}},
  {syslogger, "0.3.0"},
  {flatlog, "0.1.2"},
  {prometheus, "4.11.0"},
  {prometheus_cowboy, "0.1.8"},

  %%% Stateless libraries
  {opuntia, "1.1.0"},
<<<<<<< HEAD
  {fast_scram, "0.6.0"},
=======
  {fast_tls, "1.1.22"},
  {fast_scram, "0.7.0"},
>>>>>>> 4ef2739f
  {idna, "6.1.1"},
  {uuid, "2.0.7", {pkg, uuid_erl}},
  {gen_fsm_compat, "0.3.0"},

  %%% Stateful apps
  {cache_tab, "1.0.31"},
  {segmented_cache, "0.4.0"},
  {worker_pool, "6.4.0"},
  {cets, "0.3.0"},

  %%% HTTP tools
  {graphql, "0.17.1", {pkg, graphql_erl}},
  {ranch, "2.1.0"},
  {cowboy, "2.12.0"},
  {hackney, "1.20.1"},
  {gun, "2.1.0"},
  {fusco, "0.1.1"},
  {lasse, "1.2.0"},
  {trails, "2.3.1"},
  {cowboy_swagger, "2.7.0"},

  %%% Outgoing pools
  {cqerl, {git, "https://github.com/esl/cqerl.git", {branch, "master"}}},
  {mysql, "1.8.0"},
  {epgsql, "4.7.1"},
  {eodbc, "0.2.0"},
  {tirerl, "1.2.0"},
  {amqp_client, "4.0.3"},
  {rabbit_common, "4.0.3"},
  {eredis, "1.7.1"},
  {erlcloud, "3.8.2"},

  %%% Internal monitoring and debugging tools
  {recon, "2.5.6"},
  {observer_cli, "1.8.0"},
  {erlang_doctor, "0.2.7"},

  %%% Testing deps
  {proper, "1.4.0"},
  {meck, "0.9.2"},

  %%% Other
  {pa, {git, "https://github.com/erszcz/pa.git", {branch, "master"}}},
  {jwerl, "1.2.0"},
  {cpool, "0.1.0"}, %% Do not upgrade cpool to version 0.1.1, it has bugs
  {nksip, {git, "https://github.com/esl/nksip.git", {branch, "mongooseim"}}},

  %% knservice pulls lua. We cannot override it, because it is listed in nkservice.app file
  {luerl, "1.2.0"}
 ]}.

{relx, [{release, { mongooseim, {cmd, "cat VERSION | tr -d '\r\n'"} },
         []}, %%Apps list is dynamicaly set by rebar.config.script

        %% Disable some warnings in systools:make_script/2 which are extremely slow (saves 30 seconds)
        {src_tests, false},
        {dev_mode, true},
        %% TODO: extra copies waste space, but mongooseim script requires the files in a certain place
        {include_erts, true},

        {generate_start_script, false},
        {extended_start_script, false},

        %% Don't forget to update tools/test_runner/apply_templates.erl, when changing templates
        {overlay, [
                   {mkdir, "priv/ssl"},
                   {copy, "tools/ssl/mongooseim/cert.pem",        "priv/ssl/fake_cert.pem"},
                   {copy, "tools/ssl/mongooseim/key.pem",         "priv/ssl/fake_key.pem"},
                   {copy, "tools/ssl/mongooseim/server.pem",      "priv/ssl/fake_server.pem"},
                   {copy, "tools/ssl/mongooseim/dh_server.pem",   "priv/ssl/fake_dh_server.pem"},
                   {copy, "tools/ssl/ca/cacert.pem",              "priv/ssl/cacert.pem"},

                   %% Copy the whole directory scripts into scripts.
                   %% Still works, if the destination "scripts/" directory exists.
                   {copy, "rel/files/scripts",   "./"},
                   {copy, "rel/files/templates", "./"},
                   {copy, "rel/files/templates.ini", "etc/templates.ini"},

                   {template, "rel/files/nodetool",     "erts-\{\{erts_vsn\}\}/bin/nodetool"},

                   {template, "rel/files/mongooseim",       "bin/mongooseim"},
                   {template, "rel/files/mongooseimctl",    "bin/mongooseimctl"},
                   {template, "rel/files/app.config",       "etc/app.config"},
                   {template, "rel/files/vm.args",          "etc/vm.args"},
                   {template, "rel/files/vm.dist.args",     "etc/vm.dist.args"},

                   {copy, "priv/logo.txt", "priv/logo.txt"},
                   {copy, "VERSION", "priv/VERSION"}
                  ]}

       ]}.

{dist_node,
 [{setcookie, mongooseim},
  {sname, 'mongooseim@localhost'}
 ]}.

{profiles, [ {prod,    [{relx, [ {dev_mode, false},
                                 {overlay_vars, "rel/prod.vars-toml.config"},
                                 {overlay, [{template, "rel/files/mongooseim.toml", "etc/mongooseim.toml"}]} ]},
                                 {erl_opts, [{d, 'PROD_NODE'}]} ]},
             %% development nodes
             {mim1,    [{relx, [ {overlay_vars, "rel/mim1.vars-toml.config"},
                                 {overlay, [
                                     {copy, "rel/files/cets_disco.txt", "etc/cets_disco.txt"},
                                     {template, "rel/files/mongooseim.toml", "etc/mongooseim.toml"}]} ]}]},
             {mim2,    [{relx, [ {overlay_vars, "rel/mim2.vars-toml.config"},
                                 {overlay, [
                                     {copy, "rel/files/cets_disco.txt", "etc/cets_disco.txt"},
                                     {template, "rel/files/mongooseim.toml", "etc/mongooseim.toml"}]} ]}]},
             {mim3,    [{relx, [ {overlay_vars, "rel/mim3.vars-toml.config"},
                                 {overlay, [
                                     {copy, "rel/files/cets_disco.txt", "etc/cets_disco.txt"},
                                     {template, "rel/files/mongooseim.toml", "etc/mongooseim.toml"}]} ]}]},
             {fed1,    [{relx, [ {overlay_vars, "rel/fed1.vars-toml.config"},
                                 {overlay, [{template, "rel/files/mongooseim.toml", "etc/mongooseim.toml"}]} ]}]},
             {reg1,    [{relx, [ {overlay_vars, "rel/reg1.vars-toml.config"},
                                 {overlay, [{template, "rel/files/mongooseim.toml", "etc/mongooseim.toml"}]} ]}]},
             {test,    [{extra_src_dirs, [{"test", [{recursive, true}]}]},
                        {deps, [{wait_helper, "0.2.1"}]}]}
            ]}.

{plugins,
 [
  {provider_asn1, "0.3.0"},
  {rebar3_codecov, "0.7.0"},
  {rebar3_lint, "2.0.1"}
 ]}.

{provider_hooks,
 [{pre,  [{compile, {asn, compile}}]},
  {post, [{clean, {asn, clean}}]
  }]}.

{overrides,
   [{override, stringprep,
    [ {provider_hooks,
       [ {post, [ {compile, {pc, compile}},
                  {clean, {pc, clean}} ] }] } ]},
   %% Disable unsupported plugins for hamcrest-erlang
   {override, hamcrest, [{plugins, []}]},
   {del, eper, [{erl_opts, [warnings_as_errors]}]},
   %% Erlang JWT Library is in elixir and wants elvis for tests
   %% Remove elvis plugin to reduce deps
   {override, jwerl, [{plugins, [rebar3_elixir, rebar3_hex]}]},
   %% Remove rebar3_archive_plugin
   {override, prometheus_cowboy, [{plugins, []}]},
   %% Remove rebar3_elvis_plugin
   {override, prometheus_cowboy, [{profiles, [{test, []}]}]},
   %% Remove rebar3_archive_plugin
   {override, prometheus_httpd, [{plugins, []}]},
   %% Remove rebar3_elvis_plugin
   {override, prometheus_httpd, [{profiles, [{test, []}]}]},
   %% Remove rebar3_archive_plugin
   {override, accept, [{plugins, []}]},
   %% Remove rebar3_elvis_plugin
   {override, accept, [{profiles, [{test, []}]}]},
   %% Force update of `backoff`
   {override, cpool, [{deps, [{backoff, "1.1.6"}]}]},
   %% Remove test profile (pulling old proper) from `backoff`
   {override, backoff, [{profiles, [{test, []}]}]},
   {override, worker_pool, [{minimum_otp_vsn, "24"}]}
 ]}.

{dialyzer, [
    {warnings, [unknown]},
    {plt_extra_apps, [jid, cowboy, cowlib, lasse, p1_utils, ranch, gen_fsm_compat, epgsql, cqerl,
                      common_test, tools, amqp_client, jiffy, erl_csv, inets, compiler, jsx,
                      rabbit_common, mysql, eredis, erlcloud, eodbc, telemetry,
                      nksip, nklib, nkservice, nkpacket, prometheus]}]}.

{cover_print_enabled, true}.
{cover_export_enabled, true}.
{coveralls_coverdata, "/tmp/*.coverdata"}.
{coveralls_service_name, "github"}.
{coveralls_parallel, true}.

{codecov_opts,
 [
  %% Assuming /tmp/mongoose_combined.coverdata
  {path, ["/tmp", "_build/test/cover"]},
  {exclude_modules, ['XmppAddr', eldap_filter_yecc]}
 ]}.

{edoc_opts, [{preprocess, true}, {dir, "edoc"}]}.<|MERGE_RESOLUTION|>--- conflicted
+++ resolved
@@ -65,12 +65,7 @@
 
   %%% Stateless libraries
   {opuntia, "1.1.0"},
-<<<<<<< HEAD
-  {fast_scram, "0.6.0"},
-=======
-  {fast_tls, "1.1.22"},
   {fast_scram, "0.7.0"},
->>>>>>> 4ef2739f
   {idna, "6.1.1"},
   {uuid, "2.0.7", {pkg, uuid_erl}},
   {gen_fsm_compat, "0.3.0"},
