--- conflicted
+++ resolved
@@ -41,13 +41,10 @@
   {edown, ".*", {git, "git://github.com/uwiger/edown.git", {tag, "0.8"}}},
   {bbmustache, ".*", {git, "git://github.com/soranoba/bbmustache.git", {tag, "v1.4.0"}}},
   {recon, ".*", {git, "git://github.com/ferd/recon.git", "2.3.2"}},
-<<<<<<< HEAD
   {jwerl, ".*", {git, "git://github.com/astro/jwerl.git", {branch, "master"}}},
   {jsx, ".*", {git, "https://github.com/talentdeficit/jsx.git", {tag, "v2.8.0"}}},
-=======
   {erlcloud, ".*", {git, "git://github.com/erlcloud/erlcloud.git", "c119698"}},
   {worker_pool, ".*", {git, "git://github.com/inaka/worker_pool.git", {tag, "2.2.2"}}},
->>>>>>> 67aeaf6a
 
   %% TODO: Remove this override of an exometer_core dependency
   %%       once it bundles a new enough (i.e. with verify_directories=false) version.
