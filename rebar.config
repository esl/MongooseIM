--- conflicted
+++ resolved
@@ -65,17 +65,9 @@
   {erlcloud, ".*", {git, "git://github.com/erlcloud/erlcloud.git", "c119698"}},
   {jwerl, ".*", {git, "git://github.com/emedia-project/jwerl.git", "3f365d1"}},
   {csv, ".*", {git, "https://github.com/bszaf/csv.git", {ref, "b0b854d"}}},
-<<<<<<< HEAD
   {cpool, "0.1.0"},
   {observer_cli, "1.1.0"},
-  {eredis, {git, "git://github.com/wooga/eredis.git", {tag, "v1.0.8"}}},
-
-  %% TODO: Remove this override of an exometer_core dependency
-  %%       once it bundles a new enough (i.e. with verify_directories=false) version.
-  {setup, {git, "git://github.com/uwiger/setup.git", {tag,"1.6"}}}
-=======
-  {observer_cli, "1.1.0"}
->>>>>>> 9369127a
+  {eredis, {git, "git://github.com/wooga/eredis.git", {tag, "v1.0.8"}}}
  ]}.
 
 {relx, [{release, { mongooseim, {cmd, "cat VERSION | tr -d '\r\n'"} },
