--- conflicted
+++ resolved
@@ -84,18 +84,7 @@
   {git,"git://github.com/davisp/jiffy.git",
        {ref,"06aaf440e091c9fd5f8aea557ac760a33bd37130"}},
   0},
-<<<<<<< HEAD
- {<<"jsx">>,
-  {git,"https://github.com/talentdeficit/jsx.git",
-       {ref,"3074d4865b3385a050badf7828ad31490d860df5"}},
-  0},
- {<<"jwerl">>,
-  {git,"git://github.com/astro/jwerl.git",
-       {ref,"a5c860cdbb1ee78b3b1783428abf33e662affd98"}},
-  0},
-=======
  {<<"jsx">>,{pkg,<<"jsx">>,<<"2.8.0">>},1},
->>>>>>> 10d604c2
  {<<"lager">>,
   {git,"git://github.com/basho/lager.git",
        {ref,"81eaef0ce98fdbf64ab95665e3bc2ec4b24c7dac"}},
@@ -122,13 +111,8 @@
        {ref,"e162b7f5be57b8a1fcf5cc99aa4948864af42bba"}},
   0},
  {<<"mysql">>,
-<<<<<<< HEAD
-  {git,"git://github.com/dizzyd/erlang-mysql-driver.git",
-       {branch,"master"}},
-=======
   {git,"git://github.com/mysql-otp/mysql-otp.git",
        {ref,"43336aee3ae785638c4e82577351c37ec2b51323"}},
->>>>>>> 10d604c2
   0},
  {<<"p1_utils">>,{pkg,<<"p1_utils">>,<<"1.0.6">>},1},
  {<<"pa">>,
