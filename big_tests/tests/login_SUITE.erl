%%==============================================================================
%% Copyright 2010 Erlang Solutions Ltd.
%%
%% Licensed under the Apache License, Version 2.0 (the "License");
%% you may not use this file except in compliance with the License.
%% You may obtain a copy of the License at
%%
%% http://www.apache.org/licenses/LICENSE-2.0
%%
%% Unless required by applicable law or agreed to in writing, software
%% distributed under the License is distributed on an "AS IS" BASIS,
%% WITHOUT WARRANTIES OR CONDITIONS OF ANY KIND, either express or implied.
%% See the License for the specific language governing permissions and
%% limitations under the License.
%%==============================================================================

-module(login_SUITE).
-compile(export_all).

-include_lib("escalus/include/escalus.hrl").
-include_lib("escalus/include/escalus_xmlns.hrl").

-include_lib("common_test/include/ct.hrl").
-include_lib("eunit/include/eunit.hrl").

-include_lib("exml/include/exml.hrl").

-import(distributed_helper, [mim/0,
                             require_rpc_nodes/1,
                             rpc/4]).

%%--------------------------------------------------------------------
%% Suite configuration
%%--------------------------------------------------------------------

-define(REGISTRATION_TIMEOUT, 2).  %% seconds

all() ->
    [
     {group, login},
     {group, login_scram},
     {group, login_scram_store_plain},
     {group, legacy_auth},
     {group, messages}
    ].

groups() ->
<<<<<<< HEAD
    G = [{register, [sequence], [register,
                                 already_registered,
                                 check_unregistered]},
         {bad_registration, [no_sequence], [null_password]},
         {bad_cancelation, [no_sequence], [bad_request_registration_cancelation,
                                           not_allowed_registration_cancelation]},
         {registration_timeout, [sequence], [registration_timeout,
                                             registration_failure_timeout]},
         {change_account_details, [no_sequence], [change_password,
                                                  change_password_to_null]},
         {login, [parallel], all_tests()},
         {login_scram, [parallel], scram_tests()},
         {login_scram_store_plain, [parallel], scram_tests()},
         {legacy_auth, [parallel], [legacy_successful_plain,
                                    legacy_unsuccessful_plain,
                                    legacy_successful_digest,
                                    legacy_blocked_user]},
         {messages, [sequence], [messages_story, message_zlib_limit]}],
    ct_helper:repeat_all_until_all_ok(G).
=======
    [{login, [parallel], all_tests()},
     {login_scram, [parallel], scram_tests()},
     {login_scram_store_plain, [parallel], scram_tests()},
     {legacy_auth, [parallel], [legacy_successful_plain,
                                legacy_unsuccessful_plain,
                                legacy_successful_digest,
                                legacy_blocked_user]},
     {messages, [sequence], [messages_story, message_zlib_limit]}].
>>>>>>> 14658584

scram_tests() ->
    [log_one, log_one_scram].

all_tests() ->
    [log_one,
     log_non_existent_plain,
     log_one_digest,
     log_non_existent_digest,
     log_one_scram,
     log_non_existent_scram,
     blocked_user
    ].

suite() ->
    require_rpc_nodes([mim]) ++ escalus:suite().

%%--------------------------------------------------------------------
%% Init & teardown
%%--------------------------------------------------------------------

init_per_suite(Config) ->
    escalus:init_per_suite(Config).

end_per_suite(Config) ->
    escalus_fresh:clean(),
    escalus:end_per_suite(Config).

init_per_group(GroupName, Config) when
      GroupName == login_scram; GroupName == login_scram_store_plain ->
    case get_store_type() of
        external ->
            {skip, "external store type requires plain password"};
        _ ->
            config_password_format(GroupName),
            Config2 = escalus:create_users(Config, escalus:get_users([alice, bob])),
            assert_password_format(GroupName, Config2)
    end;
init_per_group(_GroupName, Config) ->
    escalus:create_users(Config, escalus:get_users([alice, bob])).

end_per_group(login_scram, Config) ->
    set_store_password(plain),
    escalus:delete_users(Config, escalus:get_users([alice, bob]));
end_per_group(_GroupName, Config) ->
    escalus:delete_users(Config, escalus:get_users([alice, bob])).

init_per_testcase(DigestOrScram, Config) when
      DigestOrScram =:= log_one_digest; DigestOrScram =:= log_non_existent_digest;
      DigestOrScram =:= log_one_scram; DigestOrScram =:= log_non_existent_scram;
      DigestOrScram =:= legacy_successful_digest ->
    case get_store_type() of
        external ->
            {skip, "external store type requires plain password"};
        _ ->
            escalus:init_per_testcase(DigestOrScram, Config)
    end;
init_per_testcase(message_zlib_limit, Config) ->
    Listeners = [Listener
                 || {Listener, _, _} <- rpc(mim(), ejabberd_config, get_local_option, [listen])],
    [{_U, Props}] = escalus_users:get_users([hacker]),
    Port = proplists:get_value(port, Props),
    case lists:keymember(Port, 1, Listeners) of
        true ->
            escalus:create_users(Config, escalus:get_users([hacker])),
            escalus:init_per_testcase(message_zlib_limit, Config);
        false ->
            {skip, port_not_configured_on_server}
    end;
init_per_testcase(CaseName, Config) ->
    escalus:init_per_testcase(CaseName, Config).

end_per_testcase(message_zlib_limit, Config) ->
    escalus:delete_users(Config, escalus:get_users([hacker]));
end_per_testcase(CaseName, Config) ->
    escalus:end_per_testcase(CaseName, Config).

%%--------------------------------------------------------------------
%% Message tests
%%--------------------------------------------------------------------

log_one(Config) ->
    escalus:fresh_story(Config, [{alice, 1}], fun(Alice) ->

        escalus_client:send(Alice, escalus_stanza:chat_to(Alice, <<"Hi!">>)),
        escalus:assert(is_chat_message, [<<"Hi!">>], escalus_client:wait_for_stanza(Alice))

        end).

log_one_digest(Config) ->
    log_one([{escalus_auth_method, <<"DIGEST-MD5">>} | Config]).

log_one_scram(Config) ->
    log_one([{escalus_auth_method, <<"SCRAM-SHA-1">>} | Config]).


log_non_existent_plain(Config) ->
    {auth_failed, _, Xmlel} = log_non_existent(Config),
    #xmlel{name = <<"failure">>} = Xmlel,
    #xmlel{} = exml_query:subelement(Xmlel, <<"not-authorized">>).

log_non_existent_digest(Config) ->
    R = log_non_existent([{escalus_auth_method, <<"DIGEST-MD5">>} | Config]),
    {expected_challenge, _, _} = R.

log_non_existent_scram(Config) ->
    R = log_non_existent([{escalus_auth_method, <<"SCRAM-SHA-1">>} | Config]),
    {expected_challenge, _, _} = R.

log_non_existent(Config) ->
    [{kate, UserSpec}] = escalus_users:get_users([kate]),
    {error, {connection_step_failed, _, R}} = escalus_client:start(Config, UserSpec, <<"res">>),
    R.

blocked_user(_Config) ->
    [{_, Spec}] = escalus_users:get_users([alice]),
    set_acl_for_blocking(Spec),
    try
        {ok, _Alice, _Spec2, _Features} = escalus_connection:start(Spec),
        ct:fail("Alice authenticated but shouldn't")
    catch
        error:{assertion_failed, assert, is_iq_result, Stanza, _Bin} ->
            <<"cancel">> = exml_query:path(Stanza, [{element, <<"error">>}, {attr, <<"type">>}])
    after
        unset_acl_for_blocking(Spec)
    end,
    ok.

messages_story(Config) ->
    escalus:story(Config, [{alice, 1}, {bob, 1}], fun(Alice, Bob) ->

        % Alice sends a message to Bob
        escalus_client:send(Alice, escalus_stanza:chat_to(Bob, <<"Hi!">>)),

        % Bob gets the message
        escalus_assert:is_chat_message(<<"Hi!">>, escalus_client:wait_for_stanza(Bob))

    end).

message_zlib_limit(Config) ->
    escalus:story(Config, [{alice, 1}], fun(Alice) ->
        [{_, Spec}] = escalus_users:get_users([hacker]),
        {ok, Hacker, _Features} = escalus_connection:start(Spec),

        ManySpaces = [ 32 || _N <- lists:seq(1, 10*1024) ],

        escalus:send(Hacker, escalus_stanza:chat_to(Alice, ManySpaces)),

        escalus:assert(is_stream_error, [<<"policy-violation">>, <<"child element too big">>],
                       escalus:wait_for_stanza(Hacker)),
        escalus:assert(is_stream_end, escalus:wait_for_stanza(Hacker))

    end).

legacy_successful_digest(Config) ->
    legacy_auth(Config, legacy_auth_digest).

legacy_successful_plain(Config) ->
    legacy_auth(Config, legacy_auth_plain).

legacy_unsuccessful_plain(ConfigIn) ->
    Config = escalus_fresh:create_users(ConfigIn, [{alice, 1}]),
    Spec = escalus_users:get_userspec(Config, alice),
    NewSpec = lists:keyreplace(password, 1, Spec, {password, <<"wrong_pass">>}),
    try
        do_legacy_auth(NewSpec, legacy_auth_plain),
        ct:fail("Authenticated but shouldn't")
    catch
        error:{assertion_failed, assert, is_iq_result, _, _, _} ->
            ok
    end.

legacy_auth(ConfigIn, Function) ->
    %% given
    Config = escalus_fresh:create_users(ConfigIn, [{alice, 1}]),
    Spec = escalus_users:get_userspec(Config, alice),
    do_legacy_auth(Spec, Function).

do_legacy_auth(Spec, Function) ->
    Steps = [
             %% when
             {legacy_stream_helper, start_stream_pre_xmpp_1_0},
             {legacy_stream_helper, Function}
            ],
    %% ok, now do the plan from above
    {ok, Conn, _} = escalus_connection:start(Spec, Steps),
    escalus_connection:stop(Conn).


legacy_blocked_user(ConfigIn) ->
    Config = escalus_fresh:create_users(ConfigIn, [{alice, 1}]),
    Spec = escalus_users:get_userspec(Config, alice),
    set_acl_for_blocking(Spec),
    try
        do_legacy_auth(Spec, legacy_auth_plain),
        ct:fail("alice authenticated but shouldn't")
    catch
        error:{assertion_failed, assert, is_iq_result, _, Stanza, _Bin} ->
            <<"cancel">> = exml_query:path(Stanza,
                                           [{element, <<"error">>},
                                            {attr, <<"type">>}])
    after
        unset_acl_for_blocking(Spec)
    end.

%%--------------------------------------------------------------------
%% Helpers
%%--------------------------------------------------------------------

get_store_type() ->
    XMPPDomain = escalus_ejabberd:unify_str_arg(
                   ct:get_config({hosts, mim, domain})),
    rpc(mim(), ejabberd_auth, store_type, [XMPPDomain]).

set_store_password(Type) ->
    XMPPDomain = escalus_ejabberd:unify_str_arg(
                   ct:get_config({hosts, mim, domain})),
    AuthOpts = rpc(mim(), ejabberd_config, get_local_option, [{auth_opts, XMPPDomain}]),
    NewAuthOpts = lists:keystore(password_format, 1, AuthOpts, {password_format, Type}),
    rpc(mim(), ejabberd_config, add_local_option, [{auth_opts, XMPPDomain}, NewAuthOpts]).



config_password_format(login_scram) ->
    set_store_password(scram);
config_password_format(_) ->
    set_store_password(plain).

assert_password_format(GroupName, Config) ->
    Users = proplists:get_value(escalus_users, Config),
    [verify_format(GroupName, User) || User <- Users],
    Config.

verify_format(GroupName, {_User, Props}) ->
    Username = escalus_utils:jid_to_lower(proplists:get_value(username, Props)),
    Server = proplists:get_value(server, Props),
    Password = proplists:get_value(password, Props),

    SPassword = rpc(mim(), ejabberd_auth, get_password, [Username, Server]),
    do_verify_format(GroupName, Password, SPassword).

do_verify_format(login_scram, _Password, SPassword) ->
    %% returned password is a tuple containing scram data
    {_, _, _, _} = SPassword;
do_verify_format(_, Password, SPassword) ->
    Password = SPassword.

set_acl_for_blocking(Spec) ->
    modify_acl_for_blocking(add, Spec).

unset_acl_for_blocking(Spec) ->
    modify_acl_for_blocking(delete, Spec).

modify_acl_for_blocking(Method, Spec) ->
    ct:print("Spec: ~p", [Spec]),
    Domain = ct:get_config({hosts, mim, domain}),
    User = proplists:get_value(username, Spec),
    Lower = escalus_utils:jid_to_lower(User),
    rpc(mim(), acl, Method, [Domain, blocked, {user, Lower}]).<|MERGE_RESOLUTION|>--- conflicted
+++ resolved
@@ -45,18 +45,7 @@
     ].
 
 groups() ->
-<<<<<<< HEAD
-    G = [{register, [sequence], [register,
-                                 already_registered,
-                                 check_unregistered]},
-         {bad_registration, [no_sequence], [null_password]},
-         {bad_cancelation, [no_sequence], [bad_request_registration_cancelation,
-                                           not_allowed_registration_cancelation]},
-         {registration_timeout, [sequence], [registration_timeout,
-                                             registration_failure_timeout]},
-         {change_account_details, [no_sequence], [change_password,
-                                                  change_password_to_null]},
-         {login, [parallel], all_tests()},
+    G = [{login, [parallel], all_tests()},
          {login_scram, [parallel], scram_tests()},
          {login_scram_store_plain, [parallel], scram_tests()},
          {legacy_auth, [parallel], [legacy_successful_plain,
@@ -65,16 +54,6 @@
                                     legacy_blocked_user]},
          {messages, [sequence], [messages_story, message_zlib_limit]}],
     ct_helper:repeat_all_until_all_ok(G).
-=======
-    [{login, [parallel], all_tests()},
-     {login_scram, [parallel], scram_tests()},
-     {login_scram_store_plain, [parallel], scram_tests()},
-     {legacy_auth, [parallel], [legacy_successful_plain,
-                                legacy_unsuccessful_plain,
-                                legacy_successful_digest,
-                                legacy_blocked_user]},
-     {messages, [sequence], [messages_story, message_zlib_limit]}].
->>>>>>> 14658584
 
 scram_tests() ->
     [log_one, log_one_scram].
