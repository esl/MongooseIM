%%==============================================================================
%% Copyright 2012 Erlang Solutions Ltd.
%%
%% Licensed under the Apache License, Version 2.0 (the "License");
%% you may not use this file except in compliance with the License.
%% You may obtain a copy of the License at
%%
%% http://www.apache.org/licenses/LICENSE-2.0
%%
%% Unless required by applicable law or agreed to in writing, software
%% distributed under the License is distributed on an "AS IS" BASIS,
%% WITHOUT WARRANTIES OR CONDITIONS OF ANY KIND, either express or implied.
%% See the License for the specific language governing permissions and
%% limitations under the License.
%%==============================================================================
-module(mam_SUITE).

%% CT callbacks
-export([all/0,
         groups/0,
         suite/0,
         init_per_suite/1,
         end_per_suite/1,
         init_per_group/2,
         end_per_group/2,
         init_per_testcase/2,
         end_per_testcase/2]).

%% Tests
-export([no_elements/1,
         only_stanzaid/1,
         same_stanza_id/1,
         muc_no_elements/1,
         muc_only_stanzaid/1,
         mam_service_discovery/1,
         mam_service_discovery_to_client_bare_jid/1,
<<<<<<< HEAD
         mam_service_discovery_to_different_client_bare_jid_results_in_error/1,
=======
>>>>>>> 112e3a6d
         muc_service_discovery/1,
         easy_archive_request/1,
         easy_archive_request_for_the_receiver/1,
         message_sent_to_yourself/1,
         text_search_query_fails_if_disabled/1,
         pagination_simple_enforced/1,
         text_search_is_not_available/1,
         easy_text_search_request/1,
         long_text_search_request/1,
         text_search_is_available/1,
         muc_message_with_stanzaid/1,
         retract_muc_message/1,
         retract_muc_message_on_stanza_id/1,
         retract_wrong_muc_message/1,
         muc_text_search_request/1,
         muc_archive_request/1,
         muc_multiple_devices/1,
         muc_protected_message/1,
         muc_deny_protected_room_access/1,
         muc_allow_access_to_owner/1,
         muc_delete_x_user_in_anon_rooms/1,
         muc_show_x_user_to_moderators_in_anon_rooms/1,
         muc_show_x_user_for_your_own_messages_in_anon_rooms/1,
         range_archive_request/1,
         range_archive_request_not_empty/1,
         limit_archive_request/1,
         prefs_set_request/1,
         retrieve_form_fields/1,
         prefs_set_cdata_request/1,
         query_get_request/1,
         pagination_first5/1,
         pagination_last5/1,
         pagination_offset5/1,
         pagination_first0/1,
         pagination_last0/1,
         pagination_offset5_max0/1,
         pagination_before10/1,
         pagination_after10/1,
         pagination_simple_before10/1,
         pagination_simple_before3/1,
         pagination_simple_before6/1,
         pagination_simple_before1_pagesize0/1,
         pagination_simple_before2_pagesize0/1,
         pagination_simple_after5/1,
         pagination_simple_after10/1,
         pagination_simple_after12/1,
         pagination_last_after_id5/1,
         pagination_last_after_id5_before_id11/1,
         pagination_empty_rset/1,
         pagination_first_page_after_id4/1,
         pagination_last_page_after_id4/1,
         server_returns_item_not_found_for_before_filter_with_nonexistent_id/1,
         server_returns_item_not_found_for_after_filter_with_nonexistent_id/1,
         server_returns_item_not_found_for_after_filter_with_invalid_id/1,
         %% complete_flag_cases tests
         before_complete_false_last5/1,
         before_complete_false_before10/1,
         before_complete_true_before1/1,
         before_complete_true_before5/1,
         before_complete_true_before6/1,
         after_complete_false_first_page/1,
         after_complete_false_after2/1,
         after_complete_false_after9/1,
         after_complete_true_after10/1,
         after_complete_true_after11/1,
         archived/1,
         message_with_stanzaid/1,
         retract_message/1,
         retract_message_on_stanza_id/1,
         retract_wrong_message/1,
         ignore_bad_retraction/1,
         filter_forwarded/1,
         offline_message/1,
         nostore_hint/1,
         querying_for_all_messages_with_jid/1,
         muc_querying_for_all_messages/1,
         muc_querying_for_all_messages_with_jid/1,
         muc_light_easy/1,
         muc_light_shouldnt_modify_pm_archive/1,
         muc_light_stored_in_pm_if_allowed_to/1,
         muc_light_chat_markers_are_archived_if_enabled/1,
         muc_light_chat_markers_are_not_archived_if_disabled/1,
         muc_light_failed_to_decode_message_in_database/1,
         pm_failed_to_decode_message_in_database/1,
         messages_filtered_when_prefs_default_policy_is_always/1,
         messages_filtered_when_prefs_default_policy_is_never/1,
         messages_filtered_when_prefs_default_policy_is_roster/1,
         run_set_and_get_prefs_cases/1,
         check_user_exist/1,
         metric_incremented_on_archive_request/1,
         metric_incremented_when_store_message/1,
         metrics_incremented_for_async_pools/1,
         archive_chat_markers/1,
         dont_archive_chat_markers/1,
         save_unicode_messages/1,
         unicode_messages_can_be_extracted/1,
         stanza_id_is_appended_to_carbons/1]).

-import(distributed_helper, [mim/0,
                             require_rpc_nodes/1,
                             subhost_pattern/1,
                             rpc/4]).

-import(muc_helper,
        [muc_host/0,
         room_address/1, room_address/2,
         stanza_muc_enter_room/2,
         stanza_to_room/2]).

-import(mam_helper,
        [rpc_apply/3,
         get_prop/2,
         is_cassandra_enabled/1,
         is_elasticsearch_enabled/1,
         is_mam_possible/1,
         respond_iq/1,
         print_configuration_not_supported/2,
         start_alice_room/1,
         destroy_room/1,
         send_muc_rsm_messages/1,
         send_rsm_messages/1,
         clean_archives/1,
         mam04_props/0,
         mam06_props/0,
         bootstrap_archive/1,
         muc_bootstrap_archive/1,
         start_alice_protected_room/1,
         start_alice_anonymous_room/1,
         maybe_wait_for_archive/1,
         stanza_archive_request/2,
         stanza_text_search_archive_request/3,
         stanza_date_range_archive_request_not_empty/3,
         wait_archive_respond/1,
         wait_for_complete_archive_response/3,
         assert_respond_size/2,
         assert_respond_query_id/3,
         parse_result_iq/1,
         nick_to_jid/2,
         stanza_filtered_by_jid_request/2,
         nick/1,
         respond_messages/1,
         parse_forwarded_message/1,
         login_send_presence/2,
         assert_only_one_of_many_is_equal/2,
         add_nostore_hint/1,
         assert_not_stored/2,
         has_x_user_element/1,
         stanza_date_range_archive_request/1,
         make_iso_time/1,
         stanza_retrieve_form_fields/2,
         stanza_limit_archive_request/1,
         rsm_send/3,
         stanza_page_archive_request/3,
         wait_empty_rset/2,
         wait_message_range/2,
         wait_message_range/3,
         wait_message_range/5,
         message_id/2,
         stanza_prefs_set_request/4,
         stanza_prefs_get_request/1,
         stanza_query_get_request/1,
         parse_prefs_result_iq/1,
         mam_ns_binary/0,
         mam_ns_binary_v04/0,
         mam_ns_binary_v06/0,
         retract_ns/0,
         retract_tombstone_ns/0,
         make_alice_and_bob_friends/2,
         run_prefs_case/6,
         prefs_cases2/0,
         default_policy/1,
         get_all_messages/2,
         parse_messages/1,
         run_set_and_get_prefs_case/4,
         muc_light_host/0,
         host_type/0,
         config_opts/1
        ]).

-import(muc_light_helper,
        [given_muc_light_room/3,
         when_muc_light_message_is_sent/4,
         then_muc_light_message_is_received_by/2,
         when_muc_light_affiliations_are_set/3,
         then_muc_light_affiliations_are_received_by/2,
         when_archive_query_is_sent/3,
         then_archive_response_is/3]).

-import(domain_helper, [domain/0]).

-include("mam_helper.hrl").
-include_lib("common_test/include/ct.hrl").
-include_lib("eunit/include/eunit.hrl").
-include_lib("exml/include/exml_stream.hrl").

%%--------------------------------------------------------------------
%% Suite configuration
%%--------------------------------------------------------------------



configurations() ->
    case ct_helper:is_ct_running() of
        true ->
            configurations_for_running_ct();
        false ->
            all_configurations()
    end.

%% Called by test-runner for autocompletion
all_configurations() ->
    cassandra_configs(true)
    ++ rdbms_configs(true, mnesia)
    ++ elasticsearch_configs(true).

configurations_for_running_ct() ->
    cassandra_configs(is_cassandra_enabled(host_type()))
    ++ rdbms_configs(mongoose_helper:is_rdbms_enabled(host_type()), ct_helper:get_internal_database())
    ++ elasticsearch_configs(is_elasticsearch_enabled(host_type())).

rdbms_configs(true, mnesia) ->
    [rdbms,
     rdbms_easy,
     rdbms_async_pool,
     rdbms_mnesia,
     rdbms_async_cache,
     rdbms_cache,
     rdbms_mnesia_cache
    ];
rdbms_configs(true, cets) ->
    [rdbms,
     rdbms_easy,
     rdbms_async_pool,
     rdbms_async_cache,
     rdbms_cache
    ];
rdbms_configs(_, _) ->
    [].

cassandra_configs(true) ->
     [cassandra];
cassandra_configs(_) ->
     [].

elasticsearch_configs(true) ->
    [elasticsearch];
elasticsearch_configs(_) ->
    [].

basic_group_names() ->
    [
     mam_all,
     chat_markers,
     muc_all,
     muc_light,
     prefs_cases,
     impl_specific,
     disabled_text_search,
     disabled_complex_queries,
     disabled_retraction
    ].

all() ->
    Reasons =
    case ct_helper:is_ct_running() of
        true ->
            case is_mam_possible(host_type())  of
                false -> [require_rdbms];
                true  -> []
            end;
        false ->
            []
    end,
    case Reasons of
        [] ->
            tests();
        [_|_] ->
            {skip, Reasons}
    end.

tests() ->
    [{group, full_group(C, G)}
     || C <- configurations(), G <- basic_group_names(),
        not is_skipped(C, G)].

groups() ->
    [{full_group(C, G), Props, Tests}
     || C <- configurations(), {G, Props, Tests} <- basic_groups(),
        not is_skipped(C, G)].

is_skipped(_, _) ->
    false.

basic_groups() ->
    [
     {mam_all, [parallel],
           [{mam_metrics, [], mam_metrics_cases()},
            {mam04, [parallel], mam_cases() ++ [retrieve_form_fields] ++ text_search_cases()},
            {mam06, [parallel], mam_cases() ++ stanzaid_cases() ++ retract_cases()},
            {nostore, [parallel], nostore_cases()},
            {archived, [parallel], archived_cases()},
            {configurable_archiveid, [], configurable_archiveid_cases()},
            {rsm_all, [], %% not parallel, because we want to limit concurrency
             [
              %% Functions mod_mam_utils:make_fin_element_v03/5 and make_fin_element/5
              %% are almost the same, so don't need to test all versions of
              %% MAM protocol with complete_flag_cases.
              %%
              %% We need a separate group for complete_flag_cases,
              %% because there should not be a lot of cases running
              %% using parallel_story with the same user.
              %% Otherwise there would be a lot of presences sent between devices.
              {rsm04,      [parallel], rsm_cases()},
              {rsm04_comp, [parallel], complete_flag_cases()},
              {with_rsm04, [parallel], with_rsm_cases()}]}]},
     {muc_all, [parallel],
           [{muc04, [parallel], muc_cases() ++ muc_text_search_cases()},
            {muc06, [parallel], muc_cases() ++ muc_stanzaid_cases() ++ muc_retract_cases()},
            {muc_configurable_archiveid, [], muc_configurable_archiveid_cases()},
            {muc_rsm_all, [parallel],
             [{muc_rsm04, [parallel], muc_rsm_cases()}]}]},
     {muc_light,        [], muc_light_cases()},
     {prefs_cases,      [parallel], prefs_cases()},
     {impl_specific,    [], impl_specific()},
     {disabled_text_search, [],
         [{mam04, [], disabled_text_search_cases()}]},
     {disabled_complex_queries, [],
         [{mam04, [], disabled_complex_queries_cases()}]},
     {chat_markers, [parallel],
         [{mam04, [parallel], chat_markers_cases()}]},
     {disabled_retraction, [],
      [{mam06, [parallel], disabled_retract_cases() ++
<<<<<<< HEAD
            [mam_service_discovery,
             mam_service_discovery_to_client_bare_jid,
             mam_service_discovery_to_different_client_bare_jid_results_in_error]}]},
=======
            [mam_service_discovery, mam_service_discovery_to_client_bare_jid]}]},
>>>>>>> 112e3a6d
     {muc_disabled_retraction, [],
      [{muc06, [parallel], disabled_muc_retract_cases() ++
            [muc_service_discovery]}]}
    ].

chat_markers_cases() ->
    [archive_chat_markers,
     dont_archive_chat_markers].

mam_metrics_cases() ->
    [metric_incremented_on_archive_request,
     metric_incremented_when_store_message].

mam_cases() ->
    [mam_service_discovery,
     mam_service_discovery_to_client_bare_jid,
<<<<<<< HEAD
     mam_service_discovery_to_different_client_bare_jid_results_in_error,
=======
>>>>>>> 112e3a6d
     easy_archive_request,
     easy_archive_request_for_the_receiver,
     message_sent_to_yourself,
     range_archive_request,
     range_archive_request_not_empty,
     limit_archive_request,
     querying_for_all_messages_with_jid,
     unicode_messages_can_be_extracted
    ].

text_search_cases() ->
    [
     easy_text_search_request,
     long_text_search_request,
     text_search_is_available,
     save_unicode_messages
    ].

disabled_text_search_cases() ->
    [
     text_search_is_not_available,
     text_search_query_fails_if_disabled
    ].

disabled_complex_queries_cases() ->
    [
     pagination_simple_enforced
    ].

muc_text_search_cases() ->
    [
     muc_text_search_request
    ].

archived_cases() ->
    [archived,
     filter_forwarded,
     metrics_incremented_for_async_pools
    ].

stanzaid_cases() ->
    [message_with_stanzaid,
     stanza_id_is_appended_to_carbons].

retract_cases() ->
    [retract_message,
     retract_wrong_message,
     ignore_bad_retraction].

disabled_retract_cases() ->
    [retract_message].

nostore_cases() ->
    [offline_message,
     nostore_hint].

muc_cases() ->
    [muc_service_discovery,
     muc_archive_request,
     muc_multiple_devices,
     muc_protected_message,
     muc_deny_protected_room_access,
     muc_allow_access_to_owner,
     muc_delete_x_user_in_anon_rooms,
     muc_show_x_user_to_moderators_in_anon_rooms,
     muc_show_x_user_for_your_own_messages_in_anon_rooms,
     muc_querying_for_all_messages,
     muc_querying_for_all_messages_with_jid
     ].

muc_stanzaid_cases() ->
    [muc_message_with_stanzaid].

muc_retract_cases() ->
    [retract_muc_message,
     retract_muc_message_on_stanza_id,
     retract_wrong_muc_message].

disabled_muc_retract_cases() ->
    [retract_muc_message].

muc_configurable_archiveid_cases() ->
    [
     muc_no_elements,
     muc_only_stanzaid
    ].

configurable_archiveid_cases() ->
    [no_elements,
     only_stanzaid,
     same_stanza_id,
     retract_message_on_stanza_id
    ].

muc_light_cases() ->
    [
     muc_light_easy,
     muc_light_shouldnt_modify_pm_archive,
     muc_light_stored_in_pm_if_allowed_to,
     muc_light_chat_markers_are_archived_if_enabled,
     muc_light_chat_markers_are_not_archived_if_disabled,
     muc_light_failed_to_decode_message_in_database
    ].

muc_rsm_cases() ->
    rsm_cases().

with_rsm_cases() ->
    rsm_cases().

rsm_cases() ->
      [pagination_first5,
       pagination_last5,
       pagination_offset5,
       pagination_first0,
       pagination_last0,
       pagination_offset5_max0,
       pagination_before10,
       pagination_after10,
       pagination_empty_rset,
       %% Border cases
       pagination_last_after_id5,
       pagination_last_after_id5_before_id11,
       pagination_first_page_after_id4,
       pagination_last_page_after_id4,
       %% Simple cases
       pagination_simple_before10,
       pagination_simple_before3,
       pagination_simple_before6,
       pagination_simple_before1_pagesize0,
       pagination_simple_before2_pagesize0,
       pagination_simple_after5,
       pagination_simple_after10,
       pagination_simple_after12,
       %% item_not_found response for nonexistent message ID in before/after filters
       server_returns_item_not_found_for_before_filter_with_nonexistent_id,
       server_returns_item_not_found_for_after_filter_with_nonexistent_id,
       server_returns_item_not_found_for_after_filter_with_invalid_id].

complete_flag_cases() ->
    [before_complete_false_last5,
     before_complete_false_before10,
     before_complete_true_before1,
     before_complete_true_before5,
     before_complete_true_before6,
     after_complete_false_first_page,
     after_complete_false_after2,
     after_complete_false_after9,
     after_complete_true_after10,
     after_complete_true_after11].

prefs_cases() ->
    [prefs_set_request,
     prefs_set_cdata_request,
     query_get_request,
     messages_filtered_when_prefs_default_policy_is_always,
     messages_filtered_when_prefs_default_policy_is_never,
     messages_filtered_when_prefs_default_policy_is_roster,
     run_set_and_get_prefs_cases].

impl_specific() ->
    [check_user_exist,
     pm_failed_to_decode_message_in_database].

suite() ->
    require_rpc_nodes([mim]) ++ escalus:suite().

init_per_suite(Config) ->
    muc_helper:load_muc(),
    mam_helper:prepare_for_suite(
      increase_limits(
        delete_users([{escalus_user_db, {module, escalus_ejabberd}}
                  | escalus:init_per_suite(Config)]))).

end_per_suite(Config) ->
    muc_helper:unload_muc(),
    %% Next function creates a lot of sessions...
    escalus_fresh:clean(),
    %% and this function kicks them without waiting...
    mongoose_helper:kick_everyone(),
    %% so we don't have sessions anymore and other tests will not fail
    mongoose_helper:restore_config(Config),
    escalus:end_per_suite(Config).

user_names() ->
    [alice, bob, kate, carol].

create_users(Config) ->
    escalus:create_users(Config, escalus:get_users(user_names())).

delete_users(Config) ->
    escalus:delete_users(Config, escalus:get_users(user_names())).

increase_limits(Config) ->
    Config1 = mongoose_helper:backup_and_set_config(Config, increased_limits()),
    rpc_apply(mongoose_shaper, reset_all_shapers, [host_type()]),
    Config1.

increased_limits() ->
    #{[shaper, mam_shaper] => #{max_rate => 10000},
      [shaper, normal] => #{max_rate => 10000000},
      [shaper, fast] => #{max_rate => 10000000},
      [{access, host_type()}, max_user_sessions] => [#{acl => all, value => 10000}]}.

init_per_group(mam04, Config) ->
    [{props, mam04_props()}|Config];
init_per_group(mam06, Config) ->
    [{props, mam06_props()}|Config];

init_per_group(rsm_all, Config) ->
    Config1 = escalus_fresh:create_users(Config, [{N, 1} || N <- user_names()]),
    send_rsm_messages(Config1);
init_per_group(rsm04, Config) ->
    [{props, mam04_props()}|Config];
init_per_group(rsm04_comp, Config) ->
    [{props, mam04_props()}|Config];
init_per_group(with_rsm04, Config) ->
    [{props, mam04_props()}, {with_rsm, true}|Config];

init_per_group(nostore, Config) ->
    Config;
init_per_group(archived, Config) ->
    Config;
init_per_group(mam_metrics, Config) ->
    Config;
init_per_group(muc04, Config) ->
    [{props, mam04_props()}, {with_rsm, true}|Config];
init_per_group(muc06, Config) ->
    [{props, mam06_props()}, {with_rsm, true}|Config];

init_per_group(muc_configurable_archiveid, Config) ->
    dynamic_modules:save_modules(host_type(), Config);
init_per_group(configurable_archiveid, Config) ->
    dynamic_modules:save_modules(host_type(), Config);

init_per_group(muc_rsm_all, Config) ->
    Config1 = escalus_fresh:create_users(Config, [{N, 1} || N <- user_names()]),
    Config2 = start_alice_room(Config1),
    Config3 = send_muc_rsm_messages(Config2),
    [{muc_rsm, true} | Config3];
init_per_group(muc_rsm04, Config) ->
    [{props, mam04_props()}|Config];

init_per_group(Group, ConfigIn) ->
    C = configuration(Group),
    B = basic_group(Group),
    {ModulesToStart, Config0} = required_modules_for_group(C, B, ConfigIn),
    ct:pal("Init per group ~p; configuration ~p; basic group ~p", [Group, C, B]),
    Config01 = dynamic_modules:save_modules(host_type(), Config0),
    dynamic_modules:ensure_modules(host_type(), ModulesToStart),
    Config1 = do_init_per_group(C, Config01),
    [{basic_group, B}, {configuration, C} | init_state(C, B, Config1)].

do_init_per_group(C, ConfigIn) ->
    Config0 = create_users(ConfigIn),
    case C of
        cassandra ->
            [{archive_wait, 1500} | Config0];
        elasticsearch ->
            [{archive_wait, 2500} | Config0];
        _ ->
            Config0
    end.

end_per_group(G, Config) when G == rsm_all; G == nostore;
    G == mam04; G == rsm04; G == with_rsm04; G == muc04; G == muc_rsm04; G == rsm04_comp;
    G == muc06; G == mam06;
    G == archived; G == mam_metrics ->
      Config;
end_per_group(muc_configurable_archiveid, Config) ->
    dynamic_modules:restore_modules(Config),
    Config;
end_per_group(configurable_archiveid, Config) ->
    dynamic_modules:restore_modules(Config),
    Config;
end_per_group(muc_rsm_all, Config) ->
    destroy_room(Config);
end_per_group(Group, Config) ->
    C = configuration(Group),
    B = basic_group(Group),
    Config0 = end_state(C, B, Config),
    Config1 = dynamic_modules:restore_modules(Config0),
    escalus_fresh:clean(),
    delete_users(Config1).

required_modules_for_group(C, muc_light, Config) ->
    Extra = mam_opts_for_conf(C),
    MUCHost = subhost_pattern(muc_light_helper:muc_host_pattern()),
    Opts = config_opts(Extra#{pm => #{}, muc => #{host => MUCHost}}),
    Config1 = maybe_set_wait(C, [muc, pm], [{mam_meta_opts, Opts} | Config]),
    Backend = mongoose_helper:mnesia_or_rdbms_backend(),
    {[{mod_muc_light, config_parser_helper:mod_config(mod_muc_light, #{backend => Backend})},
      {mod_mam, Opts}], Config1};
required_modules_for_group(C, BG, Config) when BG =:= muc_all;
                                               BG =:= muc_disabled_retraction ->
    Extra = maps:merge(mam_opts_for_conf(C), mam_opts_for_base_group(BG)),
    MUCHost = subhost_pattern(muc_domain(Config)),
    Opts = config_opts(Extra#{muc => #{host => MUCHost}}),
    Config1 = maybe_set_wait(C, [muc], [{mam_meta_opts, Opts} | Config]),
    {[{mod_mam, Opts}], Config1};
required_modules_for_group(C, BG, Config) ->
    Extra = maps:merge(mam_opts_for_conf(C), mam_opts_for_base_group(BG)),
    Opts = config_opts(Extra#{pm => #{}}),
    Config1 = maybe_set_wait(C, [pm], [{mam_meta_opts, Opts} | Config]),
    {[{mod_mam, Opts}], Config1}.

maybe_set_wait(C, Types, Config) when C =:= rdbms_async_pool;
                                      C =:= rdbms_async_cache ->
    [{wait_for_parallel_writer, Types} | Config];
maybe_set_wait(_C, _, Config) ->
    Config.

mam_opts_for_conf(elasticsearch) ->
    #{backend => elasticsearch,
      user_prefs_store => mnesia};
mam_opts_for_conf(cassandra) ->
    #{backend => cassandra,
      user_prefs_store => cassandra};
mam_opts_for_conf(rdbms_easy) ->
    EasyOpts = #{db_jid_format => mam_jid_rfc,
                 db_message_format => mam_message_xml},
    maps:merge(EasyOpts, mam_opts_for_conf(rdbms));
mam_opts_for_conf(rdbms) ->
    #{user_prefs_store => rdbms,
      async_writer => #{enabled => false},
      cache_users => false};
mam_opts_for_conf(rdbms_async_pool) ->
    #{user_prefs_store => rdbms,
      async_writer => #{flush_interval => 1},
      cache_users => false};
mam_opts_for_conf(rdbms_mnesia) ->
    #{user_prefs_store => mnesia,
      async_writer => #{enabled => false},
      cache_users => false};
mam_opts_for_conf(rdbms_cache) ->
    #{user_prefs_store => rdbms,
      async_writer => #{enabled => false}};
mam_opts_for_conf(rdbms_async_cache) ->
    #{user_prefs_store => rdbms,
      async_writer => #{flush_interval => 1}};
mam_opts_for_conf(rdbms_mnesia_cache) ->
    #{user_prefs_store => mnesia,
      async_writer => #{enabled => false}}.

muc_domain(Config) ->
    proplists:get_value(muc_domain, Config, muc_helper:muc_host_pattern()).

mam_opts_for_base_group(disabled_text_search) ->
    #{full_text_search => false};
mam_opts_for_base_group(disabled_complex_queries) ->
    #{enforce_simple_queries => true};
mam_opts_for_base_group(BG) when BG =:= disabled_retraction;
                                 BG =:= muc_disabled_retraction ->
    #{message_retraction => false};
mam_opts_for_base_group(chat_markers) ->
    #{archive_chat_markers => true};
mam_opts_for_base_group(_BG) ->
    #{}.

init_state(_, muc_all, Config) ->
    Config;
init_state(C, muc_light, Config) ->
    clean_archives(Config),
    init_state(C, muc04, Config);
init_state(_C, prefs_cases, Config) ->
    Config;
init_state(_, _, Config) ->
    clean_archives(Config).

end_state(C, muc_light, Config) ->
    muc_light_helper:clear_db(host_type()),
    end_state(C, generic, Config);
end_state(_, _, Config) ->
    Config.

init_per_testcase(C=metrics_incremented_for_async_pools, Config) ->
    case ?config(configuration, Config) of
        rdbms_async_pool ->
            escalus:init_per_testcase(C, clean_archives(Config));
        _ ->
            {skip, "Not an async-pool test"}
    end;
init_per_testcase(C=metric_incremented_when_store_message, ConfigIn) ->
    Config = case ?config(configuration, ConfigIn) of
                 rdbms_async_pool ->
                     MongooseMetrics = [
                                        {[global, data, rdbms, default],
                                         [{recv_oct, '>'}, {send_oct, '>'}]}
                                       ],
                     [{mongoose_metrics, MongooseMetrics} | ConfigIn];
                 _ ->
                     ConfigIn
             end,
    escalus:init_per_testcase(C, clean_archives(Config));
init_per_testcase(C=filter_forwarded, Config) ->
    escalus:init_per_testcase(C, Config);
init_per_testcase(C=querying_for_all_messages_with_jid, Config) ->
    Config1 = escalus_fresh:create_users(Config, [{alice, 1}, {bob, 1}, {carol, 1}]),
    escalus:init_per_testcase(C, bootstrap_archive(Config1));
init_per_testcase(C=archived, Config) ->
    Config1 = escalus_fresh:create_users(Config, [{alice, 1}, {bob, 1}]),
    escalus:init_per_testcase(C, Config1);
init_per_testcase(C, Config) when C =:= retract_message;
                                  C =:= retract_wrong_message;
                                  C =:= ignore_bad_retraction ->
    skip_if_retraction_not_supported(Config, fun() -> escalus:init_per_testcase(C, Config) end);
init_per_testcase(C=retract_message_on_stanza_id, Config) ->
    Init = fun() ->
                   dynamic_modules:ensure_modules(host_type(), required_modules(C, Config)),
                   escalus:init_per_testcase(C, Config)
        end,
    skip_if_retraction_not_supported(Config, Init);
init_per_testcase(C=offline_message, Config) ->
    Config1 = escalus_fresh:create_users(Config, [{alice, 1}, {bob, 1}, {carol, 1}]),
    escalus:init_per_testcase(C, Config1);
init_per_testcase(C=nostore_hint, Config) ->
    escalus:init_per_testcase(C, Config);
init_per_testcase(C=muc_querying_for_all_messages, Config) ->
    Config1 = escalus_fresh:create_users(Config, [{alice, 1}, {bob, 1}]),
    escalus:init_per_testcase(C,
        muc_bootstrap_archive(start_alice_room(Config1)));
init_per_testcase(C=muc_querying_for_all_messages_with_jid, Config) ->
    Config1 = escalus_fresh:create_users(Config, [{alice, 1}, {bob, 1}]),
    escalus:init_per_testcase(C,
        muc_bootstrap_archive(start_alice_room(Config1)));
init_per_testcase(C=muc_archive_request, Config) ->
    Config1 = escalus_fresh:create_users(Config, [{alice, 1}, {bob, 1}]),
    Config2 = %% Check that metric is incremented on MUC flushed
        case ?config(configuration, Config1) of
            rdbms_async_pool ->
                MongooseMetrics = [{['_', 'modMucMamFlushed'], changed}],
                [{mongoose_metrics, MongooseMetrics} | Config1];
            _ ->
                Config1
        end,
    escalus:init_per_testcase(C, start_alice_room(Config2));
init_per_testcase(C=muc_no_elements, Config) ->
    dynamic_modules:ensure_modules(host_type(), required_modules(C, Config)),
    Config1 = escalus_fresh:create_users(Config, [{alice, 1}, {bob, 1}]),
    escalus:init_per_testcase(C, start_alice_room(Config1));
init_per_testcase(C=muc_only_stanzaid, Config) ->
    dynamic_modules:ensure_modules(host_type(), required_modules(C, Config)),
    Config1 = escalus_fresh:create_users(Config, [{alice, 1}, {bob, 1}]),
    escalus:init_per_testcase(C, start_alice_room(Config1));
init_per_testcase(C=no_elements, Config) ->
    dynamic_modules:ensure_modules(host_type(), required_modules(C, Config)),
    Config1 = escalus_fresh:create_users(Config, [{alice, 1}, {bob, 1}]),
    escalus:init_per_testcase(C, start_alice_room(Config1));
init_per_testcase(C=only_stanzaid, Config) ->
    dynamic_modules:ensure_modules(host_type(), required_modules(C, Config)),
    Config1 = escalus_fresh:create_users(Config, [{alice, 1}, {bob, 1}]),
    escalus:init_per_testcase(C, start_alice_room(Config1));
init_per_testcase(C=same_stanza_id, Config) ->
    dynamic_modules:ensure_modules(host_type(), required_modules(C, Config)),
    Config1 = escalus_fresh:create_users(Config, [{alice, 1}, {bob, 1}]),
    escalus:init_per_testcase(C, start_alice_room(Config1));
init_per_testcase(C=muc_message_with_stanzaid, Config) ->
    Config1 = escalus_fresh:create_users(Config, [{alice, 1}, {bob, 1}]),
    escalus:init_per_testcase(C, start_alice_room(Config1));
init_per_testcase(C, Config) when C =:= muc_light_failed_to_decode_message_in_database;
                                  C =:= pm_failed_to_decode_message_in_database ->
    case proplists:get_value(configuration, Config) of
        elasticsearch ->
            {skip, "elasticsearch does not support encodings"};
        _ ->
            dynamic_modules:ensure_modules(host_type(), required_modules(C, Config)),
            escalus:init_per_testcase(C, Config)
    end;
init_per_testcase(C, Config) when C =:= retract_muc_message;
                                  C =:= retract_muc_message_on_stanza_id;
                                  C =:= retract_wrong_muc_message ->
    Init = fun() ->
                   Config1 = escalus_fresh:create_users(Config, [{alice, 1}, {bob, 1}]),
                   escalus:init_per_testcase(C, start_alice_room(Config1))
           end,
    skip_if_retraction_not_supported(Config, Init);
init_per_testcase(C=muc_multiple_devices, Config) ->
    Config1 = escalus_fresh:create_users(Config, [{alice, 1}, {bob, 1}]),
    escalus:init_per_testcase(C, start_alice_room(Config1));
init_per_testcase(C=muc_protected_message, Config) ->
    Config1 = escalus_fresh:create_users(Config, [{alice, 1}, {bob, 1}]),
    escalus:init_per_testcase(C, start_alice_room(Config1));
init_per_testcase(C=muc_deny_protected_room_access, Config) ->
    Config1 = escalus_fresh:create_users(Config, [{alice, 1}, {bob, 1}]),
    escalus:init_per_testcase(C, start_alice_protected_room(Config1));
init_per_testcase(C=muc_allow_access_to_owner, Config) ->
    Config1 = escalus_fresh:create_users(Config, [{alice, 1}, {bob, 1}]),
    escalus:init_per_testcase(C, start_alice_protected_room(Config1));
init_per_testcase(C=muc_delete_x_user_in_anon_rooms, Config) ->
    Config1 = escalus_fresh:create_users(Config, [{alice, 1}, {bob, 1}]),
    escalus:init_per_testcase(C, start_alice_anonymous_room(Config1));
init_per_testcase(C=muc_show_x_user_to_moderators_in_anon_rooms, Config) ->
    Config1 = escalus_fresh:create_users(Config, [{alice, 1}, {bob, 1}]),
    escalus:init_per_testcase(C, start_alice_anonymous_room(Config1));
init_per_testcase(C=muc_show_x_user_for_your_own_messages_in_anon_rooms, Config) ->
    Config1 = escalus_fresh:create_users(Config, [{alice, 1}, {bob, 1}]),
    escalus:init_per_testcase(C, start_alice_anonymous_room(Config1));
init_per_testcase(C=pagination_simple_enforced, Config) ->
    Config1 = escalus_fresh:create_users(Config, [{alice, 1}, {bob, 1}, {carol, 1}]),
    escalus:init_per_testcase(C, bootstrap_archive(Config1));
init_per_testcase(C=range_archive_request_not_empty, Config) ->
    Config1 = escalus_fresh:create_users(Config, [{alice, 1}, {bob, 1}, {carol, 1}]),
    escalus:init_per_testcase(C, bootstrap_archive(Config1));
init_per_testcase(C=limit_archive_request, Config) ->
    Config1 = escalus_fresh:create_users(Config, [{alice, 1}, {bob, 1}, {carol, 1}]),
    escalus:init_per_testcase(C, bootstrap_archive(Config1));
init_per_testcase(C=easy_text_search_request, Config) ->
    skip_if_cassandra(Config, fun() -> escalus:init_per_testcase(C, Config) end);
init_per_testcase(C=long_text_search_request, Config) ->
    skip_if_cassandra(Config, fun() -> escalus:init_per_testcase(C, Config) end);
init_per_testcase(C=save_unicode_messages, Config) ->
    skip_if_cassandra(Config, fun() -> escalus:init_per_testcase(C, Config) end);
init_per_testcase(C=muc_text_search_request, Config) ->
    Init =
        fun() ->
            Config1 = escalus_fresh:create_users(Config, [{alice, 1}, {bob, 1}]),
            escalus:init_per_testcase(C, start_alice_room(Config1))
        end,

    skip_if_cassandra(Config, Init);
init_per_testcase(C = muc_light_stored_in_pm_if_allowed_to, Config) ->
    dynamic_modules:ensure_modules(host_type(), required_modules(C, Config)),
    escalus:init_per_testcase(C, Config);
init_per_testcase(C, Config) when C =:= muc_light_easy;
                                  C =:= muc_light_shouldnt_modify_pm_archive;
                                  C =:= muc_light_chat_markers_are_archived_if_enabled;
                                  C =:= muc_light_chat_markers_are_not_archived_if_disabled->
    dynamic_modules:ensure_modules(host_type(), required_modules(C, Config)),
    escalus:init_per_testcase(C, Config);
init_per_testcase(C=archive_chat_markers, Config) ->
    Config1 = escalus_fresh:create_users(Config, [{alice, 1}, {bob, 1}]),
    escalus:init_per_testcase(C, Config1);
init_per_testcase(C=dont_archive_chat_markers, Config) ->
    Config1 = escalus_fresh:create_users(Config, [{alice, 1}, {bob, 1}]),
    escalus:init_per_testcase(C, Config1);
init_per_testcase(CaseName, Config) ->
    escalus:init_per_testcase(CaseName, Config).

skip_if_retraction_not_supported(Config, Init) ->
    ConfList = rdbms_configs(true, ct_helper:get_internal_database()),
    case lists:member(?config(configuration, Config), ConfList) of
        false ->
            {skip, "message retraction not supported"};
        true ->
            Init()
    end.

skip_if_cassandra(Config, Init) ->
    case ?config(configuration, Config) of
        cassandra ->
            {skip, "full text search is not implemented for cassandra backend"};
        _ ->
            Init()
    end.

end_per_testcase(C=muc_text_search_request, Config) ->
    destroy_room(Config),
    escalus:end_per_testcase(C, Config);
end_per_testcase(C=muc_archive_request, Config) ->
    destroy_room(Config),
    escalus:end_per_testcase(C, Config);
end_per_testcase(C=muc_multiple_devices, Config) ->
    destroy_room(Config),
    escalus:end_per_testcase(C, Config);
end_per_testcase(C=muc_protected_message, Config) ->
    destroy_room(Config),
    escalus:end_per_testcase(C, Config);
end_per_testcase(C=muc_deny_protected_room_access, Config) ->
    destroy_room(Config),
    escalus:end_per_testcase(C, Config);
end_per_testcase(C=muc_allow_access_to_owner, Config) ->
    destroy_room(Config),
    escalus:end_per_testcase(C, Config);
end_per_testcase(C=muc_delete_x_user_in_anon_rooms, Config) ->
    destroy_room(Config),
    escalus:end_per_testcase(C, Config);
end_per_testcase(C=muc_show_x_user_to_moderators_in_anon_rooms, Config) ->
    destroy_room(Config),
    escalus:end_per_testcase(C, Config);
end_per_testcase(C=muc_show_x_user_for_your_own_messages_in_anon_rooms, Config) ->
    destroy_room(Config),
    escalus:end_per_testcase(C, Config);
end_per_testcase(C=muc_querying_for_all_messages, Config) ->
    destroy_room(Config),
    escalus:end_per_testcase(C, Config);
end_per_testcase(C=muc_querying_for_all_messages_with_jid, Config) ->
    destroy_room(Config),
    escalus:end_per_testcase(C, Config);
end_per_testcase(C=muc_message_with_stanzaid, Config) ->
    destroy_room(Config),
    escalus:end_per_testcase(C, Config);
end_per_testcase(C, Config) when C =:= retract_muc_message;
                                 C =:= retract_muc_message_on_stanza_id;
                                 C =:= retract_wrong_muc_message ->
    destroy_room(Config),
    escalus:end_per_testcase(C, Config);
end_per_testcase(C=muc_no_elements, Config) ->
    destroy_room(Config),
    escalus:end_per_testcase(C, Config);
end_per_testcase(C=muc_only_stanzaid, Config) ->
    destroy_room(Config),
    escalus:end_per_testcase(C, Config);
end_per_testcase(CaseName, Config) ->
    escalus:end_per_testcase(CaseName, Config).

%% Module configuration per testcase

required_modules(muc_light_stored_in_pm_if_allowed_to, Config) ->
    Opts = #{pm := PM} = ?config(mam_meta_opts, Config),
    NewOpts = Opts#{pm := PM#{archive_groupchats => true}},
    [{mod_mam, NewOpts}];
required_modules(muc_light_chat_markers_are_archived_if_enabled, Config) ->
    Opts = #{muc := MUC} = ?config(mam_meta_opts, Config),
    NewOpts = Opts#{muc := MUC#{archive_chat_markers => true}},
    [{mod_mam, NewOpts}];
required_modules(muc_no_elements, Config) ->
    Opts = #{muc := MUC} = ?config(mam_meta_opts, Config),
    NewOpts = Opts#{muc := MUC#{no_stanzaid_element => true}},
    [{mod_mam, NewOpts}];
required_modules(muc_light_failed_to_decode_message_in_database, Config) ->
    Opts = #{muc := MUC} = ?config(mam_meta_opts, Config),
    NewOpts = Opts#{muc := MUC#{db_message_format => mam_message_eterm}},
    [{mod_mam, NewOpts}];
required_modules(pm_failed_to_decode_message_in_database, Config) ->
    Opts = #{pm := PM} = ?config(mam_meta_opts, Config),
    NewOpts = Opts#{pm := PM#{db_message_format => mam_message_eterm}},
    [{mod_mam, NewOpts}];
required_modules(muc_only_stanzaid, Config) ->
    Opts = ?config(mam_meta_opts, Config),
    [{mod_mam, Opts}];
% configurable_archiveid basic group
required_modules(no_elements, Config) ->
    Opts = #{pm := PM} = ?config(mam_meta_opts, Config),
    NewOpts = Opts#{pm := PM#{no_stanzaid_element => true}},
    [{mod_mam, NewOpts}];
required_modules(CaseName, Config) when CaseName =:= same_stanza_id;
                                        CaseName =:= retract_message_on_stanza_id ->
    Opts = #{pm := PM} = ?config(mam_meta_opts, Config),
    NewOpts = Opts#{pm := PM#{same_mam_id_for_peers => true}},
    [{mod_mam, NewOpts}];
required_modules(_, Config) ->
    Opts = ?config(mam_meta_opts, Config),
    [{mod_mam, Opts}].

pm_with_db_message_format_xml(Config) ->
    Opts = #{pm := PM} = ?config(mam_meta_opts, Config),
    NewOpts = Opts#{pm := PM#{db_message_format => mam_message_xml}},
    [{mod_mam, NewOpts}].

muc_with_db_message_format_xml(Config) ->
    Opts = #{muc := MUC} = ?config(mam_meta_opts, Config),
    NewOpts = Opts#{muc := MUC#{db_message_format => mam_message_xml}},
    [{mod_mam, NewOpts}].

%%--------------------------------------------------------------------
%% Group name helpers
%%--------------------------------------------------------------------

full_group(Conf, Group) ->
    list_to_atom(atom_to_list(Conf) ++ "_" ++ atom_to_list(Group)).

%% @doc Delete suffix.
configuration(Group) ->
    match_atom_prefix(Group, make_greedy(configurations())).

%% @doc Rearrange a list of strings (or atoms), that all prefixes
%% will be tested.
%%
%% Example:
%% `make_greedy(rdbms_mnesia_muc, [rdbms, rdbms_mnesia]) -> rdbms'
%% `make_greedy(rdbms_mnesia_muc, match_longer_first([rdbms, rdbms_mnesia])) -> rdbms_mnesia'
%% @end
make_greedy(List) ->
    lists:reverse(lists:usort(List)).

%% @doc Delete prefix.
basic_group(Group) ->
    basic_group(Group, configuration(Group)).

basic_group(Group, Conf) ->
    ConfS = atom_to_list(Conf),
    GroupS = atom_to_list(Group),
    list_to_atom(delete_delimiter(delete_prefix(ConfS, GroupS))).

match_atom_prefix(Target, Prefixes) ->
    match_atom_prefix1(atom_to_list(Target), Prefixes).

match_atom_prefix1(TargetS, [PrefixA | Prefixes]) ->
    PrefixS = atom_to_list(PrefixA),
    case lists:prefix(PrefixS, TargetS) of
        true -> PrefixA;
        false -> match_atom_prefix1(TargetS, Prefixes)
    end.

delete_prefix([H|Prefix], [H|Target]) ->
    delete_prefix(Prefix, Target);
delete_prefix([], Target) ->
    Target.

delete_delimiter("_" ++ Tail) ->
    Tail.

%%--------------------------------------------------------------------
%% Adhoc tests
%%--------------------------------------------------------------------

% @doc Helper function, sends an example message to a user and checks
% if archive id elements are defined or not
send_and_check_archive_elements(Config, Archived, Stanzaid) ->
    F = fun(Alice, Bob) ->
        %% Archive must be empty.
        %% Alice sends "OH, HAI!" to Bob.
        escalus:send(Alice, escalus_stanza:chat_to(Bob, <<"OH, HAI!">>)),

        %% Bob receives a message.
        BobMsg = escalus:wait_for_stanza(Bob),
        case exml_query:subelement(BobMsg, <<"archived">>) of
                undefined ->
                    ?assert_equal(Archived, false);
                _ ->
                    ?assert_equal(Archived, true)
        end,
        case exml_query:subelement(BobMsg, <<"stanza-id">>) of
                   undefined ->
                       ?assert_equal(Stanzaid, false);
                   _ ->
                       ?assert_equal(Stanzaid, true)
        end,
        ok
        end,
    %% Made fresh in init_per_testcase
    escalus:story(Config, [{alice, 1}, {bob, 1}], F).

% @doc Helper function, sends an example message to a room and checks
% if archive id elements are defined or not
muc_send_and_check_archive_elements(Config, Archived, Stanzaid) ->
    F = fun(Alice, Bob) ->
        Room = ?config(room, Config),
        RoomAddr = room_address(Room),
        Text = <<"Hi, Bob!">>,
        escalus:send(Alice, stanza_muc_enter_room(Room, nick(Alice))),
        escalus:send(Bob, stanza_muc_enter_room(Room, nick(Bob))),

        %% Bob received presences.
        escalus:wait_for_stanzas(Bob, 2),

        %% Bob received the room's subject.
        escalus:wait_for_stanzas(Bob, 1),

        %% Alice sends another message to Bob.
        %% The message is not archived by the room.
        escalus:send(Alice, escalus_stanza:chat_to(Bob, <<"OH, HAI!">>)),
        escalus:assert(is_message, escalus:wait_for_stanza(Bob)),

        %% Alice sends to the chat room.
        escalus:send(Alice, escalus_stanza:groupchat_to(RoomAddr, Text)),

        %% Bob received the message "Hi, Bob!".
        %% This message will be archived (by alicesroom@localhost).
        %% User's archive is disabled (i.e. bob@localhost).
        BobMsg = escalus:wait_for_stanza(Bob),
        escalus:assert(is_message, BobMsg),
        case exml_query:subelement(BobMsg, <<"archived">>) of
                undefined ->
                    ?assert_equal(Archived, false);
                _ ->
                    ?assert_equal(Archived, true)
        end,
        case exml_query:subelement(BobMsg, <<"stanza-id">>) of
                   undefined ->
                       ?assert_equal(Stanzaid, false);
                   _ ->
                       ?assert_equal(Stanzaid, true)
               end,
        ok
        end,
    escalus:story(Config, [{alice, 1}, {bob, 1}], F).

%% Archive id elements should be present when config says so
muc_no_elements(Config) ->
    muc_send_and_check_archive_elements(Config, false, false).

muc_only_stanzaid(Config) ->
    muc_send_and_check_archive_elements(Config, false, true).

no_elements(Config) ->
    send_and_check_archive_elements(Config, false, false).

only_stanzaid(Config) ->
    send_and_check_archive_elements(Config, false, true).

same_stanza_id(Config) ->
    P = ?config(props, Config),
    F = fun(Alice, Bob) ->
        Body = <<"OH, HAI!">>,
        Msg = escalus_stanza:chat_to(Bob, Body),
        escalus:send(Alice, Msg),
        mam_helper:wait_for_archive_size(Alice, 1),
        escalus:send(Alice, stanza_archive_request(P, <<"q1">>)),
        Result = wait_archive_respond(Alice),
        [AliceCopyOfMessage] = respond_messages(Result),
        AliceId = exml_query:path(AliceCopyOfMessage, [{element, <<"result">>}, {attr, <<"id">>}]),
        %% ... and Bob receives the message
        RecvMsg = escalus:wait_for_stanza(Bob),
        BobId = exml_query:path(RecvMsg, [{element, <<"stanza-id">>}, {attr, <<"id">>}]),
        ?assert_equal(AliceId, BobId)
    end,
    escalus_fresh:story(Config, [{alice, 1}, {bob, 1}], F).

%% Querying the archive for messages
easy_archive_request(Config) ->
    P = ?config(props, Config),
    F = fun(Alice, Bob) ->
        %% Alice sends "OH, HAI!" to Bob
        %% {xmlel,<<"message">>,
        %%  [{<<"from">>,<<"alice@localhost/res1">>},
        %%   {<<"to">>,<<"bob@localhost/res1">>},
        %%   {<<"xml:lang">>,<<"en">>},
        %%   {<<"type">>,<<"chat">>}],
        %%   [{xmlel,<<"body">>,[],[{xmlcdata,<<"OH, HAI!">>}]}]}
        escalus:send(Alice, escalus_stanza:chat_to(Bob, <<"OH, HAI!">>)),
        mam_helper:wait_for_archive_size(Alice, 1),
        escalus:send(Alice, stanza_archive_request(P, <<"q1">>)),
        Res = wait_archive_respond(Alice),
        assert_respond_size(1, Res),
        assert_respond_query_id(P, <<"q1">>, parse_result_iq(Res)),
        ok
        end,
    escalus_fresh:story(Config, [{alice, 1}, {bob, 1}], F).

easy_archive_request_for_the_receiver(Config) ->
    P = ?config(props, Config),
    F = fun(Alice, Bob) ->
        escalus:send(Alice, escalus_stanza:chat_to(Bob, <<"OH, HAI!">>)),
        BobMsg = escalus:wait_for_stanza(Bob),
        escalus:assert(is_message, BobMsg),
        mam_helper:wait_for_archive_size(Bob, 1),
        escalus:send(Bob, stanza_archive_request(P, <<"q1">>)),
        Res = wait_archive_respond(Bob),
        assert_respond_size(1, Res),
        assert_respond_query_id(P, <<"q1">>, parse_result_iq(Res)),
        ok
        end,
    escalus_fresh:story(Config, [{alice, 1}, {bob, 1}], F).

message_sent_to_yourself(Config) ->
    P = ?config(props, Config),
    F = fun(Alice) ->
        escalus:send(Alice, escalus_stanza:chat_to(Alice, <<"OH, HAI!">>)),
        escalus:wait_for_stanza(Alice), %% Receive that message
        mam_helper:wait_for_archive_size(Alice, 1),
        escalus:send(Alice, stanza_archive_request(P, <<"q1">>)),
        Res = wait_archive_respond(Alice),
        assert_respond_size(1, Res),
        assert_respond_query_id(P, <<"q1">>, parse_result_iq(Res)),
        ok
        end,
    escalus_fresh:story(Config, [{alice, 1}], F).

text_search_is_not_available(Config) ->
    P = ?config(props, Config),
    F = fun(Alice) ->
        Namespace = get_prop(mam_ns, P),
        escalus:send(Alice, stanza_retrieve_form_fields(<<"q">>, Namespace)),
        Res = escalus:wait_for_stanza(Alice),
        escalus:assert(is_iq_with_ns, [Namespace], Res),
        QueryEl = exml_query:subelement(Res, <<"query">>),
        XEl = exml_query:subelement(QueryEl, <<"x">>),
        Fields = exml_query:paths(XEl, [{element, <<"field">>}]),
        HasFullTextSearch = lists:any(fun(Item) ->
            exml_query:attr(Item, <<"var">>) == <<"full-text-search">>
        end, Fields),

        ?assert_equal(false, HasFullTextSearch)
        end,
    escalus_fresh:story(Config, [{alice, 1}], F).

text_search_query_fails_if_disabled(Config) ->
    P = ?config(props, Config),
    F = fun(_Alice, Bob) ->
        escalus:send(Bob, stanza_text_search_archive_request(P, <<"q1">>,
                <<"this IQ is expected to fail">>)),
        Res = escalus:wait_for_stanza(Bob),
        escalus:assert(is_iq_error, Res)
        end,
    escalus_fresh:story(Config, [{alice, 1}, {bob, 1}], F).

pagination_simple_enforced(Config) ->
    P = ?config(props, Config),
    F = fun(Alice) ->
        Msgs = ?config(pre_generated_msgs, Config),
        [_, _, StartMsg, StopMsg | _] = Msgs,
        {{StartMsgId, _}, _, _, _, _StartMsgPacket} = StartMsg,
        {{StopMsgId, _}, _, _, _, _StopMsgPacket} = StopMsg,
        {StartMicro, _} = rpc_apply(mod_mam_utils, decode_compact_uuid, [StartMsgId]),
        {StopMicro, _} = rpc_apply(mod_mam_utils, decode_compact_uuid, [StopMsgId]),
        StartTime = make_iso_time(StartMicro),
        StopTime = make_iso_time(StopMicro),
        %% Send
        %% <iq type='get'>
        %%   <query xmlns='urn:xmpp:mam:tmp'>
        %%     <start>StartTime</start>
        %%     <end>StopTime</end>
        %%   </query>
        %% </iq>
        escalus:send(Alice, stanza_date_range_archive_request_not_empty(P, StartTime, StopTime)),
        %% Receive two messages and IQ
        Result = wait_archive_respond(Alice),
        IQ = respond_iq(Result),
        [M1, M2|_] = respond_messages(Result),
        escalus:assert(is_iq_result, IQ),
        SetEl = exml_query:path(IQ, [{element, <<"fin">>}, {element, <<"set">>}]),
        ?assert_equal(true, undefined =/= SetEl),
        ?assert_equal(undefined, exml_query:path(SetEl, [{element, <<"count">>}])),
        ?assert_equal(undefined, exml_query:path(SetEl, [{element, <<"first">>}, {attr, <<"index">>}])),
        #forwarded_message{delay_stamp = Stamp1} = parse_forwarded_message(M1),
        #forwarded_message{delay_stamp = Stamp2} = parse_forwarded_message(M2),
        ?assert_equal(list_to_binary(StartTime), Stamp1),
        ?assert_equal(list_to_binary(StopTime), Stamp2)
        end,
    %% Made fresh in init_per_testcase
    escalus:story(Config, [{alice, 1}], F).

text_search_is_available(Config) ->
    P = ?config(props, Config),
    F = fun(Alice) ->
        Namespace = get_prop(mam_ns, P),
        escalus:send(Alice, stanza_retrieve_form_fields(<<"q">>, Namespace)),
        Res = escalus:wait_for_stanza(Alice),
        escalus:assert(is_iq_with_ns, [Namespace], Res),
        QueryEl = exml_query:subelement(Res, <<"query">>),
        XEl = exml_query:subelement(QueryEl, <<"x">>),
        escalus:assert(has_field_with_type, [<<"full-text-search">>, <<"text-single">>], XEl),
        ok
        end,
    escalus_fresh:story(Config, [{alice, 1}], F).

easy_text_search_request(Config) ->
    P = ?config(props, Config),
    F = fun(Alice, Bob) ->
        escalus:send(Alice, escalus_stanza:chat_to(Bob, <<"Hi there! My cat's name is John">>)),
        escalus:send(Alice, escalus_stanza:chat_to(Bob, <<"Also my bike broke down so I'm unable ",
                                                          "to return him home">>)),
        escalus:send(Alice, escalus_stanza:chat_to(Bob, <<"Cats are awesome by the way">>)),
        mam_helper:wait_for_archive_size(Alice, 3),
        maybe_wait_for_archive(Config), %% yz lag

        %% 'Cat' query
        escalus:send(Alice, stanza_text_search_archive_request(P, <<"q1">>, <<"cat">>)),
        Res1 = wait_archive_respond(Alice),
        assert_respond_size(2, Res1),
        assert_respond_query_id(P, <<"q1">>, parse_result_iq(Res1)),
        [Msg1, Msg2] = respond_messages(Res1),
        #forwarded_message{message_body = Body1} = parse_forwarded_message(Msg1),
        #forwarded_message{message_body = Body2} = parse_forwarded_message(Msg2),
        ?assert_equal(<<"Hi there! My cat's name is John">>, Body1),
        ?assert_equal(<<"Cats are awesome by the way">>, Body2),

        %% 'Bike' query
        escalus:send(Alice, stanza_text_search_archive_request(P, <<"q2">>, <<"bike">>)),
        Res2 = wait_archive_respond(Alice),
        assert_respond_size(1, Res2),
        assert_respond_query_id(P, <<"q2">>, parse_result_iq(Res2)),
        [Msg3] = respond_messages(Res2),
        #forwarded_message{message_body = Body3} = parse_forwarded_message(Msg3),
        ?assert_equal(<<"Also my bike broke down so I'm unable to return him home">>, Body3),

        ok
        end,
    escalus_fresh:story(Config, [{alice, 1}, {bob, 1}], F).

long_text_search_request(Config) ->
    P = ?config(props, Config),
    F = fun(Alice, Bob) ->
        Msgs = text_search_messages(),

        [ escalus:send(Alice, escalus_stanza:chat_to(Bob, Msg)) || Msg <- Msgs ],

        %% Just check that Bob receives the messages.
        %% It should help, when the CI server is overloaded.
        %% The test should work without this block.
        %% But sometimes on the CI server we ending up with not all messages
        %% yet archived, which leads to the test failure.
        ExpectedLen = length(Msgs),
        BobMessages = escalus:wait_for_stanzas(Bob, ExpectedLen, 15000),
        ?assert_equal_extra(ExpectedLen, length(BobMessages),
                            #{bob_messages => BobMessages}),

        mam_helper:wait_for_archive_size(Bob, ExpectedLen),
        mam_helper:wait_for_archive_size(Alice, ExpectedLen),
        maybe_wait_for_archive(Config), %% yz lag
        escalus:send(Alice, stanza_text_search_archive_request(P, <<"q1">>,
                                                               <<"Ribs poRk cUlpa">>)),
        Res = wait_archive_respond(Alice),
        assert_respond_size(3, Res),
        assert_respond_query_id(P, <<"q1">>, parse_result_iq(Res)),

        [Msg1, Msg2, Msg3] = respond_messages(Res),
        #forwarded_message{message_body = Body1} = parse_forwarded_message(Msg1),
        #forwarded_message{message_body = Body2} = parse_forwarded_message(Msg2),
        #forwarded_message{message_body = Body3} = parse_forwarded_message(Msg3),

        ?assert_equal(lists:nth(2, Msgs), Body1),
        ?assert_equal(lists:nth(8, Msgs), Body2),
        ?assert_equal(lists:nth(11, Msgs), Body3),

        ok
        end,
    escalus_fresh:story(Config, [{alice, 1}, {bob, 1}], F).

%% Write and read Unicode messages back
unicode_messages_can_be_extracted(Config) ->
    P = ?config(props, Config),
    F = fun(Alice, Bob) ->
        Texts = [<<"Hi! this is an unicode character lol 😂"/utf8>>,
                 <<"this is another one no 🙅"/utf8>>,
                 <<"This is the same again lol 😂"/utf8>>],

        [escalus:send(Alice, escalus_stanza:chat_to(Bob, Text))
         || Text <- Texts],
        mam_helper:wait_for_archive_size(Alice, length(Texts)),

        %% WHEN Getting all messages
        escalus:send(Alice, stanza_archive_request(P, <<"uni-q">>)),
        Res = wait_archive_respond(Alice),
        assert_respond_size(3, Res),

        assert_respond_query_id(P, <<"uni-q">>, parse_result_iq(Res)),
        [Msg1, Msg2, Msg3] = respond_messages(Res),
        #forwarded_message{message_body = Body1} = parse_forwarded_message(Msg1),
        #forwarded_message{message_body = Body2} = parse_forwarded_message(Msg2),
        #forwarded_message{message_body = Body3} = parse_forwarded_message(Msg3),
        ?assert_equal(<<"Hi! this is an unicode character lol 😂"/utf8>>, Body1),
        ?assert_equal(<<"this is another one no 🙅"/utf8>>, Body2),
        ?assert_equal(<<"This is the same again lol 😂"/utf8>>, Body3),
        ok
        end,
    escalus_fresh:story(Config, [{alice, 1}, {bob, 1}], F).

%% Depends on search feature
%% Consult with unicode_messages_can_be_extracted,
%% which ensures that unicode messages can be processed
save_unicode_messages(Config) ->
    P = ?config(props, Config),
    F = fun(Alice, Bob) ->
                escalus:send(Alice, escalus_stanza:chat_to(Bob, <<"Hi! this is an unicode character lol 😂"/utf8>>)),
                escalus:send(Alice, escalus_stanza:chat_to(Bob, <<"this is another one no 🙅"/utf8>>)),
                escalus:send(Alice, escalus_stanza:chat_to(Bob, <<"This is the same again lol 😂"/utf8>>)),
                mam_helper:wait_for_archive_size(Alice, 3),

                %% Each stanza_text_search_archive_request should call it regardless of wait_for_archive_size result.
                maybe_wait_for_archive(Config),

                %% WHEN Searching for a message with "lol" string
                escalus:send(Alice, stanza_text_search_archive_request(P, <<"q1">>, <<"lol"/utf8>>)),
                Res1 = wait_archive_respond(Alice),
                assert_respond_size(2, Res1),
                assert_respond_query_id(P, <<"q1">>, parse_result_iq(Res1)),
                [Msg1, Msg2] = respond_messages(Res1),
                #forwarded_message{message_body = Body1} = parse_forwarded_message(Msg1),
                #forwarded_message{message_body = Body2} = parse_forwarded_message(Msg2),
                ?assert_equal(<<"Hi! this is an unicode character lol 😂"/utf8>>, Body1),
                ?assert_equal(<<"This is the same again lol 😂"/utf8>>, Body2),

                escalus:send(Alice, stanza_text_search_archive_request(P, <<"q2">>, <<"another"/utf8>>)),
                Res2 = wait_archive_respond(Alice),
                assert_respond_size(1, Res2),
                assert_respond_query_id(P, <<"q2">>, parse_result_iq(Res2)),
                [Msg3] = respond_messages(Res2),
                #forwarded_message{message_body = Body3} = parse_forwarded_message(Msg3),
                ?assert_equal(<<"this is another one no 🙅"/utf8>>, Body3),

                ok
        end,
    escalus_fresh:story(Config, [{alice, 1}, {bob, 1}], F).

stanza_id_is_appended_to_carbons(Config) ->
    F = fun(Alice1, Alice2, Bob1, Bob2) ->
        Msg = <<"OH, HAI!">>,
        mongoose_helper:enable_carbons([Alice1, Alice2, Bob1, Bob2]),
        escalus:send(Alice1, escalus_stanza:chat_to(Bob1, Msg)),
        mam_helper:wait_for_archive_size(Alice1, 1),
        escalus_client:wait_for_stanza(Bob1),
        Alice2CC = escalus_client:wait_for_stanza(Alice2),
        Bob2CC = escalus_client:wait_for_stanza(Bob2),

        SID = fun(Packet, Direction) ->
                  exml_query:path(Packet, [{element_with_ns, Direction, <<"urn:xmpp:carbons:2">>},
                                           {element_with_ns, <<"forwarded">>, <<"urn:xmpp:forward:0">>},
                                           {element_with_ns, <<"message">>, <<"jabber:client">>},
                                           {element_with_ns, <<"stanza-id">>, <<"urn:xmpp:sid:0">>},
                                           {attr, <<"id">>}])
              end,
        ?assert_equal(true, undefined =/= SID(Bob2CC, <<"received">>)),
        ?assert_equal(true, undefined =/= SID(Alice2CC, <<"sent">>)),
        escalus:assert(is_forwarded_sent_message,
          [escalus_client:full_jid(Alice1), escalus_client:full_jid(Bob1), Msg], Alice2CC),
        escalus:assert(is_forwarded_received_message,
          [escalus_client:full_jid(Alice1), escalus_client:full_jid(Bob1), Msg], Bob2CC)
        end,
    escalus_fresh:story(Config, [{alice, 2}, {bob, 2}], F).

muc_text_search_request(Config) ->
    P = ?config(props, Config),
    F = fun(Alice, Bob) ->
        Room = ?config(room, Config),
        escalus:send(Alice, stanza_muc_enter_room(Room, nick(Alice))),
        escalus:send(Bob, stanza_muc_enter_room(Room, nick(Bob))),

        %% Bob received presences.
        escalus:wait_for_stanzas(Bob, 2),

        %% Bob received the room's subject.
        escalus:wait_for_stanzas(Bob, 1),

        Msgs = text_search_messages(),

        lists:foreach(
            fun(Msg) ->
                Stanza = escalus_stanza:groupchat_to(room_address(Room), Msg),
                escalus:send(Alice, Stanza),
                escalus:assert(is_message, escalus:wait_for_stanza(Bob))
            end, Msgs),

        maybe_wait_for_archive(Config),
        SearchStanza = stanza_text_search_archive_request(P, <<"q1">>, <<"Ribs poRk cUlpa">>),
        escalus:send(Bob,  stanza_to_room(SearchStanza, Room)),
        Res = wait_archive_respond(Bob),
        assert_respond_size(3, Res),
        assert_respond_query_id(P, <<"q1">>, parse_result_iq(Res)),

        [Msg1, Msg2, Msg3] = respond_messages(Res),
        #forwarded_message{message_body = Body1} = parse_forwarded_message(Msg1),
        ?assert_equal(lists:nth(2, Msgs), Body1),
        #forwarded_message{message_body = Body2} = parse_forwarded_message(Msg2),
        ?assert_equal(lists:nth(8, Msgs), Body2),
        #forwarded_message{message_body = Body3} = parse_forwarded_message(Msg3),
        ?assert_equal(lists:nth(11, Msgs), Body3),

        ok
        end,
    escalus:story(Config, [{alice, 1}, {bob, 1}], F).


querying_for_all_messages_with_jid(Config) ->
    P = ?config(props, Config),
    F = fun(Alice) ->
        Pregenerated = ?config(pre_generated_msgs, Config),
        BWithJID = nick_to_jid(bob, Config),

        WithBob = [1 || {_, _, {JID, _, _}, _, _} <- Pregenerated,
                        escalus_utils:jid_to_lower(JID) == BWithJID],

        CountWithBob = lists:sum(WithBob),
        escalus:send(Alice, stanza_filtered_by_jid_request(P, BWithJID)),
        assert_respond_size(CountWithBob, wait_archive_respond(Alice)),
        ok
        end,
    escalus:story(Config, [{alice, 1}], F).

muc_querying_for_all_messages(Config) ->
    P = ?config(props, Config),
    F = fun(Alice) ->
        maybe_wait_for_archive(Config),

        Room = ?config(room, Config),
        MucMsgs = ?config(pre_generated_muc_msgs, Config),

        MucArchiveLen = length(MucMsgs),

        IQ = stanza_archive_request(P, <<>>),
        escalus:send(Alice, stanza_to_room(IQ, Room)),
        maybe_wait_for_archive(Config),
        assert_respond_size(MucArchiveLen, wait_archive_respond(Alice)),

        ok
        end,
    escalus:story(Config, [{alice, 1}], F).

muc_querying_for_all_messages_with_jid(Config) ->
    P = ?config(props, Config),
    F = fun(Alice) ->
            Room = ?config(room, Config),
            BobNick = ?config(bob_nickname, Config),
            BWithJID = room_address(Room, BobNick),

            MucMsgs = ?config(pre_generated_muc_msgs, Config),
            WithJID = [1 || {_, _, {JID, _, _}, _, _} <- MucMsgs, JID == BWithJID],
            Len = lists:sum(WithJID),

            IQ = stanza_filtered_by_jid_request(P, BWithJID),
            escalus:send(Alice, stanza_to_room(IQ, Room)),
            Result = wait_archive_respond(Alice),

            assert_respond_size(Len, Result),
            ok
        end,
    escalus:story(Config, [{alice, 1}], F).

muc_light_easy(Config) ->
    escalus:story(Config, [{alice, 1}, {bob, 1}], fun(Alice, Bob) ->
            Room = muc_helper:fresh_room_name(),
            given_muc_light_room(Room, Alice, []),

            M1 = when_muc_light_message_is_sent(Alice, Room,
                                                <<"Msg 1">>, <<"Id1">>),
            then_muc_light_message_is_received_by([Alice], M1),

            M2 = when_muc_light_message_is_sent(Alice, Room,
                                                <<"Message 2">>, <<"MyID2">>),
            then_muc_light_message_is_received_by([Alice], M2),

            Aff = when_muc_light_affiliations_are_set(Alice, Room, [{Bob, member}]),
            then_muc_light_affiliations_are_received_by([Alice, Bob], Aff),

            mam_helper:wait_for_room_archive_size(muc_light_host(), Room, 4),
            when_archive_query_is_sent(Bob, muc_light_helper:room_bin_jid(Room), Config),
            ExpectedResponse = [{create, [{Alice, owner}]},
                                {muc_message, Room, Alice, <<"Msg 1">>},
                                {muc_message, Room, Alice, <<"Message 2">>},
                                {affiliations, [{Bob, member}]}],
            then_archive_response_is(Bob, ExpectedResponse, Config)
        end).

muc_light_shouldnt_modify_pm_archive(Config) ->
    escalus:story(Config, [{alice, 1}, {bob, 1}], fun(Alice, Bob) ->
            Room = muc_helper:fresh_room_name(),
            given_muc_light_room(Room, Alice, [{Bob, member}]),

            when_pm_message_is_sent(Alice, Bob, <<"private hi!">>),
            then_pm_message_is_received(Bob, <<"private hi!">>),

            maybe_wait_for_archive(Config),
            when_archive_query_is_sent(Alice, undefined, Config),
            then_archive_response_is(Alice, [{message, Alice, <<"private hi!">>}], Config),
            when_archive_query_is_sent(Bob, undefined, Config),
            then_archive_response_is(Bob, [{message, Alice, <<"private hi!">>}], Config),

            M1 = when_muc_light_message_is_sent(Alice, Room,
                                                <<"Msg 1">>, <<"Id 1">>),
            then_muc_light_message_is_received_by([Alice, Bob], M1),

            maybe_wait_for_archive(Config),
            when_archive_query_is_sent(Alice, muc_light_helper:room_bin_jid(Room), Config),
            then_archive_response_is(Alice, [{create, [{Alice, owner}, {Bob, member}]},
                                             {muc_message, Room, Alice, <<"Msg 1">>}], Config),

            when_archive_query_is_sent(Alice, undefined, Config),
            then_archive_response_is(Alice, [{message, Alice, <<"private hi!">>}], Config),
            when_archive_query_is_sent(Bob, undefined, Config),
            then_archive_response_is(Bob, [{message, Alice, <<"private hi!">>}], Config)
        end).

muc_light_stored_in_pm_if_allowed_to(Config) ->
    escalus:fresh_story(Config, [{alice, 1}, {bob, 1}], fun(Alice, Bob) ->
            Room = muc_helper:fresh_room_name(),
            given_muc_light_room(Room, Alice, [{Bob, member}]),

            maybe_wait_for_archive(Config),
            AliceAffEvent = {affiliations, [{Alice, owner}]},
            when_archive_query_is_sent(Alice, undefined, Config),
            then_archive_response_is(Alice, [AliceAffEvent], Config),
            BobAffEvent = {affiliations, [{Bob, member}]},
            when_archive_query_is_sent(Bob, undefined, Config),
            then_archive_response_is(Bob, [BobAffEvent], Config),

            M1 = when_muc_light_message_is_sent(Alice, Room, <<"Msg 1">>, <<"Id 1">>),
            then_muc_light_message_is_received_by([Alice, Bob], M1),

            maybe_wait_for_archive(Config),
            MessageEvent = {muc_message, Room, Alice, <<"Msg 1">>},
            when_archive_query_is_sent(Alice, undefined, Config),
            then_archive_response_is(Alice, [AliceAffEvent, MessageEvent], Config),
            when_archive_query_is_sent(Bob, undefined, Config),
            then_archive_response_is(Bob, [BobAffEvent, MessageEvent], Config)
        end).

muc_light_chat_markers_are_archived_if_enabled(Config) ->
    escalus:story(Config, [{alice, 1}, {bob, 1}], fun(Alice, Bob) ->
            Room = muc_helper:fresh_room_name(),
            given_muc_light_room(Room, Alice, [{Bob, member}]),

            %% Alice sends 3 chat markers
            MessageID = <<"some-fake-id">>,
            RoomJID = muc_light_helper:room_bin_jid(Room),
            lists:foreach(
              fun(Type) ->
                      Marker1 = escalus_stanza:chat_marker(RoomJID, Type, MessageID),
                      Marker2 = escalus_stanza:setattr(Marker1, <<"type">>, <<"groupchat">>),
                      escalus:send(Alice, Marker2),
                      escalus:wait_for_stanza(Alice),
                      escalus:wait_for_stanza(Bob)
              end, [<<"received">>, <<"displayed">>, <<"acknowledged">>]),

            maybe_wait_for_archive(Config),
            when_archive_query_is_sent(Bob, muc_light_helper:room_bin_jid(Room), Config),
            ExpectedResponse = [
                                {create, [{Alice, owner}, {Bob, member}]},
                                {chat_marker, <<"received">>},
                                {chat_marker, <<"displayed">>},
                                {chat_marker, <<"acknowledged">>}
                               ],
            then_archive_response_is(Bob, ExpectedResponse, Config)
        end).

muc_light_chat_markers_are_not_archived_if_disabled(Config) ->
    escalus:story(Config, [{alice, 1}, {bob, 1}], fun(Alice, Bob) ->
            Room = muc_helper:fresh_room_name(),
            given_muc_light_room(Room, Alice, [{Bob, member}]),

            %% Alice sends 3 chat markers
            MessageID = <<"some-fake-id">>,
            RoomJID = muc_light_helper:room_bin_jid(Room),
            lists:foreach(
              fun(Type) ->
                      Marker1 = escalus_stanza:chat_marker(RoomJID, Type, MessageID),
                      Marker2 = escalus_stanza:setattr(Marker1, <<"type">>, <<"groupchat">>),
                      escalus:send(Alice, Marker2),
                      escalus:wait_for_stanza(Alice),
                      escalus:wait_for_stanza(Bob)
              end, [<<"received">>, <<"displayed">>, <<"acknowledged">>]),

            maybe_wait_for_archive(Config),
            when_archive_query_is_sent(Bob, muc_light_helper:room_bin_jid(Room), Config),
            ExpectedResponse = [{create, [{Alice, owner}, {Bob, member}]}],
            then_archive_response_is(Bob, ExpectedResponse, Config)
        end).

muc_light_failed_to_decode_message_in_database(Config) ->
    escalus:story(Config, [{alice, 1}], fun(Alice) ->
            Room = muc_helper:fresh_room_name(),
            given_muc_light_room(Room, Alice, []),
            M1 = when_muc_light_message_is_sent(Alice, Room,
                                                <<"Msg 1">>, <<"Id1">>),
            then_muc_light_message_is_received_by([Alice], M1),
            mam_helper:wait_for_room_archive_size(muc_light_host(), Room, 2),
            NewMods = muc_with_db_message_format_xml(Config),
            %% Change the encoding format for messages in the database
            dynamic_modules:ensure_modules(host_type(), NewMods),
            when_archive_query_is_sent(Alice, muc_light_helper:room_bin_jid(Room), Config),
            [ArcMsg | _] = respond_messages(assert_respond_size(2, wait_archive_respond(Alice))),
            assert_failed_to_decode_message(ArcMsg)
        end).

pm_failed_to_decode_message_in_database(Config) ->
    escalus:fresh_story(Config, [{alice, 1}, {bob, 1}], fun(Alice, Bob) ->
            escalus:send(Alice, escalus_stanza:chat_to(Bob, <<"Hi">>)),
            mam_helper:wait_for_archive_size(Alice, 1),
            NewMods = pm_with_db_message_format_xml(Config),
            %% Change the encoding format for messages in the database
            dynamic_modules:ensure_modules(host_type(), NewMods),
            when_archive_query_is_sent(Alice, undefined, Config),
            [ArcMsg] = respond_messages(assert_respond_size(1, wait_archive_respond(Alice))),
            assert_failed_to_decode_message(ArcMsg)
        end).

retrieve_form_fields(ConfigIn) ->
    escalus_fresh:story(ConfigIn, [{alice, 1}], fun(Alice) ->
        P = ?config(props, ConfigIn),
        Namespace = get_prop(mam_ns, P),
        escalus:send(Alice, stanza_retrieve_form_fields(<<"q">>, Namespace)),
        Res = escalus:wait_for_stanza(Alice),
        escalus:assert(is_iq_with_ns, [Namespace], Res)
    end).

archived(Config) ->
    P = ?config(props, Config),
    F = fun(Alice, Bob) ->
        %% Archive must be empty.
        %% Alice sends "OH, HAI!" to Bob.
        escalus:send(Alice, escalus_stanza:chat_to(Bob, <<"OH, HAI!">>)),

        %% Bob receives a message.
        Msg = escalus:wait_for_stanza(Bob),
        try
        StanzaId = exml_query:subelement(Msg, <<"stanza-id">>),
        %% JID of the archive (i.e. where the client would send queries to)
        By  = exml_query:attr(StanzaId, <<"by">>),
        %% Attribute giving the message's UID within the archive.
        Id  = exml_query:attr(StanzaId, <<"id">>),

        ?assert_equal(By, escalus_client:short_jid(Bob)),

        %% Bob calls archive.
        maybe_wait_for_archive(Config),
        escalus:send(Bob, stanza_archive_request(P, <<"q1">>)),
        [ArcMsg] = respond_messages(assert_respond_size(1, wait_archive_respond(Bob))),
        #forwarded_message{result_id=ArcId} = parse_forwarded_message(ArcMsg),
        ?assert_equal(Id, ArcId),
        ok
        catch Class:Reason:StackTrace ->
            ct:pal("Msg ~p", [Msg]),
            erlang:raise(Class, Reason, StackTrace)
        end
        end,
    %% Made fresh in init_per_testcase
    escalus:story(Config, [{alice, 1}, {bob, 1}], F).


message_with_stanzaid(Config) ->
    F = fun(Alice, Bob) ->
        %% Archive must be empty.
        %% Alice sends "OH, HAI!" to Bob.
        escalus:send(Alice, escalus_stanza:chat_to(Bob, <<"OH, HAI!">>)),

        %% Bob receives a message.
        Msg = escalus:wait_for_stanza(Bob),

        ArcStanzaid = exml_query:subelement(Msg, <<"stanza-id">>),

        %% stanza-id has a namespace 'urn:xmpp:sid:0'
        <<"urn:xmpp:sid:0">> = exml_query:attr(ArcStanzaid, <<"xmlns">>),
        ok
    end,
    escalus:story(Config, [{alice, 1}, {bob, 1}], F).

retract_message_on_stanza_id(Config) ->
    test_retract_message([{retract_on, stanza_id} | Config]).

retract_wrong_message(Config) ->
    test_retract_message([{retract_on, {origin_id, <<"wrong-id">>}} | Config]).

ignore_bad_retraction(Config) ->
    test_retract_message([{retract_on, none} | Config]).

retract_message(Config) ->
    test_retract_message([{retract_on, {origin_id, origin_id()}} | Config]).

test_retract_message(Config) ->
    P = ?config(props, Config),
    F = fun(Alice, Bob) ->
        %% GIVEN Alice sends a message with 'origin-id' to Bob
        Body = <<"OH, HAI!">>,
        OriginIdElement = origin_id_element(origin_id()),
        Msg = #xmlel{children = Children} = escalus_stanza:chat_to(Bob, Body),
        escalus:send(Alice, Msg#xmlel{children = Children ++ [OriginIdElement]}),

        mam_helper:wait_for_archive_size(Alice, 1),
        escalus:send(Alice, stanza_archive_request(P, <<"q1">>)),
        Result = wait_archive_respond(Alice),
        [AliceCopyOfMessage] = respond_messages(Result),

        %% ... and Bob receives the message
        RecvMsg = escalus:wait_for_stanza(Bob),
        ?assert_equal(OriginIdElement, exml_query:subelement(RecvMsg, <<"origin-id">>)),

        %% WHEN Alice retracts the message
        ApplyToElement = apply_to_element(Config, AliceCopyOfMessage),
        RetractMsg = retraction_message(<<"chat">>, escalus_utils:get_jid(Bob), ApplyToElement),
        escalus:send(Alice, RetractMsg),

        %% THEN Bob receives the message with 'retract' ...
        RecvRetract = escalus:wait_for_stanza(Bob),
        ?assert_equal(ApplyToElement, exml_query:subelement(RecvRetract, <<"apply-to">>)),

        maybe_wait_for_archive(Config),

        %% ... and Alice and Bob have both messages in their archives
        escalus:send(Alice, stanza_archive_request(P, <<"q1">>)),
        check_archive_after_retraction(Config, Alice, ApplyToElement, Body),
        escalus:send(Bob, stanza_archive_request(P, <<"q2">>)),
        check_archive_after_retraction(Config, Bob, ApplyToElement, Body),

        ok
    end,
    escalus_fresh:story(Config, [{alice, 1}, {bob, 1}], F).

filter_forwarded(Config) ->
    P = ?config(props, Config),
    F = fun(Alice, Bob) ->
        %% Alice sends "OH, HAI!" to Bob.
        escalus:send(Alice, escalus_stanza:chat_to(Bob, <<"OH, HAI!">>)),

        %% Bob receives a message.
        escalus:wait_for_stanza(Bob),
        mam_helper:wait_for_archive_size(Bob, 1),
        escalus:send(Bob, stanza_archive_request(P, <<"q1">>)),
        assert_respond_size(1, wait_archive_respond(Bob)),

        %% Check, that previous forwarded message was not archived.
        escalus:send(Bob, stanza_archive_request(P, <<"q2">>)),
        assert_respond_size(1, wait_archive_respond(Bob)),
        ok
        end,
    escalus_fresh:story(Config, [{alice, 1}, {bob, 1}], F).

%% Ensure, that a offline message does not stored twice when delivered.
offline_message(Config) ->
    Msg = <<"Is there anybody here?">>,
    P = ?config(props, Config),
    F = fun(Alice) ->
        %% Alice sends a message to Bob while bob is offline.
        escalus:send(Alice,
                     escalus_stanza:chat_to(escalus_users:get_jid(Config, bob), Msg)),
        maybe_wait_for_archive(Config),
        ok
        end,
    escalus:story(Config, [{alice, 1}], F),

    %% Bob logs in
    Bob = login_send_presence(Config, bob),

    %% If mod_offline is enabled, then an offline message
    %% will be delivered automatically.

    %% He receives his initial presence and the message.
    escalus:wait_for_stanzas(Bob, 2, 1000),

    %% Bob checks his archive.
    escalus:send(Bob, stanza_archive_request(P, <<"q1">>)),
    ArcMsgs = respond_messages(wait_archive_respond(Bob)),
    assert_only_one_of_many_is_equal(ArcMsgs, Msg),

    escalus_client:stop(Config, Bob).

nostore_hint(Config) ->
    Msg = <<"So secret">>,
    P = ?config(props, Config),
    F = fun(Alice, Bob) ->
        %% Alice sends a message to Bob with a hint.
        escalus:send(Alice,
                     add_nostore_hint(escalus_stanza:chat_to(Bob, Msg))),
        maybe_wait_for_archive(Config),
        escalus:wait_for_stanzas(Bob, 1, 1000),

        %% Bob checks his archive.
        escalus:send(Bob, stanza_archive_request(P, <<"q1">>)),
        ArcMsgs = respond_messages(wait_archive_respond(Bob)),
        assert_not_stored(ArcMsgs, Msg),
        ok
        end,
    escalus_fresh:story(Config, [{alice, 1}, {bob, 1}], F).

muc_message_with_stanzaid(Config) ->
    F = fun(Alice, Bob) ->
        Room = ?config(room, Config),
        RoomAddr = room_address(Room),
        Text = <<"Hi, Bob!">>,
        escalus:send(Alice, stanza_muc_enter_room(Room, nick(Alice))),
        escalus:send(Bob, stanza_muc_enter_room(Room, nick(Bob))),

        %% Bob received presences.
        escalus:wait_for_stanzas(Bob, 2),

        %% Bob received the room's subject.
        escalus:wait_for_stanzas(Bob, 1),

        %% Alice sends another message to Bob.
        %% The message is not archived by the room.
        escalus:send(Alice, escalus_stanza:chat_to(Bob, <<"OH, HAI!">>)),
        escalus:assert(is_message, escalus:wait_for_stanza(Bob)),

        %% Alice sends to the chat room.
        escalus:send(Alice, escalus_stanza:groupchat_to(RoomAddr, Text)),

        %% Bob received the message "Hi, Bob!".
        %% This message will be archived (by alicesroom@localhost).
        %% User's archive is disabled (i.e. bob@localhost).
        BobMsg = escalus:wait_for_stanza(Bob),
        escalus:assert(is_message, BobMsg),
        ArcStanzaid = exml_query:subelement(BobMsg, <<"stanza-id">>),

        %% stanza-id has a namespace 'urn:xmpp:sid:0'
        Xmlns = exml_query:attr(ArcStanzaid, <<"xmlns">>),
        ?assert_equal(Xmlns, <<"urn:xmpp:sid:0">>),
        ok
        end,
    escalus:story(Config, [{alice, 1}, {bob, 1}], F).

retract_muc_message_on_stanza_id(Config) ->
    test_retract_muc_message([{retract_on, stanza_id} | Config]).

retract_wrong_muc_message(Config) ->
    test_retract_muc_message([{retract_on, {origin_id, <<"wrong-id">>}} | Config]).

retract_muc_message(Config) ->
    test_retract_muc_message([{retract_on, {origin_id, origin_id()}} | Config]).

test_retract_muc_message(Config) ->
    P = ?config(props, Config),
    F = fun(Alice, Bob) ->
        Room = ?config(room, Config),
        RoomAddr = room_address(Room),
        escalus:send(Alice, stanza_muc_enter_room(Room, nick(Alice))),
        escalus:send(Bob, stanza_muc_enter_room(Room, nick(Bob))),
        %% Bob received presences.
        escalus:wait_for_stanzas(Bob, 2),
        %% Bob received the room's subject.
        escalus:wait_for_stanzas(Bob, 1),
        %% Alice receives all the messages Bob did as well
        escalus:wait_for_stanzas(Alice, 3),

        %% GIVEN Alice sends a message with 'origin-id' to the chat room ...
        Body = <<"Hi, Bob!">>,
        OriginIdElement = origin_id_element(origin_id()),
        Msg = #xmlel{children = Children} = escalus_stanza:groupchat_to(RoomAddr, Body),
        escalus:send(Alice, Msg#xmlel{children = Children ++ [OriginIdElement]}),

        AliceCopyOfMessage = escalus:wait_for_stanza(Alice),

        %% ... and Bob receives the message
        RecvMsg = escalus:wait_for_stanza(Bob),
        ?assert_equal(OriginIdElement, exml_query:subelement(RecvMsg, <<"origin-id">>)),

        %% WHEN Alice retracts the message
        ApplyToElement = apply_to_element(Config, AliceCopyOfMessage),
        RetractMsg = retraction_message(<<"groupchat">>, RoomAddr, ApplyToElement),
        escalus:send(Alice, RetractMsg),

        %% THEN Bob receives the message with 'retract' ...
        RecvRetract = escalus:wait_for_stanza(Bob),
        ?assert_equal(ApplyToElement, exml_query:subelement(RecvRetract, <<"apply-to">>)),

        maybe_wait_for_archive(Config),

        %% ... and finds both messages in the room archive
        escalus:send(Bob, stanza_to_room(stanza_archive_request(P, <<"q1">>), Room)),
        check_archive_after_retraction(Config, Bob, ApplyToElement, Body),

        ok
    end,
    escalus:story(Config, [{alice, 1}, {bob, 1}], F).

muc_archive_request(Config) ->
    P = ?config(props, Config),
    F = fun(Alice, Bob) ->
        Room = ?config(room, Config),
        RoomAddr = room_address(Room),
        Text = <<"Hi, Bob!">>,
        escalus:send(Alice, stanza_muc_enter_room(Room, nick(Alice))),
        escalus:send(Bob, stanza_muc_enter_room(Room, nick(Bob))),

        %% Bob received presences.
        escalus:wait_for_stanzas(Bob, 2),

        %% Bob received the room's subject.
        escalus:wait_for_stanzas(Bob, 1),

        %% Alice sends another message to Bob.
        %% The message is not archived by the room.
        escalus:send(Alice, escalus_stanza:chat_to(Bob, <<"OH, HAI!">>)),
        escalus:assert(is_message, escalus:wait_for_stanza(Bob)),

        %% Alice sends to the chat room.
        escalus:send(Alice, escalus_stanza:groupchat_to(RoomAddr, Text)),

        %% Bob received the message "Hi, Bob!".
        %% This message will be archived (by alicesroom@localhost).
        %% User's archive is disabled (i.e. bob@localhost).
        BobMsg = escalus:wait_for_stanza(Bob),
        escalus:assert(is_message, BobMsg),
        Arc = exml_query:subelement(BobMsg, <<"stanza-id">>),
        %% JID of the archive (i.e. where the client would send queries to)
        By  = exml_query:attr(Arc, <<"by">>),
        %% Attribute giving the message's UID within the archive.
        Id  = exml_query:attr(Arc, <<"id">>),

        maybe_wait_for_archive(Config),

        %% Bob requests the room's archive.
        escalus:send(Bob, stanza_to_room(stanza_archive_request(P, <<"q1">>), Room)),
        [ArcMsg] = respond_messages(assert_respond_size(1, wait_archive_respond(Bob))),
        #forwarded_message{result_id=ArcId, message_body=ArcMsgBody,
                           message_to=MsgTo, message_from=MsgFrom} =
            parse_forwarded_message(ArcMsg),
        %% XEP: the 'to' of the forwarded stanza MUST be empty
        %% However, Smack crashes if it is present, so it is removed
        ?assert_equal_extra(undefined, MsgTo, message_to),

        %% XEP: the 'from' MUST be the occupant JID of the sender of the archived message
        ?assert_equal_extra(escalus_utils:jid_to_lower(room_address(Room, nick(Alice))),
                            escalus_utils:jid_to_lower(MsgFrom), message_from),

        ?assert_equal(Text, ArcMsgBody),
        ?assert_equal(ArcId, Id),
        ?assert_equal(escalus_utils:jid_to_lower(RoomAddr), By),
        ?assert_equal_extra(true, has_x_user_element(ArcMsg),
                            [{forwarded_message, ArcMsg}]),
        ok
        end,
    escalus:story(Config, [{alice, 1}, {bob, 1}], F).

muc_multiple_devices(Config) ->
    P = ?config(props, Config),
    F = fun(Alice1, Alice2, Bob) ->
        Room = ?config(room, Config),
        RoomAddr = room_address(Room),
        Text = <<"Hi, Bob!">>,
        %% You should use an unique nick for each device.
        escalus:send(Alice1, stanza_muc_enter_room(Room, <<"alice_1">>)),
        escalus:send(Alice2, stanza_muc_enter_room(Room, <<"alice_2">>)),
        escalus:send(Bob, stanza_muc_enter_room(Room, <<"bob">>)),

        %% Alice received presences.
        escalus:wait_for_stanzas(Alice1, 3),
        escalus:wait_for_stanzas(Alice2, 3),

        %% Bob received presences.
        escalus:wait_for_stanzas(Bob, 3),

        %% Bob received the room's subject.
        escalus:wait_for_stanzas(Bob, 1),

        %% Alice received the room's subject.
        escalus:wait_for_stanzas(Alice1, 1),
        escalus:wait_for_stanzas(Alice2, 1),

        %% Alice sends to the chat room.
        escalus:send(Alice1, escalus_stanza:groupchat_to(RoomAddr, Text)),

        %% Alice receives her own message.
        Alice1Msg = escalus:wait_for_stanza(Alice1),
        escalus:assert(is_message, Alice1Msg),

        Alice2Msg = escalus:wait_for_stanza(Alice2),
        escalus:assert(is_message, Alice2Msg),

        Alice1Arc = exml_query:subelement(Alice1Msg, <<"stanza-id">>),
        Alice2Arc = exml_query:subelement(Alice2Msg, <<"stanza-id">>),
        ?assert_equal(Alice1Arc, Alice2Arc),

        %% Bob received the message "Hi, Bob!".
        %% This message will be archived (by alicesroom@localhost).
        %% User's archive is disabled (i.e. bob@localhost).
        BobMsg = escalus:wait_for_stanza(Bob),
        escalus:assert(is_message, BobMsg),
        Arc = exml_query:subelement(BobMsg, <<"stanza-id">>),
        %% JID of the archive (i.e. where the client would send queries to)
        By  = exml_query:attr(Arc, <<"by">>),
        %% Attribute giving the message's UID within the archive.
        Id  = exml_query:attr(Arc, <<"id">>),

        ?assert_equal(Alice1Arc, Arc),

        %% Bob requests the room's archive.

        maybe_wait_for_archive(Config),

        escalus:send(Bob, stanza_to_room(stanza_archive_request(P, <<"q1">>), Room)),
        [ArcMsg] = respond_messages(assert_respond_size(1, wait_archive_respond(Bob))),
        #forwarded_message{result_id=ArcId, message_body=ArcMsgBody} =
            parse_forwarded_message(ArcMsg),
        ?assert_equal(Text, ArcMsgBody),
        ?assert_equal(ArcId, Id),
        ?assert_equal(escalus_utils:jid_to_lower(RoomAddr), By),
        ok
        end,
    escalus:story(Config, [{alice, 2}, {bob, 1}], F).

muc_protected_message(Config) ->
    P = ?config(props, Config),
    F = fun(Alice, Bob) ->
        Room = ?config(room, Config),
        Text = <<"Hi, Bob!">>,
        escalus:send(Alice, stanza_muc_enter_room(Room, nick(Alice))),
        escalus:send(Bob, stanza_muc_enter_room(Room, nick(Bob))),

        %% Bob received presences.
        escalus:wait_for_stanzas(Bob, 2),

        %% Bob received the room's subject.
        escalus:wait_for_stanzas(Bob, 1),

        %% Alice sends to Bob, using his occupant JID.
        %% This message will not be put into room's history.
        Msg = escalus_stanza:chat_to(room_address(Room, nick(Bob)), Text),
        escalus:send(Alice, Msg),

        %% Bob received the message "Hi, Bob!".
        BobMsg = escalus:wait_for_stanza(Bob),
        escalus:assert(is_message, BobMsg),

        BobArchiveAddr = escalus_client:short_jid(Bob),
        ArchivedBy = [exml_query:attr(Arc, <<"by">>)
                      || Arc <- BobMsg#xmlel.children,
                         Arc#xmlel.name =:= <<"archived">>,
                         BobArchiveAddr =/= exml_query:attr(Arc, <<"by">>)],
        ?assert_equal([], ArchivedBy),

        %% Bob requests the room's archive.
        escalus:send(Bob, stanza_to_room(stanza_archive_request(P, <<"q1">>), Room)),
        assert_respond_size(0, wait_archive_respond(Bob)),
        ok
        end,
    escalus:story(Config, [{alice, 1}, {bob, 1}], F).

muc_deny_protected_room_access(Config) ->
    P = ?config(props, Config),
    F = fun(Alice, Bob) ->
        Room = ?config(room, Config),
        RoomAddr = room_address(Room),
        Text = <<"Hi, Bob!">>,
        escalus:send(Alice, stanza_muc_enter_room(Room, nick(Alice))),
        escalus:send(Bob, stanza_muc_enter_room(Room, nick(Bob))),

        %% mod_muc returns error presence.
        Err1 = escalus:wait_for_stanza(Bob),
        escalus_assert:is_error(Err1, <<"auth">>, <<"not-authorized">>),

        %% Alice sends to the chat room.
        escalus:send(Alice, escalus_stanza:groupchat_to(RoomAddr, Text)),

        %% Bob requests the room's archive.
        escalus:send(Bob, stanza_to_room(stanza_archive_request(P, <<"q1">>), Room)),
        Err2 = escalus:wait_for_stanza(Bob),
        %% mod_mam_muc returns error iq.
        escalus:assert(is_error, [<<"cancel">>, <<"not-allowed">>], Err2),
        ok
        end,
    escalus:story(Config, [{alice, 1}, {bob, 1}], F).

%% @doc Allow access to non-in-room users who able to connect
muc_allow_access_to_owner(Config) ->
    P = ?config(props, Config),
    F = fun(Alice, _Bob) ->
        Room = ?config(room, Config),
        _RoomAddr = room_address(Room),

        %% Alice (not in room) requests the room's archive.
        escalus:send(Alice, stanza_to_room(stanza_archive_request(P, <<"q1">>), Room)),
        %% mod_mam_muc returns result.
        assert_respond_size(0, wait_archive_respond(Alice)),
        ok
        end,
    escalus:story(Config, [{alice, 1}, {bob, 1}], F).

muc_delete_x_user_in_anon_rooms(Config) ->
    escalus:story(Config, [{alice, 1}, {bob, 1}], fun(Alice, Bob) ->
        {Room, RoomAddr} = enter_room(Config, [Alice, Bob]),
        Text = <<"Hi all!">>,

        %% Bob received presences.
        escalus:wait_for_stanzas(Bob, 2),

        %% Bob received the room's subject.
        escalus:wait_for_stanzas(Bob, 1),

        %% Alice sends to the chat room.
        escalus:send(Alice, escalus_stanza:groupchat_to(RoomAddr, Text)),

        %% Bob receives the message.
        escalus:assert(is_message, escalus:wait_for_stanza(Bob)),

        maybe_wait_for_archive(Config),
        Props = ?config(props, Config),

        %% Bob requests the room's archive.
        escalus:send(Bob, stanza_to_room(stanza_archive_request(Props, <<"q1">>), Room)),

        %% mod_mam_muc returns result.
        [ArcMsg] = respond_messages(assert_respond_size(1, wait_archive_respond(Bob))),

        ?assert_equal_extra(false, has_x_user_element(ArcMsg),
                            [{forwarded_message, ArcMsg}]),
        ok
    end).

muc_show_x_user_to_moderators_in_anon_rooms(Config) ->
    escalus:story(Config, [{alice, 1}, {bob, 1}], fun(Alice, Bob) ->
        {Room, RoomAddr} = enter_room(Config, [Alice, Bob]),
        Text = <<"What a lovely day!">>,

        %% Alice received presences.
        escalus:wait_for_stanzas(Alice, 2),

        %% Alice received the room's subject.
        escalus:wait_for_stanzas(Alice, 1),

        %% Bob sends to the chat room.
        escalus:send(Bob, escalus_stanza:groupchat_to(RoomAddr, Text)),

        %% Alice receives the message.
        escalus:assert(is_message, escalus:wait_for_stanza(Alice)),

        maybe_wait_for_archive(Config),
        Props = ?config(props, Config),

        %% Alice requests the room's archive.
        escalus:send(Alice, stanza_to_room(stanza_archive_request(Props, <<"q1">>), Room)),

        %% mod_mam_muc returns result.
        [ArcMsg] = respond_messages(assert_respond_size(1, wait_archive_respond(Alice))),

        ?assert_equal_extra(true, has_x_user_element(ArcMsg),
                            [{forwarded_message, ArcMsg}]),
        ok
    end).

muc_show_x_user_for_your_own_messages_in_anon_rooms(Config) ->
    escalus:story(Config, [{alice, 1}, {bob, 1}], fun(Alice, Bob) ->
        {Room, RoomAddr} = enter_room(Config, [Alice, Bob]),
        Text = <<"How are you?">>,

        %% Bob received presences.
        escalus:wait_for_stanzas(Bob, 2),

        %% Bob received the room's subject.
        escalus:wait_for_stanzas(Bob, 1),

        %% Bob sends to the chat room.
        escalus:send(Bob, escalus_stanza:groupchat_to(RoomAddr, Text)),

        %% Bob receives the message.
        escalus:assert(is_message, escalus:wait_for_stanza(Bob)),

        maybe_wait_for_archive(Config),
        Props = ?config(props, Config),

        %% Bob requests the room's archive.
        escalus:send(Bob, stanza_to_room(stanza_archive_request(Props, <<"q1">>), Room)),

        %% mod_mam_muc returns result.
        [ArcMsg] = respond_messages(assert_respond_size(1, wait_archive_respond(Bob))),

        ?assert_equal_extra(true, has_x_user_element(ArcMsg),
                            [{forwarded_message, ArcMsg}]),
        ok
    end).

%% @doc Querying the archive for all messages in a certain timespan.
range_archive_request(Config) ->
    P = ?config(props, Config),
    F = fun(Alice) ->
        %% Send
        %% <iq type='get'>
        %%   <query xmlns='urn:xmpp:mam:tmp'>
        %%     <start>2010-06-07T00:00:00Z</start>
        %%     <end>2010-07-07T13:23:54Z</end>
        %%   </query>
        %% </iq>
        escalus:send(Alice, stanza_date_range_archive_request(P)),
        IQ = escalus:wait_for_stanza(Alice, 5000),
        escalus:assert(is_iq_result, IQ),
        ok
        end,
    escalus_fresh:story(Config, [{alice, 1}], F).

range_archive_request_not_empty(Config) ->
    P = ?config(props, Config),
    F = fun(Alice) ->
        Msgs = ?config(pre_generated_msgs, Config),
        [_, _, StartMsg, StopMsg | _] = Msgs,
        {{StartMsgId, _}, _, _, _, _StartMsgPacket} = StartMsg,
        {{StopMsgId, _}, _, _, _, _StopMsgPacket} = StopMsg,
        {StartMicro, _} = rpc_apply(mod_mam_utils, decode_compact_uuid, [StartMsgId]),
        {StopMicro, _} = rpc_apply(mod_mam_utils, decode_compact_uuid, [StopMsgId]),
        StartTime = make_iso_time(StartMicro),
        StopTime = make_iso_time(StopMicro),
        %% Send
        %% <iq type='get'>
        %%   <query xmlns='urn:xmpp:mam:tmp'>
        %%     <start>StartTime</start>
        %%     <end>StopTime</end>
        %%   </query>
        %% </iq>
        escalus:send(Alice, stanza_date_range_archive_request_not_empty(P, StartTime, StopTime)),
        %% Receive two messages and IQ
        Result = wait_archive_respond(Alice),
        IQ = respond_iq(Result),
        [M1, M2|_] = respond_messages(Result),
        escalus:assert(is_iq_result, IQ),
        #forwarded_message{delay_stamp=Stamp1} = parse_forwarded_message(M1),
        #forwarded_message{delay_stamp=Stamp2} = parse_forwarded_message(M2),
        ?assert_equal(list_to_binary(StartTime), Stamp1),
        ?assert_equal(list_to_binary(StopTime), Stamp2),
        ok
        end,
    %% Made fresh in init_per_testcase
    escalus:story(Config, [{alice, 1}], F).

%% @doc A query using Result Set Management.
%% See also `#rsm_in.max'.
limit_archive_request(Config) ->
    P = ?config(props, Config),
    F = fun(Alice) ->
        %% Send
        %% <iq type='get' id='q29302'>
        %%   <query xmlns='urn:xmpp:mam:tmp'>
        %%       <start>2010-08-07T00:00:00Z</start>
        %%       <set xmlns='http://jabber.org/protocol/rsm'>
        %%          <limit>10</limit>
        %%       </set>
        %%   </query>
        %% </iq>
        escalus:send(Alice, stanza_limit_archive_request(P)),
        Result = wait_archive_respond(Alice),
        Msgs = respond_messages(Result),
        IQ = respond_iq(Result),
        escalus:assert(is_iq_result, IQ),
        10 = length(Msgs),
        ok
        end,
    %% Made fresh in init_per_testcase
    escalus:story(Config, [{alice, 1}], F).

archive_chat_markers(Config) ->
    P = ?config(props, Config),
    F = fun(Alice, Bob) ->
            %% Alice sends markable message to Bob
            Message  = escalus_stanza:markable(
                          escalus_stanza:chat_to(Bob, <<"Hello, Bob!">>)
                       ),
            MessageID = escalus_stanza:id(),
            escalus:send(Alice, escalus_stanza:set_id(Message, MessageID)),
            escalus:wait_for_stanza(Bob),

            %% Bob sends 3 chat markers
            Marker1 = escalus_stanza:chat_marker(Alice, <<"received">>,
                                                 MessageID),
            Marker2 = escalus_stanza:chat_marker(Alice, <<"displayed">>,
                                                 MessageID),
            Marker3 = escalus_stanza:chat_marker(Alice, <<"acknowledged">>,
                                                 MessageID),
            escalus:send(Bob, Marker1),
            escalus:send(Bob, Marker2),
            escalus:send(Bob, Marker3),
            escalus:wait_for_stanzas(Alice, 3),

            %% Alice queries MAM
            maybe_wait_for_archive(Config),
            escalus:send(Alice, stanza_archive_request(P, <<"q1">>)),
            Result = wait_archive_respond(Alice),

            %% archived message + 3 markers
            assert_respond_size(1 + 3, Result),
            assert_respond_query_id(P, <<"q1">>, parse_result_iq(Result))
        end,
    escalus:story(Config, [{alice, 1}, {bob, 1}], F).

dont_archive_chat_markers(Config) ->
    P = ?config(props, Config),
    F = fun(Alice, Bob) ->
            %% Alice sends markable message to Bob
            Message  = escalus_stanza:markable(
                          escalus_stanza:chat_to(Bob, <<"Hello, Bob!">>)
                       ),
            MessageID = escalus_stanza:id(),
            escalus:send(Alice, escalus_stanza:set_id(Message, MessageID)),
            escalus:wait_for_stanza(Bob),

            %% Bob sends 3 chat markers which also contain non-archivable elements
            Marker = #xmlel{children = Children} =
                escalus_stanza:chat_marker(Alice, <<"received">>, MessageID),
            ResultEl = #xmlel{name = <<"result">>},
            DelayEl = #xmlel{name = <<"delay">>},
            NoStoreEl = mam_helper:hint_elem(no_store),

            escalus:send(Bob, Marker#xmlel{children = [ResultEl|Children]}),
            escalus:send(Bob, Marker#xmlel{children = [DelayEl|Children]}),
            escalus:send(Bob, Marker#xmlel{children = [NoStoreEl|Children]}),
            escalus:wait_for_stanzas(Alice, 3),

            %% Alice queries MAM
            maybe_wait_for_archive(Config),
            escalus:send(Alice, stanza_archive_request(P, <<"q1">>)),
            Result = wait_archive_respond(Alice),

            %% archived message (no archived markers)
            assert_respond_size(1, Result),
            assert_respond_query_id(P, <<"q1">>, parse_result_iq(Result))
        end,
    escalus:story(Config, [{alice, 1}, {bob, 1}], F).

pagination_empty_rset(Config) ->
    P = ?config(props, Config),
    F = fun(Alice) ->
        %% Get the first page of size 5.
        RSM = #rsm_in{max=0},

        rsm_send(Config, Alice,
            stanza_page_archive_request(P, <<"empty_rset">>, RSM)),
        wait_empty_rset(Alice, 15)
        end,
    parallel_story(Config, [{alice, 1}], F).

pagination_first5(Config) ->
    P = ?config(props, Config),
    F = fun(Alice) ->
        %% Get the first page of size 5.
        RSM = #rsm_in{max=5},
        rsm_send(Config, Alice,
            stanza_page_archive_request(P, <<"first5">>, RSM)),
        wait_message_range(Alice, 1, 5),
        ok
        end,
    parallel_story(Config, [{alice, 1}], F).

pagination_first0(Config) ->
    P = ?config(props, Config),
    F = fun(Alice) ->
        %% Get the first page of size 0.
        RSM = #rsm_in{max=0},
        rsm_send(Config, Alice,
            stanza_page_archive_request(P, <<"first5">>, RSM)),
        wait_empty_rset(Alice, 15),
        ok
        end,
    parallel_story(Config, [{alice, 1}], F).

pagination_last5(Config) ->
    P = ?config(props, Config),
    F = fun(Alice) ->
        %% Get the last page of size 5.
        RSM = #rsm_in{max=5, direction=before},
        rsm_send(Config, Alice,
            stanza_page_archive_request(P, <<"last5">>, RSM)),
        wait_message_range(Alice, 11, 15),
        ok
        end,
    parallel_story(Config, [{alice, 1}], F).

pagination_last0(Config) ->
    P = ?config(props, Config),
    F = fun(Alice) ->
        %% Get the last page of size 0.
        RSM = #rsm_in{max=0, direction=before},
        rsm_send(Config, Alice,
            stanza_page_archive_request(P, <<"last0">>, RSM)),
        wait_empty_rset(Alice, 15),
        ok
        end,
    parallel_story(Config, [{alice, 1}], F).

pagination_offset5(Config) ->
    P = ?config(props, Config),
    F = fun(Alice) ->
        %% Skip 5 messages, get 5 messages.
        RSM = #rsm_in{max=5, index=5},
        rsm_send(Config, Alice,
            stanza_page_archive_request(P, <<"offset5">>, RSM)),
        wait_message_range(Alice, 6, 10),
        ok
        end,
    parallel_story(Config, [{alice, 1}], F).

pagination_offset5_max0(Config) ->
    P = ?config(props, Config),
    F = fun(Alice) ->
        %% Skip 5 messages, get 0 messages.
        RSM = #rsm_in{max=0, index=5},
        rsm_send(Config, Alice,
            stanza_page_archive_request(P, <<"offset0_max5">>, RSM)),
        wait_empty_rset(Alice, 15),
        ok
        end,
    parallel_story(Config, [{alice, 1}], F).

pagination_before10(Config) ->
    P = ?config(props, Config),
    F = fun(Alice) ->
        RSM = #rsm_in{max=5, direction=before, id=message_id(10, Config)},
        rsm_send(Config, Alice,
            stanza_page_archive_request(P, <<"before10">>, RSM)),
        wait_message_range(Alice, 5, 9),
        ok
        end,
    parallel_story(Config, [{alice, 1}], F).

pagination_simple_before10(Config) ->
    RSM = #rsm_in{max = 5, direction = before, id = message_id(10, Config), simple = true},
    pagination_test(before10, RSM, simple_range(5, 9, false), Config).

pagination_simple_before3(Config) ->
    RSM = #rsm_in{max = 5, direction = before, id = message_id(3, Config), simple = true},
    pagination_test(before3, RSM, simple_range(1, 2, true), Config).

pagination_simple_before6(Config) ->
    RSM = #rsm_in{max = 5, direction = before, id = message_id(6, Config), simple = true},
    pagination_test(before6, RSM, simple_range(1, 5, true), Config).

pagination_simple_before1_pagesize0(Config) ->
    %% No messages forwarded, but is_complete is set
    RSM = #rsm_in{max = 0, direction = before, id = message_id(1, Config), simple = true},
    pagination_test(before1, RSM, simple_range(undefined, undefined, true), Config).

pagination_simple_before2_pagesize0(Config) ->
    RSM = #rsm_in{max = 0, direction = before, id = message_id(2, Config), simple = true},
    pagination_test(before2, RSM, simple_range(undefined, undefined, false), Config).

pagination_simple_after5(Config) ->
    RSM = #rsm_in{max = 3, direction = 'after', id = message_id(5, Config), simple = true},
    pagination_test(after5, RSM, simple_range(6, 8, false), Config).

pagination_simple_after10(Config) ->
    RSM = #rsm_in{max = 5, direction = 'after', id = message_id(10, Config), simple = true},
    pagination_test(after10, RSM, simple_range(11, 15, true), Config).

pagination_simple_after12(Config) ->
    RSM = #rsm_in{max = 5, direction = 'after', id = message_id(12, Config), simple = true},
    pagination_test(after12, RSM, simple_range(13, 15, true), Config).

pagination_after10(Config) ->
    P = ?config(props, Config),
    F = fun(Alice) ->
        %% Get the last page of size 5.
        RSM = #rsm_in{max=5, direction='after', id=message_id(10, Config)},
        rsm_send(Config, Alice,
            stanza_page_archive_request(P, <<"after10">>, RSM)),
        wait_message_range(Alice, 11, 15),
        ok
        end,
    parallel_story(Config, [{alice, 1}], F).

%% Select first page of recent messages after last known id.
%% Paginating from newest messages to oldest ones.
pagination_last_after_id5(Config) ->
    P = ?config(props, Config),
    F = fun(Alice) ->
        %% Get the last page of size 5 after 5-th message.
        RSM = #rsm_in{max=5, direction='before',
                after_id=message_id(5, Config)},
        rsm_send(Config, Alice,
            stanza_page_archive_request(P, <<"last_after_id5">>, RSM)),
     %% wait_message_range(Client, TotalCount, Offset, FromN, ToN),
        wait_message_range(Alice,          10,      5,    11,  15),
        ok
        end,
    parallel_story(Config, [{alice, 1}], F).

%% Select second page of recent messages after last known id.
pagination_last_after_id5_before_id11(Config) ->
    P = ?config(props, Config),
    F = fun(Alice) ->
        RSM = #rsm_in{max=5, direction='before',
                after_id=message_id(5, Config),
                before_id=message_id(11, Config)},
        rsm_send(Config, Alice,
            stanza_page_archive_request(P, <<"last_after_id5_before_id11">>, RSM)),
     %% wait_message_range(Client, TotalCount, Offset, FromN, ToN),
        wait_message_range(Alice,           5,      0,     6,  10),
        ok
        end,
    parallel_story(Config, [{alice, 1}], F).

pagination_first_page_after_id4(Config) ->
    P = ?config(props, Config),
    F = fun(Alice) ->
        % Default direction is after
        RSM = #rsm_in{max = 5, after_id = message_id(4, Config)},
        rsm_send(Config, Alice,
            stanza_page_archive_request(P, <<"first_page_after_id4">>, RSM)),
        %% Gets 5, 6, 7, 8, 9
        %% Total Count is 11: i.e. 5, 6, 7, 8, 9, 10, 11, 12, 13, 14, 15
        %% Messages 1, 2, 3, 4 are ignored in the result
     %% wait_message_range(Client, TotalCount, Offset, FromN, ToN),
        wait_message_range(Alice,          11,      0,     5,  9),
        ok
        end,
    parallel_story(Config, [{alice, 1}], F).

pagination_last_page_after_id4(Config) ->
    P = ?config(props, Config),
    F = fun(Alice) ->
        RSM = #rsm_in{max = 5, after_id = message_id(4, Config), direction=before},
        rsm_send(Config, Alice,
            stanza_page_archive_request(P, <<"last_page_after_id4">>, RSM)),
        %% Gets 11, 12, 13, 14, 15
        %% Total Count is 11: i.e. 5, 6, 7, 8, 9, 10, 11, 12, 13, 14, 15
        %% Messages 1, 2, 3, 4 are ignored in the result
     %% wait_message_range(Client, TotalCount, Offset, FromN, ToN),
        wait_message_range(Alice,          11,      6,     11,  15),
        ok
        end,
    parallel_story(Config, [{alice, 1}], F).

server_returns_item_not_found_for_before_filter_with_nonexistent_id(Config) ->
    NonexistentID = <<"AV25E9SCO50K">>,
    RSM = #rsm_in{max = 5, direction = 'before', id = NonexistentID},
    StanzaID = <<"before-nonexistent-id">>,
    Condition = [<<"cancel">>, <<"item-not-found">>],
    server_returns_item_not_found_for_nonexistent_id(Config, RSM, StanzaID, Condition).

server_returns_item_not_found_for_after_filter_with_nonexistent_id(Config) ->
    NonexistentID = <<"AV25E9SCO50K">>,
    RSM = #rsm_in{max = 5, direction = 'after', id = NonexistentID},
    StanzaID = <<"after-nonexistent-id">>,
    Condition = [<<"cancel">>, <<"item-not-found">>],
    server_returns_item_not_found_for_nonexistent_id(Config, RSM, StanzaID, Condition).

server_returns_item_not_found_for_after_filter_with_invalid_id(Config) ->
    NonexistentID = <<"bef3a242-99ce-402a-9ffc-2f3c20da92d4">>,
    RSM = #rsm_in{max = 5, direction = 'after', from_id = NonexistentID},
    StanzaID = <<"AV25E9SCO50K">>,
    Condition = [<<"modify">>, <<"not-acceptable">>],
    server_returns_item_not_found_for_nonexistent_id(Config, RSM, StanzaID, Condition).

server_returns_item_not_found_for_nonexistent_id(Config, RSM, StanzaID, Condition) ->
    P = ?config(props, Config),
    F = fun(Alice) ->
        IQ = stanza_page_archive_request(P, StanzaID, RSM),
        rsm_send(Config, Alice, IQ),
        Res = escalus:wait_for_stanza(Alice),
        escalus:assert(is_iq_error, [IQ], Res),
        escalus:assert(is_error, Condition, Res),
        ok
        end,
    parallel_story(Config, [{alice, 1}], F).


%% Test cases for "complete" attribute
%% Complete attribute is used for pagination, telling when to stop paginating.
%% see complete_flag_cases with the whole list of the cases.
%% -----------------------------------------------

%% Get last page with most recent messages
%% rsm_id.id is undefined
%% GIVEN 15 archived messages
%% WHEN direction=before, page_size=5
%% THEN complete=false
before_complete_false_last5(Config) ->
    P = ?config(props, Config),
    F = fun(Alice) ->
        %% Get the last page of size 5.
        %% Get messages: 11,12,13,14,15
        RSM = #rsm_in{max=5, direction=before},
        rsm_send(Config, Alice,
            stanza_page_archive_request(P, <<"last5">>, RSM)),
               wait_for_complete_archive_response(P, Alice, <<"false">>)
        end,
    parallel_story(Config, [{alice, 1}], F).

%% Gets some page in the midle of the result set
%% GIVEN 15 archived messages
%% WHEN direction=before, rsm_id=10, page_size=5
%% THEN complete=false
before_complete_false_before10(Config) ->
    P = ?config(props, Config),
    F = fun(Alice) ->
        %% Get messages: 5,6,7,8,9
        RSM = #rsm_in{max=5, direction=before, id=message_id(10, Config)},
        rsm_send(Config, Alice,
            stanza_page_archive_request(P, <<"before10">>, RSM)),
        wait_for_complete_archive_response(P, Alice, <<"false">>)
        end,
    parallel_story(Config, [{alice, 1}], F).

%% Reaches the end of result set
%% No messages are returned.
%% GIVEN 15 archived messages
%% WHEN direction=before, rsm_id=1, page_size=5
%% THEN complete=true
before_complete_true_before1(Config) ->
    P = ?config(props, Config),
    F = fun(Alice) ->
        %% Get no messages
        RSM = #rsm_in{max=5, direction=before, id=message_id(1, Config)},
        rsm_send(Config, Alice,
            stanza_page_archive_request(P, <<"before1">>, RSM)),
        wait_for_complete_archive_response(P, Alice, <<"true">>)
        end,
    parallel_story(Config, [{alice, 1}], F).

%% Reaches the end of result set
%% Less than maximum number of messages are returned.
%% GIVEN 15 archived messages
%% WHEN direction=before, rsm_id=5, page_size=5
%% THEN complete=true
before_complete_true_before5(Config) ->
    P = ?config(props, Config),
    F = fun(Alice) ->
        %% Get messages: 1,2,3,4
        RSM = #rsm_in{max=5, direction=before, id=message_id(5, Config)},
        rsm_send(Config, Alice,
            stanza_page_archive_request(P, <<"before5">>, RSM)),
        wait_for_complete_archive_response(P, Alice, <<"true">>)
        end,
    parallel_story(Config, [{alice, 1}], F).

%% Reaches the end of result set
%% A special case when exactly maximum number of messages are returned.
%% GIVEN 15 archived messages
%% WHEN direction=before, rsm_id=6, page_size=5
%% THEN complete=true
before_complete_true_before6(Config) ->
    P = ?config(props, Config),
    F = fun(Alice) ->
        %% Get messages: 1,2,3,4,5
        RSM = #rsm_in{max=5, direction=before, id=message_id(6, Config)},
        rsm_send(Config, Alice,
            stanza_page_archive_request(P, <<"before6">>, RSM)),
        wait_for_complete_archive_response(P, Alice, <<"true">>)
        end,
    parallel_story(Config, [{alice, 1}], F).

%% First page is not complete, because max is smaller than archive size.
%% rsm_id.id is undefined
%% GIVEN 15 archived messages
%% WHEN direction=after, rsm_id=6, page_size=5
%% THEN complete=false
after_complete_false_first_page(Config) ->
    P = ?config(props, Config),
    F = fun(Alice) ->
        %% Get messages: 1,2,3,4,5
        RSM = #rsm_in{max=5, direction='after'},
        rsm_send(Config, Alice,
            stanza_page_archive_request(P, <<"firstpage">>, RSM)),
        wait_for_complete_archive_response(P, Alice, <<"false">>)
        end,
    parallel_story(Config, [{alice, 1}], F).

%% There are still 8-15 messages to paginate after this request.
%% GIVEN 15 archived messages
%% WHEN direction=after, rsm_id=2, page_size=5
%% THEN complete=false
after_complete_false_after2(Config) ->
    P = ?config(props, Config),
    F = fun(Alice) ->
        %% Get messages: 3,4,5,6,7
        RSM = #rsm_in{max=5, direction='after', id=message_id(2, Config)},
        rsm_send(Config, Alice,
            stanza_page_archive_request(P, <<"after2">>, RSM)),
        wait_for_complete_archive_response(P, Alice, <<"false">>)
        end,
    parallel_story(Config, [{alice, 1}], F).

%% There is still one message to paginate after this request.
%% GIVEN 15 archived messages
%% WHEN direction=after, rsm_id=9, page_size=5
%% THEN complete=false
after_complete_false_after9(Config) ->
    P = ?config(props, Config),
    F = fun(Alice) ->
        %% Get messages: 10,11,12,13,14
        RSM = #rsm_in{max=5, direction='after', id=message_id(9, Config)},
        rsm_send(Config, Alice,
            stanza_page_archive_request(P, <<"after9">>, RSM)),
        wait_for_complete_archive_response(P, Alice, <<"false">>)
        end,
    parallel_story(Config, [{alice, 1}], F).

%% There are no messages to paginate after this request.
%% Special case, when exactly page_size messages are returned.
%% GIVEN 15 archived messages
%% WHEN direction=after, rsm_id=10, page_size=5
%% THEN complete=true
after_complete_true_after10(Config) ->
    P = ?config(props, Config),
    F = fun(Alice) ->
        %% Get the last page of size 5.
        %% Get messages: 11,12,13,14,15
        RSM = #rsm_in{max=5, direction='after', id=message_id(10, Config)},
        rsm_send(Config, Alice,
            stanza_page_archive_request(P, <<"after10">>, RSM)),
        wait_for_complete_archive_response(P, Alice, <<"true">>)
        end,
    parallel_story(Config, [{alice, 1}], F).

%% There are no messages to paginate after this request.
%% Less than page_size are returned.
%% GIVEN 15 archived messages
%% WHEN direction=after, rsm_id=10, page_size=5
%% THEN complete=true
after_complete_true_after11(Config) ->
    P = ?config(props, Config),
    F = fun(Alice) ->
        %% Get the last page of size 5.
        %% Get messages: 12,13,14,15
        RSM = #rsm_in{max=5, direction='after', id=message_id(11, Config)},
        rsm_send(Config, Alice,
            stanza_page_archive_request(P, <<"after11">>, RSM)),
        wait_for_complete_archive_response(P, Alice, <<"true">>)
        end,
    parallel_story(Config, [{alice, 1}], F).


%% Test cases for preferences IQs
%% ------------------------------------------------------------------

prefs_set_request(Config) ->
    _P = ?config(props, Config),
    F = fun(Alice) ->
        %% Send
        %%
        %% <iq type='set' id='juliet2'>
        %%   <prefs xmlns='urn:xmpp:mam:tmp' default="roster">
        %%     <always>
        %%       <jid>romeo@montague.net</jid>
        %%     </always>
        %%     <never>
        %%       <jid>montague@montague.net</jid>
        %%     </never>
        %%   </prefs>
        %% </iq>
        escalus:send(Alice, stanza_prefs_set_request(<<"roster">>,
                                                     [<<"romeo@montague.net">>],
                                                     [<<"montague@montague.net">>],
                                                     mam_ns_binary())),
        ReplySet = escalus:wait_for_stanza(Alice),

        escalus:send(Alice, stanza_prefs_get_request(mam_ns_binary())),
        ReplyGet = escalus:wait_for_stanza(Alice),

        ResultIQ1 = parse_prefs_result_iq(ReplySet),
        ResultIQ2 = parse_prefs_result_iq(ReplyGet),
        ?assert_equal(ResultIQ1, ResultIQ2),
        ok
        end,
    escalus:story(Config, [{alice, 1}], F).

query_get_request(Config) ->
    F = fun(Alice) ->
        QueryXmlns = mam_ns_binary_v04(),
        escalus:send(Alice, stanza_query_get_request(QueryXmlns)),
        ReplyFields = escalus:wait_for_stanza(Alice),
        ResponseXmlns = exml_query:path(ReplyFields,
            [{element, <<"query">>},
             {element, <<"x">>},
             {element, <<"field">>},
             {element, <<"value">>},
              cdata]),
        ?assert_equal(QueryXmlns, ResponseXmlns)
        end,
    escalus_fresh:story(Config, [{alice, 1}], F).

%% Test reproducing https://github.com/esl/MongooseIM/issues/263
%% The idea is this: in a "perfect" world jid elements are put together
%% without whitespaces. In the real world it is not true.
%% Put "\n" between two jid elements.
prefs_set_cdata_request(Config) ->
    _P = ?config(props, Config),
    F = fun(Alice) ->
        %% Send
        %%
        %% <iq type='set' id='juliet2'>
        %%   <prefs xmlns='urn:xmpp:mam:tmp' default="roster">
        %%     <always>
        %%       <jid>romeo@montague.net</jid>
        %%       <jid>montague@montague.net</jid>
        %%     </always>
        %%   </prefs>
        %% </iq>
        escalus:send(Alice, stanza_prefs_set_request(<<"roster">>,
                                                     [<<"romeo@montague.net">>,
                                                      {xmlcdata, <<"\n">>}, %% Put as it is
                                                      <<"montague@montague.net">>], [],
                                                     mam_ns_binary_v04())),
        ReplySet = escalus:wait_for_stanza(Alice),

        escalus:send(Alice, stanza_prefs_get_request(mam_ns_binary_v04())),
        ReplyGet = escalus:wait_for_stanza(Alice),

        ResultIQ1 = parse_prefs_result_iq(ReplySet),
        ResultIQ2 = parse_prefs_result_iq(ReplyGet),
        ?assert_equal(ResultIQ1, ResultIQ2),
        ok
        end,
    escalus_fresh:story(Config, [{alice, 1}], F).

mam_service_discovery(Config) ->
    _P = ?config(props, Config),
    F = fun(Alice) ->
        Server = escalus_client:server(Alice),
        discover_features(Config, Alice, Server)
        end,
    escalus_fresh:story(Config, [{alice, 1}], F).

mam_service_discovery_to_client_bare_jid(Config) ->
    _P = ?config(props, Config),
    F = fun(Alice) ->
        Address = inbox_helper:to_bare_lower(Alice),
        discover_features(Config, Alice, Address)
        end,
    escalus_fresh:story(Config, [{alice, 1}], F).

<<<<<<< HEAD
mam_service_discovery_to_different_client_bare_jid_results_in_error(Config) ->
    _P = ?config(props, Config),
    F = fun(Alice, Bob) ->
        Address = inbox_helper:to_bare_lower(Bob),
        escalus:send(Alice, escalus_stanza:disco_info(Address)),
        Stanza = escalus:wait_for_stanza(Alice),
        escalus:assert(is_error, [<<"cancel">>, <<"service-unavailable">>], Stanza)
        end,
    escalus_fresh:story(Config, [{alice, 1}, {bob, 1}], F).

=======
>>>>>>> 112e3a6d
%% Check, that MUC is supported.
muc_service_discovery(Config) ->
    _P = ?config(props, Config),
    F = fun(Alice) ->
        Domain = domain(),
        Server = escalus_client:server(Alice),
        escalus:send(Alice, escalus_stanza:service_discovery(Server)),
        Stanza = escalus:wait_for_stanza(Alice),
        escalus:assert(has_service, [muc_host()], Stanza),
        escalus:assert(is_stanza_from, [Domain], Stanza),

        discover_features(Config, Alice, muc_host())
        end,
    escalus:fresh_story(Config, [{alice, 1}], F).

discover_features(Config, Client, Service) ->
    escalus:send(Client, escalus_stanza:disco_info(Service)),
    Stanza = escalus:wait_for_stanza(Client),
    escalus:assert(is_iq_result, Stanza),
    escalus:assert(has_feature, [mam_ns_binary_v04()], Stanza),
    escalus:assert(has_feature, [mam_ns_binary_v06()], Stanza),
    escalus:assert(has_feature, [retract_ns()], Stanza),
    ?assert_equal(message_retraction_is_enabled(Config),
                  escalus_pred:has_feature(retract_tombstone_ns(), Stanza)).

metric_incremented_on_archive_request(ConfigIn) ->
    P = ?config(props, ConfigIn),
    F = fun(Alice) ->
        escalus:send(Alice, stanza_archive_request(P, <<"metric_q1">>)),
        Res = wait_archive_respond(Alice),
        assert_respond_size(0, Res),
        assert_respond_query_id(P, <<"metric_q1">>, parse_result_iq(Res)),
        ok
        end,
    HostType = domain_helper:host_type(mim),
    HostTypePrefix = domain_helper:make_metrics_prefix(HostType),
    MongooseMetrics = [{[HostTypePrefix, backends, mod_mam_pm, lookup], changed}],
    Config = [{mongoose_metrics, MongooseMetrics} | ConfigIn],
    escalus_fresh:story(Config, [{alice, 1}], F).

metrics_incremented_for_async_pools(Config) ->
    OldValue = get_mongoose_async_metrics(),
    archived(Config),
    Validator = fun(NewValue) -> OldValue =/= NewValue end,
    mongoose_helper:wait_until(
      fun get_mongoose_async_metrics/0,
      Validator, #{name => ?FUNCTION_NAME}).

get_mongoose_async_metrics() ->
    HostType = domain_helper:host_type(mim),
    HostTypePrefix = domain_helper:make_metrics_prefix(HostType),
    #{batch_flushes => get_mongoose_async_metrics(HostTypePrefix, batch_flushes),
      timed_flushes => get_mongoose_async_metrics(HostTypePrefix, timed_flushes)}.

get_mongoose_async_metrics(HostTypePrefix, MetricName) ->
    Metric = [HostTypePrefix, mongoose_async_pools, pm_mam, MetricName],
    {ok, Value} = rpc(mim(), mongoose_metrics, get_metric_value, [Metric]),
    {value, Count} = lists:keyfind(value, 1, Value),
    Count.

metric_incremented_when_store_message(Config) ->
    archived(Config).

messages_filtered_when_prefs_default_policy_is_always(Config) ->
    run_prefs_cases(always, Config).

messages_filtered_when_prefs_default_policy_is_never(Config) ->
    run_prefs_cases(never, Config).

messages_filtered_when_prefs_default_policy_is_roster(Config) ->
    run_prefs_cases(roster, Config).


-spec enter_room(Config :: proplists:proplist(), [User :: term()]) ->
    {Room :: binary(), RoomAddr  :: binary()}.
enter_room(Config, Users) ->
    Room = ?config(room, Config),
    RoomAddr = room_address(Room),
    [escalus:send(User, stanza_muc_enter_room(Room, nick(User))) || User <- Users],
    {Room, RoomAddr}.

%% First write all messages, than read and check
run_prefs_cases(DefaultPolicy, ConfigIn) ->
    P = ?config(props, ConfigIn),
    F = fun(Config, Alice, Bob, Kate) ->
        make_alice_and_bob_friends(Alice, Bob),
        %% Just send messages for each prefs configuration
        Namespace = mam_ns_binary_v04(),
        Funs = [run_prefs_case(Case, Namespace, Alice, Bob, Kate, Config)
                || Case <- prefs_cases2(),
                default_policy(Case) =:= DefaultPolicy],

        maybe_wait_for_archive(Config),

        %% Get ALL messages using several queries if required
        Stanzas = get_all_messages(P, Alice),
        ParsedMessages = parse_messages(Stanzas),
        Bodies = [B || #forwarded_message{message_body=B} <- ParsedMessages],

        %% Check messages, print out all failed cases
        Fails = lists:append([Fun(Bodies) || Fun <- Funs]),
        %% If fails consult with ct:pal/2 why
        ?assert_equal([], Fails)
        end,
    escalus_fresh:story_with_config(ConfigIn, [{alice, 1}, {bob, 1}, {kate, 1}], F).

%% The same as prefs_set_request case but for different configurations
run_set_and_get_prefs_cases(ConfigIn) ->
    _P = ?config(props, ConfigIn),
    F = fun(Config, Alice, _Bob, _Kate) ->
        Namespace = mam_ns_binary_v04(),
        [run_set_and_get_prefs_case(Case, Namespace, Alice, Config) || Case <- prefs_cases2()]
        end,
    escalus_fresh:story_with_config(ConfigIn, [{alice, 1}, {bob, 1}, {kate, 1}], F).

%% MAM's implementation specific test
check_user_exist(Config) ->
  %% when
  [{_, AdminSpec}] = escalus_users:get_users([admin]),
  [AdminU, AdminS, AdminP] = escalus_users:get_usp(Config, AdminSpec),
  JID = mongoose_helper:make_jid(AdminU, AdminS),
  ok = rpc(mim(), ejabberd_auth, try_register, [JID, AdminP]),
  %% admin user already registered
  {ok, HostType} = rpc(mim(), mongoose_domain_core, get_host_type, [AdminS]),
  true = rpc(mim(), ejabberd_auth, does_user_exist,
             [HostType, JID, stored]),
  false = rpc(mim(), ejabberd_auth, does_user_exist,
              [HostType, mongoose_helper:make_jid(<<"fake-user">>, AdminS), stored]),
  false = rpc(mim(), ejabberd_auth, does_user_exist,
              [HostType, mongoose_helper:make_jid(AdminU, <<"fake-domain">>), stored]),
  %% cleanup
  ok = rpc(mim(), ejabberd_auth, remove_user, [JID]).

%% This function supports only one device, one user.
%% We don't send initial presence to avoid presence broadcasts between resources
%% of the same user from different stories.
%% It is limited comparing to escalus story, but reduces CPU usage, because we don't
%% need to send any presences.
parallel_story(Config, [{_, 1}] = ResourceCounts, F) ->
    Config1 = override_for_parallel(Config),
    escalus:story(Config1, ResourceCounts, F).

override_for_parallel(Config) ->
    Overrides = [
        {start_ready_clients, start_ready_clients()}
        ],
    [{escalus_overrides, Overrides} | Config].

start_ready_clients() ->
    fun(Config, [{UserSpec, BaseResource}]) ->
        Suffix = list_to_binary(pid_to_list(self()) -- "<>"),
        Resource = <<BaseResource/binary, Suffix/binary>>,
        {ok, Client} = escalus_client:start(Config, UserSpec, Resource),
        [Client]
    end.

text_search_messages() ->
    [
     <<"Tongue chicken jowl hamburger duis exercitation.">>,
     <<"Ribs eu aliquip pork veniam dolor jowl id laborum in frankfurter culpa ribs.">>,
     <<"Fatback ut labore pariatur, eiusmod esse dolore turducken jowl exercitation ",
       "shankle shoulder.">>,
     <<"Kevin ribeye short ribs, nostrud short loin quis voluptate cow.  Do brisket eu ",
       "sunt tail ullamco cow in bacon burgdoggen.">>,
     <<"Occaecat in voluptate incididunt aliqua dolor bacon salami anim picanha pork ",
       "reprehenderit pancetta tail.">>,
     <<"Nisi shank doner dolore officia ribeye.  Proident shankle tenderloin consequat ",
       "bresaola quis tongue ut sirloin pork chop pariatur fatback ex cupidatat venison.">>,
     <<"Brisket in pastrami dolore cupidatat.  Est corned beef ad ribeye ball tip aliqua ",
       "cupidatat andouille cillum et consequat leberkas.">>,
     <<"Qui mollit short ribs, capicola bresaola pork meatloaf kielbasa und culpa.">>,
     <<"Meatloaf esse jowl do ham hock consequat.  Duis laboris ribeye ullamco, sed elit ",
       "porchetta sirloin.">>,
     <<"In boudin ad et salami exercitation sausage flank strip steak ball tip dolore ",
       "pig officia.">>,
     <<"Spare ribs landjaeger pork belly, chuck aliquip turducken beef culpa nostrud.">>
    ].

%% --------- MUC Light stories helpers ----------

when_pm_message_is_sent(Sender, Receiver, Body) ->
    escalus:send(Sender, escalus_stanza:chat_to(Receiver, Body)).

then_pm_message_is_received(Receiver, Body) ->
    escalus:assert(is_chat_message, [Body], escalus:wait_for_stanza(Receiver)).

%% Message retraction helpers

check_archive_after_retraction(Config, Client, ApplyToElement, Body) ->
    case message_should_be_retracted(Config) of
        true -> expect_tombstone_and_retraction_message(Client, ApplyToElement);
        false -> expect_original_and_retraction_message(Client, ApplyToElement, Body);
        ignore -> expect_only_original_message(Client, Body)
    end.

message_should_be_retracted(Config) ->
    message_retraction_is_enabled(Config) andalso retraction_requested(Config).

retraction_requested(Config) ->
    OriginId = origin_id(),
    case lists:keyfind(retract_on, 1, Config) of
        {retract_on, none} -> ignore;
        {retract_on, stanza_id} -> true;
        {retract_on, {origin_id, OriginId}} -> true;
        _ -> false
    end.

message_retraction_is_enabled(Config) ->
    BasicGroup = ?config(basic_group, Config),
    BasicGroup =/= disabled_retraction andalso BasicGroup =/= muc_disabled_retraction.

expect_tombstone_and_retraction_message(Client, ApplyToElement) ->
    [ArcMsg1, ArcMsg2] = respond_messages(assert_respond_size(2, wait_archive_respond(Client))),
    #forwarded_message{message_body = undefined,
                       message_children = [#xmlel{name = <<"retracted">>}]} = parse_forwarded_message(ArcMsg1),
    #forwarded_message{message_body = undefined,
                       message_children = [ApplyToElement]} = parse_forwarded_message(ArcMsg2).

expect_original_and_retraction_message(Client, ApplyToElement, Body) ->
    [ArcMsg1, ArcMsg2] = respond_messages(assert_respond_size(2, wait_archive_respond(Client))),
    #forwarded_message{message_body = Body} = parse_forwarded_message(ArcMsg1),
    #forwarded_message{message_body = undefined,
                       message_children = [ApplyToElement]} = parse_forwarded_message(ArcMsg2).

expect_only_original_message(Client, Body) ->
    [ArcMsg1] = respond_messages(assert_respond_size(1, wait_archive_respond(Client))),
    #forwarded_message{message_body = Body} = parse_forwarded_message(ArcMsg1).

retraction_message(Type, To, ApplyToElement) ->
    #xmlel{name = <<"message">>,
           attrs = [{<<"type">>, Type},
                    {<<"to">>, To}],
           children = [ApplyToElement]}.

origin_id_element(OriginId) ->
    #xmlel{name = <<"origin-id">>,
           attrs = [{<<"xmlns">>, <<"urn:xmpp:sid:0">>},
                    {<<"id">>, OriginId}]}.

apply_to_element(Config, Copy) ->
    {RetractOn, Id} = case ?config(retract_on, Config) of
                          {origin_id, OrigId} -> {origin_id, OrigId};
                          stanza_id -> {stanza_id, stanza_id_from_msg(Copy)};
                          none -> {origin_id, none}
                end,
    #xmlel{name = <<"apply-to">>,
           attrs = [{<<"xmlns">>, <<"urn:xmpp:fasten:0">>} | maybe_append_id(Id)],
           children = [retract_element(RetractOn)]
          }.

maybe_append_id(none) ->
    [];
maybe_append_id(Id) ->
    [{<<"id">>, Id}].

stanza_id_from_msg(Msg) ->
    case exml_query:path(Msg, [{element, <<"stanza-id">>}, {attr, <<"id">>}]) of
        undefined -> exml_query:path(Msg, [{element, <<"result">>}, {attr, <<"id">>}]);
        Id -> Id
    end.

retract_element(origin_id) ->
    #xmlel{name = <<"retract">>,
           attrs = [{<<"xmlns">>, <<"urn:xmpp:message-retract:0">>}]};
retract_element(stanza_id) ->
    #xmlel{name = <<"retract">>,
           attrs = [{<<"xmlns">>, <<"urn:esl:message-retract-by-stanza-id:0">>}]}.

origin_id() ->
    <<"orig-id-1">>.

simple_range(From, To, IsComplete) ->
    #{total_count => undefined, offset => undefined,
      from => From, to => To, is_complete => IsComplete}.

pagination_test(Name, RSM, Range, Config) ->
    P = ?config(props, Config),
    F = fun(Alice) ->
        rsm_send(Config, Alice, stanza_page_archive_request(P, atom_to_binary(Name), RSM)),
        wait_message_range(Alice, Range)
        end,
    parallel_story(Config, [{alice, 1}], F).

assert_failed_to_decode_message(ArcMsg) ->
    Forwarded = parse_forwarded_message(ArcMsg),
    Err = <<"Failed to decode message in database">>,
    ?assertMatch(#forwarded_message{message_body = Err}, Forwarded),
    ?assertMatch(#forwarded_message{message_type = <<"error">>}, Forwarded),
    #forwarded_message{message_children = [Msg]} = Forwarded,
    ?assertMatch(#xmlel{
        name = <<"error">>,
        attrs = [{<<"code">>, <<"500">>}, {<<"type">>,<<"wait">>}],
        children = [#xmlel{name = <<"internal-server-error">>},
                    #xmlel{name = <<"text">>, children = [#xmlcdata{content = Err}]}]}, Msg).<|MERGE_RESOLUTION|>--- conflicted
+++ resolved
@@ -34,10 +34,7 @@
          muc_only_stanzaid/1,
          mam_service_discovery/1,
          mam_service_discovery_to_client_bare_jid/1,
-<<<<<<< HEAD
          mam_service_discovery_to_different_client_bare_jid_results_in_error/1,
-=======
->>>>>>> 112e3a6d
          muc_service_discovery/1,
          easy_archive_request/1,
          easy_archive_request_for_the_receiver/1,
@@ -370,13 +367,9 @@
          [{mam04, [parallel], chat_markers_cases()}]},
      {disabled_retraction, [],
       [{mam06, [parallel], disabled_retract_cases() ++
-<<<<<<< HEAD
             [mam_service_discovery,
              mam_service_discovery_to_client_bare_jid,
              mam_service_discovery_to_different_client_bare_jid_results_in_error]}]},
-=======
-            [mam_service_discovery, mam_service_discovery_to_client_bare_jid]}]},
->>>>>>> 112e3a6d
      {muc_disabled_retraction, [],
       [{muc06, [parallel], disabled_muc_retract_cases() ++
             [muc_service_discovery]}]}
@@ -393,10 +386,7 @@
 mam_cases() ->
     [mam_service_discovery,
      mam_service_discovery_to_client_bare_jid,
-<<<<<<< HEAD
      mam_service_discovery_to_different_client_bare_jid_results_in_error,
-=======
->>>>>>> 112e3a6d
      easy_archive_request,
      easy_archive_request_for_the_receiver,
      message_sent_to_yourself,
@@ -2961,7 +2951,6 @@
         end,
     escalus_fresh:story(Config, [{alice, 1}], F).
 
-<<<<<<< HEAD
 mam_service_discovery_to_different_client_bare_jid_results_in_error(Config) ->
     _P = ?config(props, Config),
     F = fun(Alice, Bob) ->
@@ -2972,8 +2961,6 @@
         end,
     escalus_fresh:story(Config, [{alice, 1}, {bob, 1}], F).
 
-=======
->>>>>>> 112e3a6d
 %% Check, that MUC is supported.
 muc_service_discovery(Config) ->
     _P = ?config(props, Config),
