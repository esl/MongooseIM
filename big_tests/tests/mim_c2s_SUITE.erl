--- conflicted
+++ resolved
@@ -26,15 +26,12 @@
       [
        two_users_can_log_and_chat,
        too_big_stanza_rejected,
-<<<<<<< HEAD
-       message_sent_to_malformed_jid_results_in_error
-=======
+       message_sent_to_malformed_jid_results_in_error,
        verify_session_establishment_is_not_announced
       ]},
      {backwards_compatible_session, [parallel],
       [
        verify_session_establishment_is_announced
->>>>>>> b9ca80ea
       ]}
     ].
 
@@ -105,18 +102,19 @@
     escalus:assert(is_stream_end, escalus_client:wait_for_stanza(Alice)),
     true = escalus_connection:wait_for_close(Alice, timer:seconds(1)).
 
-<<<<<<< HEAD
 message_sent_to_malformed_jid_results_in_error(Config) ->
-    escalus:fresh_story(Config, [{alice, 1}], fun(Alice) ->
+    escalus:fresh_story(Config, [{alice, 1}, {bob, 1}], fun(Alice, Bob) ->
+        % Alice sends message with malformed "to"
+        Stanza = escalus_client:send_and_wait(Alice,
+                                              escalus_stanza:chat_to(<<"@invalid">>, <<"Hi!">>)),
+        % Alice receives error
+        escalus_assert:is_error(Stanza, <<"modify">>, <<"jid-malformed">>),
+        % Alice resends message with proper "to"
+        escalus:send(Alice, escalus_stanza:chat_to(Bob, <<"Hi!">>)),
+        % Bob gets the message
+        escalus_assert:is_chat_message(<<"Hi!">>, escalus_client:wait_for_stanza(Bob))
+    end).
 
-        % Alice sends a message to Bob
-        Stanza = escalus_client:send_and_wait(Alice, escalus_stanza:chat_to(<<"@invalid">>, <<"Hi!">>)),
-
-        % Alice gets the error message
-        escalus_assert:is_error(Stanza, <<"modify">>, <<"jid-malformed">>)
-
-    end).
-=======
 verify_session_establishment_is_not_announced(Config) ->
     MaybeSessionFeature = start_connection_maybe_get_session_feature(Config),
     ?assertEqual(undefined, MaybeSessionFeature).
@@ -135,7 +133,6 @@
     Features = escalus_connection:get_stanza(Client1, wait_for_features),
     escalus_connection:stop(Client1),
     exml_query:path(Features, [{element_with_ns, <<"session">>, ?NS_SESSION}]).
->>>>>>> b9ca80ea
 
 %%--------------------------------------------------------------------
 %% helpers
