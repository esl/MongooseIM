-module(component_helper).

% API
-export([connect_component/1,
         connect_component/2,
         disconnect_component/2,
         disconnect_components/2,
         connect_component_subdomain/1,
<<<<<<< HEAD
         get_components/1,
         second_port/1,
         spec/1,
         host/1
=======
         get_components/1, get_components/2, get_components/3,
         spec/2,
         common/1,
         common/2,
         name/1
>>>>>>> bf3f4b9b
        ]).

-export([component_start_stream/2,
         component_stream_start/2,
         component_handshake/2,
         component_start_stream_subdomain/2
        ]).

-include_lib("escalus/include/escalus.hrl").
-include_lib("exml/include/exml_stream.hrl").

connect_component(Component) ->
    connect_component(Component, component_start_stream).

connect_component(ComponentOpts, StartStep) ->
    Res = escalus_connection:start(ComponentOpts,
                                   [{?MODULE, StartStep},
                                    {?MODULE, component_handshake}]),
    case Res of
        {ok, Component, _} ->
            {component, ComponentName} = lists:keyfind(component, 1, ComponentOpts),
            {server, ComponentServer} = lists:keyfind(server, 1, ComponentOpts),
            ComponentAddr = <<ComponentName/binary, ".", ComponentServer/binary>>,
            {Component, ComponentAddr, ComponentName};
        {error, E} ->
            throw(cook_connection_step_error(E))
    end.

disconnect_component(Component, Addr) ->
    disconnect_components([Component], Addr).

disconnect_components(Components, Addr) ->
    %% TODO replace 'kill' with 'stop' when server supports stream closing
    [escalus_connection:kill(Component) || Component <- Components],
    wait_helper:wait_until(fun() -> rpc(mongoose_component, lookup_component, [Addr]) =:= [] end, true,
                           #{name => rpc}).

rpc(M, F, A) ->
    Node = ct:get_config({hosts, mim, node}),
    Cookie = escalus_ct:get_config(ejabberd_cookie),
    escalus_rpc:call(Node, M, F, A, 10000, Cookie).

cook_connection_step_error(E) ->
    {connection_step_failed, Step, Reason} = E,
    {StepDef, _, _} = Step,
    {EDef, _} = Reason,
    {EDef, StepDef}.

component_start_stream(Conn = #client{props = Props}, []) ->
    {server, Server} = lists:keyfind(server, 1, Props),
    {component, Component} = lists:keyfind(component, 1, Props),

    ComponentHost = <<Component/binary, ".", Server/binary>>,
    StreamStart = component_stream_start(ComponentHost, false),
    ct:log("sent~n~p~n", [StreamStart]),
    ok = escalus_connection:send(Conn, StreamStart),
    StreamStartRep = escalus_connection:get_stanza(Conn, wait_for_stream),
    ct:log("received~n~p~n", [StreamStartRep]),

    #xmlstreamstart{attrs = Attrs} = StreamStartRep,
<<<<<<< HEAD
    Id = proplists:get_value(<<"id">>, Attrs),
    From = proplists:get_value(<<"from">>, Attrs),
    From =:= ComponentHost orelse throw({from_does_not_correspond_to_connection, Server, From}),
=======
    Id = maps:get(<<"id">>, Attrs, undefined),
>>>>>>> bf3f4b9b

    {Conn#client{props = [{sid, Id} | Props]}, []}.

component_stream_start(Component, IsSubdomain) ->
    Attrs1 = #{<<"to">> => Component,
               <<"xmlns">> => <<"jabber:component:accept">>,
               <<"xmlns:stream">> => <<"http://etherx.jabber.org/streams">>},
    Attrs2 = case IsSubdomain of
                 false ->
                     Attrs1;
                 true ->
                    Attrs1#{<<"is_subdomain">> => <<"true">>}
             end,
    #xmlstreamstart{name = <<"stream:stream">>, attrs = Attrs2}.

component_handshake(Conn = #client{props = Props}, []) ->
    {password, Password} = lists:keyfind(password, 1, Props),
    {sid, SID} = lists:keyfind(sid, 1, Props),

    Handshake = component_handshake_el(SID, Password),
    ct:log("sent~n~p~n", [Handshake]),
    ok = escalus_connection:send(Conn, Handshake),
    HandshakeRep = escalus_connection:get_stanza(Conn, handshake),
    ct:log("received~n~p~n", [HandshakeRep]),
    case HandshakeRep of
        #xmlel{name = <<"handshake">>, children = []} ->
            {Conn, []};
        #xmlel{name = <<"stream:error">>} ->
            throw({stream_error, HandshakeRep})
    end.

component_handshake_el(SID, Password) ->
    Handshake = crypto:hash(sha, <<SID/binary, Password/binary>>),
    #xmlel{name = <<"handshake">>,
           children = [#xmlcdata{content = binary:encode_hex(Handshake, lowercase)}]}.

component_start_stream_subdomain(Conn = #client{props = Props}, []) ->
    {component, Component} = lists:keyfind(component, 1, Props),

    StreamStart = component_stream_start(Component, true),
    ct:log("sent~n~p~n", [StreamStart]),
    ok = escalus_connection:send(Conn, StreamStart),
    StreamStartRep = escalus_connection:get_stanza(Conn, wait_for_stream),
    ct:log("received~n~p~n", [StreamStartRep]),

    #xmlstreamstart{attrs = Attrs} = StreamStartRep,
    Id = maps:get(<<"id">>, Attrs, undefined),

    {Conn#client{props = [{sid, Id}|Props]}, []}.

connect_component_subdomain(Component) ->
    connect_component(Component, component_start_stream_subdomain).

host(CompSpec) ->
    proplists:get_value(component, CompSpec).

second_port(Spec) ->
    lists:keyreplace(port, 1, Spec, {port, mim2_component_port()}).

spec(vjud_component) ->
    [{component, <<"vjud">>} | common(mim2_component_port())];
spec(component_on_2) ->
    [{component, <<"yet_another_component">>} | common(mim2_component_port())];
spec(component_on_2) ->
    [{component, <<"yet_another_component">>} | common(mim2_component_port())];
spec(hidden_component) ->
    [{component, <<"hidden_component">>} | common(hidden_component_port())];
spec(tls_component) ->
    [{component, <<"tls_component">>}, {ssl, true} | common(tls_component_port())];
spec(kicking_component) ->
    [{component, <<"kicking_component">>} | common(kicking_component_port())];
spec(Other) ->
    Prefix = integer_to_binary(erlang:unique_integer([monotonic, positive])),
    Name = <<Prefix/binary, "_", (atom_to_binary(Other))/binary>>,
    [{component, Name} |  common(component_port())].

component_port() ->
    ct:get_config({hosts, mim, component_port}).

get_components(Config) ->
    Opts = common(component_port()),
    Components = [component1, component2, vjud_component],
    [ {C, Opts ++ spec(C)} || C <- Components ] ++ Config.

kicking_component_port() ->
    ct:get_config({hosts, mim, kicking_component_port}).

hidden_component_port() ->
    ct:get_config({hosts, mim, hidden_component_port}).

tls_component_port() ->
    ct:get_config({hosts, mim, tls_component_port}).

mim2_component_port() ->
    ct:get_config({hosts, mim2, component_port}).

common(Port) ->
    [{server, ct:get_config({hosts, mim, domain})},
     {host, <<"localhost">>},
     {password, <<"secret">>},
     {port, Port}].<|MERGE_RESOLUTION|>--- conflicted
+++ resolved
@@ -6,18 +6,10 @@
          disconnect_component/2,
          disconnect_components/2,
          connect_component_subdomain/1,
-<<<<<<< HEAD
          get_components/1,
          second_port/1,
          spec/1,
          host/1
-=======
-         get_components/1, get_components/2, get_components/3,
-         spec/2,
-         common/1,
-         common/2,
-         name/1
->>>>>>> bf3f4b9b
         ]).
 
 -export([component_start_stream/2,
@@ -78,13 +70,9 @@
     ct:log("received~n~p~n", [StreamStartRep]),
 
     #xmlstreamstart{attrs = Attrs} = StreamStartRep,
-<<<<<<< HEAD
-    Id = proplists:get_value(<<"id">>, Attrs),
-    From = proplists:get_value(<<"from">>, Attrs),
+    Id = maps:get(<<"id">>, Attrs, undefined),
+    From = maps:get(<<"from">>, Attrs, undefined),
     From =:= ComponentHost orelse throw({from_does_not_correspond_to_connection, Server, From}),
-=======
-    Id = maps:get(<<"id">>, Attrs, undefined),
->>>>>>> bf3f4b9b
 
     {Conn#client{props = [{sid, Id} | Props]}, []}.
 
