-module(graphql_stanza_SUITE).

-include_lib("common_test/include/ct.hrl").
-include_lib("eunit/include/eunit.hrl").
-include_lib("exml/include/exml.hrl").

-compile([export_all, nowarn_export_all]).

-import(distributed_helper, [mim/0, require_rpc_nodes/1]).
-import(graphql_helper, [execute_user_command/5, execute_command/4,
                         get_ok_value/2, get_err_code/1, get_err_msg/1, get_coercion_err_msg/1,
                         get_unauthorized/1, get_not_loaded/1]).

suite() ->
    require_rpc_nodes([mim]) ++ escalus:suite().

all() ->
    [{group, admin_stanza_http},
     {group, admin_stanza_cli},
     {group, domain_admin_stanza},
     {group, user_stanza}].

groups() ->
    [{admin_stanza_http, [], [{group, admin_mam},
                              {group, admin_no_mam}]},
     {admin_stanza_cli, [], [{group, admin_mam},
                             {group, admin_no_mam}]},
     {domain_admin_stanza, [], [{group, admin_mam}, % same as for admin
                                {group, domain_admin_no_mam}]},
     {user_stanza, [], [{group, user_mam},
                        {group, user_no_mam}]},
     {admin_mam, [parallel], admin_mam_cases()},
     {admin_no_mam, [parallel], admin_stanza_cases() ++ admin_no_mam_cases()},
     {domain_admin_no_mam, [parallel], domain_admin_stanza_cases() ++ admin_no_mam_cases()},
     {user_mam, [parallel], user_mam_cases()},
     {user_no_mam, [parallel], user_stanza_cases() ++ user_no_mam_cases()}].

admin_stanza_cases() ->
    [admin_send_message,
     admin_send_message_to_unparsable_jid,
     admin_send_message_headline,
     admin_send_stanza,
     admin_send_unparsable_stanza,
     admin_send_stanza_from_unknown_user,
     admin_send_stanza_from_unknown_domain].

admin_mam_cases() ->
    [admin_get_last_messages,
     admin_get_last_messages_for_unknown_user,
     admin_get_last_messages_with,
     admin_get_last_messages_limit,
     admin_get_last_messages_limit_null,
     admin_get_last_messages_limit_enforced,
     admin_get_last_messages_before].

admin_no_mam_cases() ->
    [admin_get_last_messages_no_mam].

domain_admin_stanza_cases() ->
    [admin_send_message,
     admin_send_message_to_unparsable_jid,
     admin_send_message_headline,
     domain_admin_send_message_no_permission,
     domain_admin_send_stanza,
     admin_send_unparsable_stanza,
     domain_admin_send_stanza_from_unknown_user,
     domain_admin_send_stanza_from_unknown_domain,
     domain_admin_get_last_messages_no_permission].

user_stanza_cases() ->
    [user_send_message,
     user_send_message_without_from,
     user_send_message_with_spoofed_from,
     user_send_message_headline,
     user_send_message_headline_with_spoofed_from,
     user_send_stanza,
     user_send_stanza_without_from_with_id,
     user_send_stanza_with_spoofed_from].

user_mam_cases() ->
    [user_get_last_messages].

user_no_mam_cases() ->
    [user_get_last_messages_no_mam].

init_per_suite(Config) ->
    Config1 = ejabberd_node_utils:init(mim(), Config),
    Config2 = escalus:init_per_suite(Config1),
<<<<<<< HEAD
    Config3 = dynamic_modules:save_modules(domain_helper:host_type(), Config2),
    init_mam(Config3).
=======
    dynamic_modules:save_modules(domain_helper:host_type(), Config2).
>>>>>>> a6771c0d

end_per_suite(Config) ->
    escalus_fresh:clean(),
    dynamic_modules:restore_modules(Config),
    escalus:end_per_suite(Config).

init_per_group(admin_stanza_http, Config) ->
    graphql_helper:init_admin_handler(Config);
init_per_group(admin_stanza_cli, Config) ->
    graphql_helper:init_admin_cli(Config);
init_per_group(domain_admin_stanza, Config) ->
    graphql_helper:init_domain_admin_handler(Config);
init_per_group(user_stanza, Config) ->
    graphql_helper:init_user(Config);
init_per_group(GN, Config) when GN =:= admin_mam;
                                GN =:= domain_admin_mam;
                                GN =:= user_mam ->
    init_mam(Config);
init_per_group(GN, Config) when GN =:= admin_no_mam;
                                GN =:= domain_admin_no_mam;
                                GN =:= user_no_mam ->
    Mods = [{mod_mam, stopped}],
    dynamic_modules:ensure_modules(domain_helper:host_type(), Mods),
    Config.

end_per_group(GN, _Config) when GN =:= admin_stanza_http;
                                GN =:= admin_stanza_cli;
                                GN =:= domain_admin_stanza;
                                GN =:= user_stanza ->
    graphql_helper:clean();
end_per_group(_GN, _Config) ->
    ok.

init_per_testcase(CaseName, Config) ->
    escalus:init_per_testcase(CaseName, Config).

end_per_testcase(CaseName, Config) ->
    escalus:end_per_testcase(CaseName, Config).

init_mam(Config) when is_list(Config) ->
    case mam_helper:backend() of
        disabled ->
            {skip, no_mam};
        Backend ->
            MAMOpts = mam_helper:config_opts(#{backend => Backend, pm => #{}}),
            Mods = [{mod_mam, MAMOpts}],
            dynamic_modules:ensure_modules(domain_helper:host_type(), Mods),
            Config
    end;
init_mam(Other) ->
    Other.

%% Test Cases

admin_send_message(Config) ->
    escalus:fresh_story_with_config(Config, [{alice, 1}, {bob, 1}],
                                    fun admin_send_message_story/3).

admin_send_message_story(Config, Alice, Bob) ->
    From = escalus_client:full_jid(Alice),
    To = escalus_client:short_jid(Bob),
    Res = send_message(From, To, <<"Hi!">>, Config),
    #{<<"id">> := StanzaId} = get_ok_value([data, stanza, sendMessage], Res),
    assert_not_empty(StanzaId),
    escalus:assert(is_message, escalus:wait_for_stanza(Bob)).

user_send_message(Config) ->
    escalus:fresh_story_with_config(Config, [{alice, 1}, {bob, 1}],
                                    fun user_send_message_story/3).

user_send_message_story(Config, Alice, Bob) ->
    From = escalus_client:full_jid(Alice),
    To = escalus_client:short_jid(Bob),
    Res = user_send_message(Alice, From, To, <<"Hi!">>, Config),
    #{<<"id">> := StanzaId} = get_ok_value([data, stanza, sendMessage], Res),
    assert_not_empty(StanzaId),
    escalus:assert(is_message, escalus:wait_for_stanza(Bob)).

user_send_message_without_from(Config) ->
    escalus:fresh_story_with_config(Config, [{alice, 1}, {bob, 1}],
                                    fun user_send_message_without_from_story/3).

user_send_message_without_from_story(Config, Alice, Bob) ->
    To = escalus_client:short_jid(Bob),
    Res = user_send_message(Alice, null, To, <<"Hi!">>, Config),
    #{<<"id">> := StanzaId} = get_ok_value([data, stanza, sendMessage], Res),
    assert_not_empty(StanzaId),
    escalus:assert(is_message, escalus:wait_for_stanza(Bob)).

user_send_message_with_spoofed_from(Config) ->
    escalus:fresh_story_with_config(Config, [{alice, 1}, {bob, 1}],
                                    fun user_send_message_with_spoofed_from_story/3).

user_send_message_with_spoofed_from_story(Config, Alice, Bob) ->
    To = From = escalus_client:short_jid(Bob),
    Res = user_send_message(Alice, From, To, <<"Hi!">>, Config),
    spoofed_error(sendMessage, Res).

admin_send_message_to_unparsable_jid(Config) ->
    escalus:fresh_story_with_config(Config, [{alice, 1}],
                                    fun admin_send_message_to_unparsable_jid_story/2).

admin_send_message_to_unparsable_jid_story(Config, Alice) ->
    From = escalus_client:full_jid(Alice),
    To = <<"test@">>,
    Res = send_message(From, To, <<"Hi!">>, Config),
    ?assertEqual(<<"Input coercion failed for type JID with value "
                   "<<\"test@\">>. The reason it failed is: failed_to_parse_jid">>,
                 get_coercion_err_msg(Res)).

admin_send_message_headline(Config) ->
    escalus:fresh_story_with_config(Config, [{alice, 1}, {bob, 1}],
                                    fun admin_send_message_headline_story/3).

admin_send_message_headline_story(Config, Alice, Bob) ->
    From = escalus_client:full_jid(Alice),
    To = escalus_client:short_jid(Bob),
    Res = send_message_headline(From, To, <<"Welcome">>, <<"Hi!">>, Config),
    #{<<"id">> := StanzaId} = get_ok_value([data, stanza, sendMessageHeadLine], Res),
    assert_not_empty(StanzaId),
    escalus:assert(is_message, escalus:wait_for_stanza(Bob)),
    Res2 = send_message_headline(From, To, null, null, Config),
    #{<<"id">> := StanzaId2} = get_ok_value([data, stanza, sendMessageHeadLine], Res2),
    assert_not_empty(StanzaId2),
    escalus:assert(is_message, escalus:wait_for_stanza(Bob)).

user_send_message_headline(Config) ->
    escalus:fresh_story_with_config(Config, [{alice, 1}, {bob, 1}],
                                    fun user_send_message_headline_story/3).

user_send_message_headline_story(Config, Alice, Bob) ->
    From = escalus_client:full_jid(Alice),
    To = escalus_client:short_jid(Bob),
    Res = user_send_message_headline(Alice, From, To, <<"Welcome">>, <<"Hi!">>, Config),
    #{<<"id">> := StanzaId} = get_ok_value([data, stanza, sendMessageHeadLine], Res),
    assert_not_empty(StanzaId),
    escalus:assert(is_message, escalus:wait_for_stanza(Bob)).

user_send_message_headline_with_spoofed_from(Config) ->
    escalus:fresh_story_with_config(Config, [{alice, 1}, {bob, 1}],
                                    fun user_send_message_headline_with_spoofed_from_story/3).

user_send_message_headline_with_spoofed_from_story(Config, Alice, Bob) ->
    To = From = escalus_client:short_jid(Bob),
    Res = user_send_message_headline(Alice, From, To, <<"Welcome">>, <<"Hi!">>, Config),
    spoofed_error(sendMessageHeadLine, Res).

domain_admin_send_message_no_permission(Config) ->
    escalus:fresh_story_with_config(Config, [{alice_bis, 1}, {bob, 1}],
                                    fun domain_admin_send_message_no_permission_story/3).

domain_admin_send_message_no_permission_story(Config, AliceBis, Bob) ->
    From = escalus_client:full_jid(AliceBis),
    To = escalus_client:short_jid(Bob),
    Res = send_message(From, To, <<"Hi!">>, Config),
    get_unauthorized(Res).

domain_admin_send_stanza(Config) ->
    escalus:fresh_story_with_config(Config, [{alice, 1}, {bob, 1}],
                                    fun domain_admin_send_stanza_story/3).

domain_admin_send_stanza_story(Config, Alice, Bob) ->
    Body = <<"Hi!">>,
    Stanza = escalus_stanza:from(escalus_stanza:chat_to_short_jid(Bob, Body), Alice),
    Res = send_stanza(exml:to_binary(Stanza), Config),
    get_unauthorized(Res).

domain_admin_send_stanza_from_unknown_user(Config) ->
    escalus:fresh_story_with_config(Config, [{bob, 1}],
                                    fun domain_admin_send_stanza_from_unknown_user_story/2).

domain_admin_send_stanza_from_unknown_user_story(Config, Bob) ->
    Body = <<"Hi!">>,
    Server = escalus_client:server(Bob),
    From = <<"YeeeAH@", Server/binary>>,
    Stanza = escalus_stanza:from(escalus_stanza:chat_to_short_jid(Bob, Body), From),
    Res = send_stanza(exml:to_binary(Stanza), Config),
    get_unauthorized(Res).

domain_admin_send_stanza_from_unknown_domain(Config) ->
    escalus:fresh_story_with_config(Config, [{bob, 1}],
                                    fun domain_admin_send_stanza_from_unknown_domain_story/2).

domain_admin_send_stanza_from_unknown_domain_story(Config, Bob) ->
    Body = <<"Hi!">>,
    From = <<"YeeeAH@oopsie">>,
    Stanza = escalus_stanza:from(escalus_stanza:chat_to_short_jid(Bob, Body), From),
    Res = send_stanza(exml:to_binary(Stanza), Config),
    get_unauthorized(Res).

domain_admin_get_last_messages_no_permission(Config) ->
    escalus:fresh_story_with_config(Config, [{alice_bis, 1}],
                                    fun domain_admin_get_last_messages_story_no_permission/2).

domain_admin_get_last_messages_story_no_permission(Config, AliceBis) ->
    Res = get_last_messages(escalus_client:full_jid(AliceBis), null, null, Config),
    get_unauthorized(Res).

admin_send_stanza(Config) ->
    escalus:fresh_story_with_config(Config, [{alice, 1}, {bob, 1}],
                                    fun admin_send_stanza_story/3).

admin_send_stanza_story(Config, Alice, Bob) ->
    Body = <<"Hi!">>,
    Stanza = escalus_stanza:from(escalus_stanza:chat_to_short_jid(Bob, Body), Alice),
    Res = send_stanza(exml:to_binary(Stanza), Config),
    #{<<"id">> := StanzaId} = get_ok_value([data, stanza, sendStanza], Res),
    assert_not_empty(StanzaId),
    StanzaIn = escalus:wait_for_stanza(Bob),
    escalus:assert(is_message, StanzaIn),
    ?assertEqual(StanzaId, exml_query:attr(StanzaIn, <<"id">>)).

user_send_stanza(Config) ->
    escalus:fresh_story_with_config(Config, [{alice, 1}, {bob, 1}],
                                    fun user_send_stanza_story/3).

user_send_stanza_story(Config, Alice, Bob) ->
    Body = <<"Hi!">>,
    Stanza = escalus_stanza:from(escalus_stanza:chat_to_short_jid(Bob, Body), Alice),
    Res = user_send_stanza(Alice, exml:to_binary(Stanza), Config),
    #{<<"id">> := StanzaId} = get_ok_value([data, stanza, sendStanza], Res),
    assert_not_empty(StanzaId),
    StanzaIn = escalus:wait_for_stanza(Bob),
    escalus:assert(is_message, StanzaIn),
    ?assertEqual(StanzaId, exml_query:attr(StanzaIn, <<"id">>)).

user_send_stanza_without_from_with_id(Config) ->
    escalus:fresh_story_with_config(Config, [{alice, 1}, {bob, 1}],
                                    fun user_send_stanza_without_from_with_id_story/3).

user_send_stanza_without_from_with_id_story(Config, Alice, Bob) ->
    Body = <<"Hi!">>,
    StanzaId = base16:encode(crypto:strong_rand_bytes(8)),
    Stanza = escalus_stanza:set_id(escalus_stanza:chat_to_short_jid(Bob, Body), StanzaId),
    Res = user_send_stanza(Alice, exml:to_binary(Stanza), Config),
    ?assertEqual(#{<<"id">> => StanzaId}, get_ok_value([data, stanza, sendStanza], Res)),
    StanzaIn = escalus:wait_for_stanza(Bob),
    escalus:assert(is_message, StanzaIn),
    ?assertEqual(StanzaId, exml_query:attr(StanzaIn, <<"id">>)).

user_send_stanza_with_spoofed_from(Config) ->
    escalus:fresh_story_with_config(Config, [{alice, 1}, {bob, 1}],
                                    fun user_send_stanza_with_spoofed_from_story/3).

user_send_stanza_with_spoofed_from_story(Config, Alice, Bob) ->
    Body = <<"Hi!">>,
    Stanza = escalus_stanza:from(escalus_stanza:chat_to_short_jid(Bob, Body), Bob),
    Res = user_send_stanza(Alice, exml:to_binary(Stanza), Config),
    spoofed_error(sendStanza, Res).

admin_send_unparsable_stanza(Config) ->
    Res = send_stanza(<<"<test">>, Config),
    ?assertEqual(<<"Input coercion failed for type Stanza with value <<\"<test\">>. "
                   "The reason it failed is: \"expected >\"">>,
                 get_coercion_err_msg(Res)).

admin_send_stanza_from_unknown_user(Config) ->
    escalus:fresh_story_with_config(Config, [{bob, 1}],
                                    fun admin_send_stanza_from_unknown_user_story/2).

admin_send_stanza_from_unknown_user_story(Config, Bob) ->
    Body = <<"Hi!">>,
    Server = escalus_client:server(Bob),
    From = <<"YeeeAH@", Server/binary>>,
    Stanza = escalus_stanza:from(escalus_stanza:chat_to_short_jid(Bob, Body), From),
    Res = send_stanza(exml:to_binary(Stanza), Config),
    ?assertEqual(<<"unknown_user">>, get_err_code(Res)),
    ?assertEqual(<<"User does not exist">>, get_err_msg(Res)).

admin_send_stanza_from_unknown_domain(Config) ->
    escalus:fresh_story_with_config(Config, [{bob, 1}],
                                    fun admin_send_stanza_from_unknown_domain_story/2).

admin_send_stanza_from_unknown_domain_story(Config, Bob) ->
    Body = <<"Hi!">>,
    From = <<"YeeeAH@oopsie">>,
    Stanza = escalus_stanza:from(escalus_stanza:chat_to_short_jid(Bob, Body), From),
    Res = send_stanza(exml:to_binary(Stanza), Config),
    ?assertEqual(<<"unknown_user">>, get_err_code(Res)),
    ?assertEqual(<<"User's domain does not exist">>, get_err_msg(Res)).

admin_get_last_messages(Config) ->
    escalus:fresh_story_with_config(Config, [{alice, 1}, {bob, 1}],
                                    fun admin_get_last_messages_story/3).

admin_get_last_messages_story(Config, Alice, Bob) ->
    admin_send_message_story(Config, Alice, Bob),
    mam_helper:wait_for_archive_size(Alice, 1),
    mam_helper:wait_for_archive_size(Bob, 1),
    Res1 = get_last_messages(escalus_client:full_jid(Alice), null, null, Config),
    #{<<"stanzas">> := [M1], <<"limit">> := 50} =
        get_ok_value([data, stanza, getLastMessages], Res1),
    check_stanza_map(M1, Alice),
    Res2 = get_last_messages(escalus_client:full_jid(Bob), null, null, Config),
    #{<<"stanzas">> := [M2], <<"limit">> := 50} =
        get_ok_value([data, stanza, getLastMessages], Res2),
    check_stanza_map(M2, Alice).

admin_get_last_messages_no_mam(Config) ->
    FreshConfig = escalus_fresh:create_users(Config, [{alice, 1}]),
    AliceJid = escalus_users:get_jid(FreshConfig, alice),
    Res = get_last_messages(AliceJid, null, null, Config),
    get_not_loaded(Res).

user_get_last_messages(Config) ->
    escalus:fresh_story_with_config(Config, [{alice, 1}, {bob, 1}],
                                    fun user_get_last_messages_story/3).

user_get_last_messages_story(Config, Alice, Bob) ->
    user_send_message_story(Config, Alice, Bob),
    mam_helper:wait_for_archive_size(Alice, 1),
    mam_helper:wait_for_archive_size(Bob, 1),
    Res1 = user_get_last_messages(Alice, null, null, Config),
    #{<<"stanzas">> := [M1], <<"limit">> := 50} =
        get_ok_value([data, stanza, getLastMessages], Res1),
    check_stanza_map(M1, Alice),
    Res2 = user_get_last_messages(Bob, null, null, Config),
    #{<<"stanzas">> := [M2], <<"limit">> := 50} =
        get_ok_value([data, stanza, getLastMessages], Res2),
    check_stanza_map(M2, Alice).

user_get_last_messages_no_mam(Config) ->
    escalus:fresh_story_with_config(Config, [{alice, 1}],
                                    fun user_get_last_messages_no_mam_story/2).

user_get_last_messages_no_mam_story(Config, Alice) ->
    Res = user_get_last_messages(Alice, null, null, Config),
    get_not_loaded(Res).

admin_get_last_messages_for_unknown_user(Config) ->
    Domain = domain_helper:domain(),
    Jid = <<"maybemaybebutnot@", Domain/binary>>,
    Res = get_last_messages(Jid, null, null, Config),
    ?assertEqual(<<"unknown_user">>, get_err_code(Res)),
    ?assertEqual(<<"User does not exist">>, get_err_msg(Res)).

admin_get_last_messages_with(Config) ->
    escalus:fresh_story_with_config(Config, [{alice, 1}, {bob, 1}, {kate, 1}],
                                    fun admin_get_last_messages_with_story/4).

admin_get_last_messages_with_story(Config, Alice, Bob, Kate) ->
    admin_send_message_story(Config, Alice, Bob),
    mam_helper:wait_for_archive_size(Alice, 1),
    admin_send_message_story(Config, Kate, Alice),
    mam_helper:wait_for_archive_size(Alice, 2),
    Caller = escalus_client:full_jid(Alice),
    With = escalus_client:short_jid(Bob),
    Res = get_last_messages(Caller, With, null, Config),
    #{<<"stanzas">> := [M1], <<"limit">> := 50} =
        get_ok_value([data, stanza, getLastMessages], Res),
    check_stanza_map(M1, Alice).

admin_get_last_messages_limit(Config) ->
    escalus:fresh_story_with_config(Config, [{alice, 1}, {bob, 1}],
                                    fun admin_get_last_messages_limit_story/3).

admin_get_last_messages_limit_story(Config, Alice, Bob) ->
    admin_send_message_story(Config, Alice, Bob),
    mam_helper:wait_for_archive_size(Alice, 1),
    admin_send_message_story(Config, Bob, Alice),
    mam_helper:wait_for_archive_size(Alice, 2),
    Caller = escalus_client:full_jid(Alice),
    Res = get_last_messages(Caller, null, 1, null, Config),
    #{<<"stanzas">> := [M1], <<"limit">> := 1} =
        get_ok_value([data, stanza, getLastMessages], Res),
    check_stanza_map(M1, Bob).

admin_get_last_messages_limit_null(Config) ->
    escalus:fresh_story_with_config(Config, [{alice, 1}, {bob, 1}],
                                    fun admin_get_last_messages_limit_null_story/3).

admin_get_last_messages_limit_null_story(Config, Alice, Bob) ->
    admin_send_message_story(Config, Alice, Bob),
    mam_helper:wait_for_archive_size(Alice, 1),
    Caller = escalus_client:full_jid(Alice),
    Res = get_last_messages(Caller, null, null, null, Config),
    #{<<"stanzas">> := [M1], <<"limit">> := 50} =
        get_ok_value([data, stanza, getLastMessages], Res),
    check_stanza_map(M1, Alice).

admin_get_last_messages_limit_enforced(Config) ->
    escalus:fresh_story_with_config(Config, [{alice, 1}, {bob, 1}],
                                    fun admin_get_last_messages_limit_enforced_story/3).

admin_get_last_messages_limit_enforced_story(Config, Alice, Bob) ->
    admin_send_message_story(Config, Alice, Bob),
    mam_helper:wait_for_archive_size(Alice, 1),
    Caller = escalus_client:full_jid(Alice),
    Res = get_last_messages(Caller, null, 1000, null, Config),
    %% The actual limit is returned
    #{<<"stanzas">> := [M1], <<"limit">> := 50} =
        get_ok_value([data, stanza, getLastMessages], Res),
    check_stanza_map(M1, Alice).

admin_get_last_messages_before(Config) ->
    escalus:fresh_story_with_config(Config, [{alice, 1}, {bob, 1}],
                                    fun admin_get_last_messages_before_story/3).

admin_get_last_messages_before_story(Config, Alice, Bob) ->
    admin_send_message_story(Config, Alice, Bob),
    mam_helper:wait_for_archive_size(Alice, 1),
    admin_send_message_story(Config, Bob, Alice),
    mam_helper:wait_for_archive_size(Alice, 2),
    admin_send_message_story(Config, Bob, Alice),
    mam_helper:wait_for_archive_size(Alice, 3),
    Caller = escalus_client:full_jid(Alice),
    Res1 = get_last_messages(Caller, null, null, Config),
    #{<<"stanzas">> := [M1, M2, _M3], <<"limit">> := 50} =
        get_ok_value([data, stanza, getLastMessages], Res1),
    Before = maps:get(<<"timestamp">>, M2),
    Res2 = get_last_messages(Caller, null, Before, Config),
    #{<<"stanzas">> := [M1, M2], <<"limit">> := 50} =
        get_ok_value([data, stanza, getLastMessages], Res2).

%% Commands

send_message(From, To, Body, Config) ->
    Vars = #{from => From, to => To, body => Body},
    execute_command(<<"stanza">>, <<"sendMessage">>, Vars, Config).

user_send_message(User, From, To, Body, Config) ->
    Vars = #{from => From, to => To, body => Body},
    execute_user_command(<<"stanza">>, <<"sendMessage">>, User, Vars, Config).

send_message_headline(From, To, Subject, Body, Config) ->
    Vars = #{from => From, to => To, subject => Subject, body => Body},
    execute_command(<<"stanza">>, <<"sendMessageHeadLine">>, Vars, Config).

user_send_message_headline(User, From, To, Subject, Body, Config) ->
    Vars = #{from => From, to => To, subject => Subject, body => Body},
    execute_user_command(<<"stanza">>, <<"sendMessageHeadLine">>, User, Vars, Config).

send_stanza(Stanza, Config) ->
    Vars = #{stanza => Stanza},
    execute_command(<<"stanza">>, <<"sendStanza">>, Vars, Config).

user_send_stanza(User, Stanza, Config) ->
    Vars = #{stanza => Stanza},
    execute_user_command(<<"stanza">>, <<"sendStanza">>, User, Vars, Config).

get_last_messages(Caller, With, Before, Config) ->
    Vars = #{caller => Caller, with => With, before => Before},
    execute_command(<<"stanza">>, <<"getLastMessages">>, Vars, Config).

get_last_messages(Caller, With, Limit, Before, Config) ->
    Vars = #{caller => Caller, with => With, limit => Limit, before => Before},
    execute_command(<<"stanza">>, <<"getLastMessages">>, Vars, Config).

user_get_last_messages(User, With, Before, Config) ->
    Vars = #{with => With, before => Before},
    execute_user_command(<<"stanza">>, <<"getLastMessages">>, User, Vars, Config).

%% Helpers

assert_not_empty(Bin) when byte_size(Bin) > 0 -> ok.

ok_result(What1, What2, {{<<"200">>, <<"OK">>}, #{<<"data">> := Data}}) ->
    maps:get(What2, maps:get(What1, Data)).

check_stanza_map(#{<<"sender">> := SenderJID,
                   <<"stanza">> := XML,
                   <<"stanza_id">> := StanzaID,
                   <<"timestamp">> := TS}, SenderClient) ->
    ?assertEqual(escalus_utils:jid_to_lower(escalus_client:full_jid(SenderClient)),
                 escalus_utils:jid_to_lower(SenderJID)),
     true = byte_size(StanzaID) > 6,
     true = is_integer(calendar:rfc3339_to_system_time(binary_to_list(TS))),
     {ok, #xmlel{name = <<"message">>}} = exml:parse(XML).

spoofed_error(Call, Response) ->
    null = graphql_helper:get_err_value([data, stanza, Call], Response),
    ?assertEqual(<<"Sender's JID is different from the user's JID">>, get_err_msg(Response)),
    ?assertEqual(<<"invalid_sender">>, get_err_code(Response)).<|MERGE_RESOLUTION|>--- conflicted
+++ resolved
@@ -86,12 +86,7 @@
 init_per_suite(Config) ->
     Config1 = ejabberd_node_utils:init(mim(), Config),
     Config2 = escalus:init_per_suite(Config1),
-<<<<<<< HEAD
-    Config3 = dynamic_modules:save_modules(domain_helper:host_type(), Config2),
-    init_mam(Config3).
-=======
     dynamic_modules:save_modules(domain_helper:host_type(), Config2).
->>>>>>> a6771c0d
 
 end_per_suite(Config) ->
     escalus_fresh:clean(),
