--- conflicted
+++ resolved
@@ -14,11 +14,7 @@
         {proper, "1.4.0"},
         {gun, "2.1.0"},
         {fusco, "0.1.1"},
-<<<<<<< HEAD
-        {escalus, {git, "https://github.com/esl/escalus.git", {branch, "deps/fast_tls_removal"}}},
-=======
-        {escalus, "4.3.0"},
->>>>>>> bf3f4b9b
+        {escalus, "4.4.0"},
         {cowboy, "2.12.0"},
         {csv, "3.0.3", {pkg, csve}},
         {amqp_client, "4.0.3"},
