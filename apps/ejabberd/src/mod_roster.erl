%%%----------------------------------------------------------------------
%%% File    : mod_roster.erl
%%% Author  : Alexey Shchepin <alexey@process-one.net>
%%% Purpose : Roster management
%%% Created : 11 Dec 2002 by Alexey Shchepin <alexey@process-one.net>
%%%
%%%
%%% ejabberd, Copyright (C) 2002-2013   ProcessOne
%%%
%%% This program is free software; you can redistribute it and/or
%%% modify it under the terms of the GNU General Public License as
%%% published by the Free Software Foundation; either version 2 of the
%%% License, or (at your option) any later version.
%%%
%%% This program is distributed in the hope that it will be useful,
%%% but WITHOUT ANY WARRANTY; without even the implied warranty of
%%% MERCHANTABILITY or FITNESS FOR A PARTICULAR PURPOSE.  See the GNU
%%% General Public License for more details.
%%%
%%% You should have received a copy of the GNU General Public License
%%% along with this program; if not, write to the Free Software
%%% Foundation, Inc., 59 Temple Place, Suite 330, Boston, MA
%%% 02111-1307 USA
%%%
%%%----------------------------------------------------------------------

%%% @doc Roster management (Mnesia storage).
%%%
%%% Includes support for XEP-0237: Roster Versioning.
%%% The roster versioning follows an all-or-nothing strategy:
%%%  - If the version supplied by the client is the latest, return an empty response.
%%%  - If not, return the entire new roster (with updated version string).
%%% Roster version is a hash digest of the entire roster.
%%% No additional data is stored in DB.

-module(mod_roster).
-author('alexey@process-one.net').
-xep([{xep, 237}, {version, "1.3"}]).
-xep([{xep, 83}, {version, "1.0"}]).
-xep([{xep, 93}, {version, "1.2"}]).
-behaviour(gen_mod).

-export([start/2,
         stop/1,
         process_iq/3,
         process_local_iq/3,
         get_user_roster/2,
         get_subscription_lists/3,
         get_roster/2,
         in_subscription/6,
         in_subscription/7,
         out_subscription/5,
         set_items/3,
         remove_user/2,
         remove_user/3,
         get_jid_info/4,
         item_to_xml/1,
         get_versioning_feature/2,
         roster_versioning_enabled/1,
         roster_version/2,
         send_unsubscription_to_rosteritems/2]).

-include("ejabberd.hrl").
-include("jlib.hrl").
-include("mod_roster.hrl").

-export_type([roster/0]).

-type roster() :: #roster{}.

-callback init(Host, Opts) -> ok when
    Host :: ejabberd:server(),
    Opts :: list().
-callback transaction(LServer, F) -> {aborted, Reason} | {atomic, Result} when
    LServer :: ejabberd:lserver(),
    F :: fun(),
    Reason :: any(),
    Result :: any().
-callback read_roster_version(LUser, LServer) -> Result when
    LUser :: ejabberd:luser(),
    LServer :: ejabberd:lserver(),
    Result :: binary() | error.
-callback write_roster_version(LUser, LServer, InTransaction, Ver) -> Result when
    LUser :: ejabberd:luser(),
    LServer :: ejabberd:lserver(),
    InTransaction :: boolean(),
    Ver :: binary(),
    Result :: any().
-callback get_roster(LUser, LServer) -> Result when
    LUser :: ejabberd:luser(),
    LServer :: ejabberd:lserver(),
    Result :: [roster()].
-callback get_roster_by_jid_t(LUser, LServer, LJid) -> Result when
    LUser :: ejabberd:luser(),
    LServer :: ejabberd:lserver(),
    LJid :: ejabberd:simple_jid(),
    Result :: term().
-callback get_subscription_lists(Acc, LUser, LServer) -> Result when
    Acc :: term(),
    LUser :: ejabberd:luser(),
    LServer :: ejabberd:lserver(),
    Result :: term().
-callback roster_subscribe_t(LUser, LServer, LJid, SJid) -> Result when
    LUser :: ejabberd:luser(),
    LServer :: ejabberd:lserver(),
    LJid :: ejabberd:simple_jid(),
    SJid :: roster(),
    Result :: term().
-callback get_roster_by_jid_with_groups_t(LUser, LServer, LJid) -> Result when
    LUser :: ejabberd:luser(),
    LServer :: ejabberd:lserver(),
    LJid :: ejabberd:simple_jid(),
    Result :: term().
-callback remove_user(LUser, LServer) -> Result when
    LUser :: ejabberd:luser(),
    LServer :: ejabberd:lserver(),
    Result :: term().
-callback update_roster_t(LUser, LServer, LJid, Item) -> Result when
    LUser :: ejabberd:luser(),
    LServer :: ejabberd:lserver(),
    LJid :: ejabberd:simple_jid(),
    Item :: roster(),
    Result :: term().
-callback del_roster_t(LUser, LServer, LJid) -> Result when
    LUser :: ejabberd:luser(),
    LServer :: ejabberd:lserver(),
    LJid :: ejabberd:simple_jid(),
    Result :: term().
-callback read_subscription_and_groups(LUser, LServer, LJid) -> Result when
    LUser :: ejabberd:luser(),
    LServer :: ejabberd:lserver(),
    LJid :: ejabberd:simple_jid(),
    Result :: term().

-callback raw_to_record(LServer, Item) -> Result when
    LServer :: ejabberd:lserver(),
    Item :: term(),
    Result :: error | roster().


-define(BACKEND, mod_roster_backend).

start(Host, Opts) ->
    IQDisc = gen_mod:get_opt(iqdisc, Opts, one_queue),
    TrackedFuns = [read_roster_version,
                   write_roster_version,
                   get_roster,
                   get_roster_by_jid_t,
                   get_subscription_lists,
                   roster_subscribe_t,
                   get_roster_by_jid_with_groups_t,
                   update_roster_t,
                   del_roster_t,
                   read_subscription_and_groups
                   ],
    gen_mod:start_backend_module(?MODULE, Opts, TrackedFuns),
    ?BACKEND:init(Host, Opts),

    ejabberd_hooks:add(roster_get, Host,
                       ?MODULE, get_user_roster, 50),
    ejabberd_hooks:add(roster_in_subscription, Host,
                       ?MODULE, in_subscription, 50),
    ejabberd_hooks:add(roster_out_subscription, Host,
                       ?MODULE, out_subscription, 50),
    ejabberd_hooks:add(roster_get_subscription_lists, Host,
                       ?MODULE, get_subscription_lists, 50),
    ejabberd_hooks:add(roster_get_jid_info, Host,
                       ?MODULE, get_jid_info, 50),
    ejabberd_hooks:add(remove_user, Host,
                       ?MODULE, remove_user, 50),
    ejabberd_hooks:add(anonymous_purge_hook, Host,
                       ?MODULE, remove_user, 50),
    ejabberd_hooks:add(roster_get_versioning_feature, Host,
                       ?MODULE, get_versioning_feature, 50),
    gen_iq_handler:add_iq_handler(ejabberd_sm, Host, ?NS_ROSTER,
                                  ?MODULE, process_iq, IQDisc).

stop(Host) ->
    ejabberd_hooks:delete(roster_get, Host,
                          ?MODULE, get_user_roster, 50),
    ejabberd_hooks:delete(roster_in_subscription, Host,
                          ?MODULE, in_subscription, 50),
    ejabberd_hooks:delete(roster_out_subscription, Host,
                          ?MODULE, out_subscription, 50),
    ejabberd_hooks:delete(roster_get_subscription_lists, Host,
                          ?MODULE, get_subscription_lists, 50),
    ejabberd_hooks:delete(roster_get_jid_info, Host,
                          ?MODULE, get_jid_info, 50),
    ejabberd_hooks:delete(remove_user, Host,
                          ?MODULE, remove_user, 50),
    ejabberd_hooks:delete(anonymous_purge_hook, Host,
                          ?MODULE, remove_user, 50),
    ejabberd_hooks:delete(roster_get_versioning_feature, Host,
                          ?MODULE, get_versioning_feature, 50),
    gen_iq_handler:remove_iq_handler(ejabberd_sm, Host, ?NS_ROSTER).

process_iq(From, To, IQ) ->
    #iq{sub_el = SubEl} = IQ,
    #jid{lserver = LServer} = From,
    case lists:member(LServer, ?MYHOSTS) of
        true ->
            process_local_iq(From, To, IQ);
        _ ->
            IQ#iq{type = error, sub_el = [SubEl, ?ERR_ITEM_NOT_FOUND]}
    end.

process_local_iq(From, To, #iq{type = Type} = IQ) ->
    case Type of
        set ->
            process_iq_set(From, To, IQ);
        get ->
            process_iq_get(From, To, IQ)
    end.

roster_hash(Items) ->
    L = [R#roster{groups = lists:sort(Grs)} ||
         R = #roster{groups = Grs} <- Items],
    sha:sha1_hex(term_to_binary(lists:sort(L))).

roster_versioning_enabled(Host) ->
    gen_mod:get_module_opt(Host, ?MODULE, versioning, false).

roster_version_on_db(Host) ->
    gen_mod:get_module_opt(Host, ?MODULE, store_current_id, false).

%% Returns a list that may contain an xmlel with the XEP-237 feature if it's enabled.
get_versioning_feature(Acc, Host) ->
    case roster_versioning_enabled(Host) of
        true ->
            Feature = #xmlel{name = <<"ver">>,
                             attrs = [{<<"xmlns">>, ?NS_ROSTER_VER}]},
            [Feature | Acc];
        false -> []
    end.

roster_version(LServer, LUser) ->
    US = {LUser, LServer},
    case roster_version_on_db(LServer) of
        true ->
            case read_roster_version(LUser, LServer) of
                error -> not_found;
                V -> V
            end;
        false ->
            roster_hash(ejabberd_hooks:run_fold(roster_get, LServer, [], [US]))
    end.

read_roster_version(LUser, LServer) ->
    ?BACKEND:read_roster_version(LUser, LServer).

write_roster_version(LUser, LServer) ->
    write_roster_version(LUser, LServer, false).

write_roster_version_t(LUser, LServer) ->
    write_roster_version(LUser, LServer, true).

write_roster_version(LUser, LServer, InTransaction) ->
    Ver = sha:sha1_hex(term_to_binary(os:timestamp())),
    ?BACKEND:write_roster_version(LUser, LServer, InTransaction, Ver),
    Ver.

%% Load roster from DB only if neccesary.
%% It is neccesary if
%%     - roster versioning is disabled in server OR
%%     - roster versioning is not used by the client OR
%%     - roster versioning is used by server and client, BUT the server isn't storing versions on db OR
%%     - the roster version from client don't match current version.
process_iq_get(From, To, #iq{sub_el = SubEl} = IQ) ->
    LServer = From#jid.lserver,
    try
        AttrVer = xml:get_tag_attr(<<"ver">>, SubEl),
        VersioningEnabled = roster_versioning_enabled(LServer),
        VersionOnDb = roster_version_on_db(LServer),
        {ItemsToSend, VersionToSend} =
        get_user_roster_based_on_version(AttrVer, VersioningEnabled, VersionOnDb,
                                         From, To),
        IQ#iq{type = result,
              sub_el = create_sub_el(ItemsToSend, VersionToSend)}
    catch
        _:_ ->
            IQ#iq{type = error,
                  sub_el = [SubEl, ?ERR_INTERNAL_SERVER_ERROR]}
    end.

get_user_roster_based_on_version({value, RequestedVersion}, true, true,
                                 From, To) ->
    LUser = From#jid.luser,
    LServer = From#jid.lserver,
    US = {LUser, LServer},
    case read_roster_version(LUser, LServer) of
        error ->
            RosterVersion = write_roster_version(LUser, LServer),
            {lists:map(fun item_to_xml/1,
                       ejabberd_hooks:run_fold(roster_get,
                                               To#jid.lserver,
                                               [],
                                               [US])),
             RosterVersion};
        RequestedVersion ->
            {false, false};
        NewVersion ->
            {lists:map(fun item_to_xml/1,
                       ejabberd_hooks:run_fold(roster_get,
                                               To#jid.lserver,
                                               [],
                                               [US])),
             NewVersion}
    end;
get_user_roster_based_on_version({value, RequestedVersion}, true, false,
                                 From, To) ->
    RosterItems =
    ejabberd_hooks:run_fold(roster_get,
                            To#jid.lserver,
                            [],
                            [{From#jid.luser, From#jid.lserver}]),
    case roster_hash(RosterItems) of
        RequestedVersion ->
            {false, false};
        New ->
            {lists:map(fun item_to_xml/1,
                       RosterItems),
             New}
    end;
get_user_roster_based_on_version(_, _, _, From, To) ->
    {lists:map(fun item_to_xml/1,
               ejabberd_hooks:run_fold(roster_get,
                                       To#jid.lserver,
                                       [],
                                       [{From#jid.luser, From#jid.lserver}])),
     false}.

create_sub_el(false, false) ->
    [];
create_sub_el(Items, false) ->
    [#xmlel{name = <<"query">>,
            attrs = [{<<"xmlns">>, ?NS_ROSTER}],
            children = Items}];
create_sub_el(Items, Version) ->
    [#xmlel{name = <<"query">>,
            attrs = [{<<"xmlns">>, ?NS_ROSTER},
                     {<<"ver">>, Version}],
            children = Items}].

get_user_roster(Acc, {LUser, LServer}) ->
    lists:filter(fun (#roster{subscription = none, ask = in}) ->
                         false;
                     (_) ->
                         true
                 end, get_roster(LUser, LServer)) ++ Acc.

get_roster(LUser, LServer) ->
    ?BACKEND:get_roster(LUser, LServer).

item_to_xml(Item) ->
    Attrs1 = [{<<"jid">>,
               jid:to_binary(Item#roster.jid)}],
    Attrs2 = case Item#roster.name of
                 <<"">> -> Attrs1;
                 Name -> [{<<"name">>, Name} | Attrs1]
             end,
    Attrs3 = case Item#roster.subscription of
                 none -> [{<<"subscription">>, <<"none">>} | Attrs2];
                 from -> [{<<"subscription">>, <<"from">>} | Attrs2];
                 to -> [{<<"subscription">>, <<"to">>} | Attrs2];
                 both -> [{<<"subscription">>, <<"both">>} | Attrs2];
                 remove -> [{<<"subscription">>, <<"remove">>} | Attrs2]
             end,
    Attrs4 = case ask_to_pending(Item#roster.ask) of
                 out -> [{<<"ask">>, <<"subscribe">>} | Attrs3];
                 both -> [{<<"ask">>, <<"subscribe">>} | Attrs3];
                 _ -> Attrs3
             end,
    SubEls1 = lists:map(fun (G) ->
                                #xmlel{name = <<"group">>, attrs = [],
                                       children = [{xmlcdata, G}]}
                        end,
                        Item#roster.groups),
    SubEls = SubEls1 ++ Item#roster.xs,
    #xmlel{name = <<"item">>, attrs = Attrs4,
           children = SubEls}.

get_roster_by_jid_t(LUser, LServer, LJID) ->
    ?BACKEND:get_roster_by_jid_t(LUser, LServer, LJID).

process_iq_set(#jid{lserver = LServer} = From, To, #iq{sub_el = SubEl} = IQ) ->
    #xmlel{children = Els} = SubEl,
    ejabberd_hooks:run(roster_set, LServer, [From, To, SubEl]),
    lists:foreach(fun(El) -> process_item_set(From, To, El) end, Els),
    IQ#iq{type = result, sub_el = []}.

process_item_set(From, To, #xmlel{attrs = Attrs} = El) ->
    JID1 = jid:from_binary(xml:get_attr_s(<<"jid">>, Attrs)),
    do_process_item_set(JID1, From, To, El);
process_item_set(_From, _To, _) -> ok.

do_process_item_set(error, _, _, _) -> ok;
do_process_item_set(JID1,
                    #jid{user = User, luser = LUser, lserver = LServer} = From,
                    To,
                    #xmlel{attrs = Attrs, children = Els}) ->
    LJID = jid:to_lower(JID1),
    F = fun () ->
                Item = get_roster_by_jid_t(LUser, LServer, LJID),
                Item1 = process_item_attrs(Item, Attrs),
                Item2 = process_item_els(Item1, Els),
                case Item2#roster.subscription of
                    remove -> del_roster_t(LUser, LServer, LJID);
                    _ -> update_roster_t(LUser, LServer, LJID, Item2)
                end,
                Item3 = ejabberd_hooks:run_fold(roster_process_item,
                                                LServer, Item2,
                                                [LServer]),
                case roster_version_on_db(LServer) of
                    true -> write_roster_version_t(LUser, LServer);
                    false -> ok
                end,
                {Item, Item3}
        end,
    case transaction(LServer, F) of
        {atomic, {OldItem, Item}} ->
            push_item(User, LServer, To, Item),
            case Item#roster.subscription of
                remove ->
                    send_unsubscribing_presence(From, OldItem), ok;
                _ -> ok
            end;
        E ->
            ?DEBUG("ROSTER: roster item set error: ~p~n", [E]), ok
    end.

process_item_attrs(Item, [{<<"jid">>, Val} | Attrs]) ->
    case jid:from_binary(Val) of
        error ->
            process_item_attrs(Item, Attrs);
        JID1 ->
            JID = {JID1#jid.luser, JID1#jid.lserver, JID1#jid.lresource},
            process_item_attrs(Item#roster{jid = JID}, Attrs)
    end;
process_item_attrs(Item, [{<<"name">>, Val} | Attrs]) ->
    process_item_attrs(Item#roster{name = Val}, Attrs);
process_item_attrs(Item, [{<<"subscription">>, <<"remove">>} | Attrs]) ->
    process_item_attrs(Item#roster{subscription = remove}, Attrs);
process_item_attrs(Item, [_ | Attrs]) ->
    process_item_attrs(Item, Attrs);
process_item_attrs(Item, []) ->
    Item.

process_item_els(Item,
                 [#xmlel{name = Name, attrs = Attrs, children = SEls}
                  | Els]) ->
    case Name of
        <<"group">> ->
            Groups = [xml:get_cdata(SEls) | Item#roster.groups],
            process_item_els(Item#roster{groups = Groups}, Els);
        _ ->
            case xml:get_attr_s(<<"xmlns">>, Attrs) of
                <<"">> -> process_item_els(Item, Els);
                _ ->
                    XEls = [#xmlel{name = Name, attrs = Attrs,
                                   children = SEls}
                            | Item#roster.xs],
                    process_item_els(Item#roster{xs = XEls}, Els)
            end
    end;
process_item_els(Item, [{xmlcdata, _} | Els]) ->
    process_item_els(Item, Els);
process_item_els(Item, []) -> Item.

push_item(User, Server, From, Item) ->
    ejabberd_sm:route(jid:make(<<"">>, <<"">>, <<"">>),
                      jid:make(User, Server, <<"">>),
                      {broadcast, {item, Item#roster.jid, Item#roster.subscription}}),
    case roster_versioning_enabled(Server) of
        true ->
            push_item_version(Server, User, From, Item,
                              roster_version(Server, jid:nodeprep(User)));
        false ->
            lists:foreach(fun (Resource) ->
                                  push_item(User, Server, Resource, From, Item)
                          end,
                          ejabberd_sm:get_user_resources(User, Server))
    end.

push_item(User, Server, Resource, From, Item) ->
    ejabberd_hooks:run(roster_push, Server, [From, Item]),
    push_item(User, Server, Resource, From, Item, not_found).

push_item(User, Server, Resource, From, Item, RosterVersion) ->
    ExtraAttrs = case RosterVersion of
                     not_found -> [];
                     _ -> [{<<"ver">>, RosterVersion}]
                 end,
    ResIQ = #iq{type = set, xmlns = ?NS_ROSTER,
                %% @doc Roster push, calculate and include the version attribute.
                %% TODO: don't push to those who didn't load roster
                id = list_to_binary("push" ++ randoms:get_string()),
                sub_el =
                [#xmlel{name = <<"query">>,
                        attrs = [{<<"xmlns">>, ?NS_ROSTER} | ExtraAttrs],
                        children = [item_to_xml(Item)]}]},
    ejabberd_router:route(From,
                          jid:make(User, Server, Resource),
                          jlib:iq_to_xml(ResIQ)).

push_item_version(Server, User, From, Item,
                  RosterVersion) ->
    lists:foreach(fun (Resource) ->
                          push_item(User, Server, Resource, From, Item,
                                    RosterVersion)
                  end,
                  ejabberd_sm:get_user_resources(User, Server)).

get_subscription_lists(Acc, User, Server) ->
    LUser = jid:nodeprep(User),
    LServer = jid:nameprep(Server),
    Items = ?BACKEND:get_subscription_lists(Acc, LUser, LServer),
    JID = jid:make(User, Server, <<>>),
    fill_subscription_lists(JID, LServer, Items, [], [], []).


fill_subscription_lists(JID, LServer, [#roster{} = I | Is], F, T, P) ->
    J = element(3, I#roster.usj),

    NewP = build_pending(I, JID, P),

    case I#roster.subscription of
        both ->
            fill_subscription_lists(JID, LServer, Is, [J | F], [J | T], NewP);
        from ->
            fill_subscription_lists(JID, LServer, Is, [J | F], T, NewP);
        to -> fill_subscription_lists(JID, LServer, Is, F, [J | T], NewP);
        _ -> fill_subscription_lists(JID, LServer, Is, F, T, NewP)
    end;
fill_subscription_lists(JID, LServer, [RawI | Is], F, T, P) ->
    I = ?BACKEND:raw_to_record(LServer, RawI),
    case I of
        %% Bad JID in database:
        error -> fill_subscription_lists(JID, LServer, Is, F, T, P);
        _ -> fill_subscription_lists(JID, LServer, [I | Is], F, T, P)
    end;
fill_subscription_lists(_, _LServer, [], F, T, P) -> {F, T, P}.

build_pending(#roster{ask = Ask} = I, JID, P)
  when Ask == in; Ask == both ->
    Message = I#roster.askmessage,
    Status  = if is_binary(Message) -> Message;
                 true -> <<>>
              end,
    StatusEl = #xmlel{
                  name = <<"status">>,
                  children = [#xmlcdata{content = Status}]},
    El = #xmlel{
            name = <<"presence">>,
            attrs = [{<<"from">>, jid:to_binary(I#roster.jid)},
                     {<<"to">>, jid:to_binary(JID)},
                     {<<"type">>, <<"subscribe">>}],
            children = [StatusEl]},
    [El | P];
build_pending(_, _, P) ->
    P.


ask_to_pending(subscribe) -> out;
ask_to_pending(unsubscribe) -> none;
ask_to_pending(Ask) -> Ask.

roster_subscribe_t(LUser, LServer, LJID, Item) ->
    ?BACKEND:roster_subscribe_t(LUser, LServer, LJID, Item).

transaction(LServer, F) ->
    ?BACKEND:transaction(LServer, F).

in_subscription(Acc, _, User, Server, JID, Type, Reason) ->
    process_subscription(in, User, Server, JID, Type,
        Reason),
    Acc.

out_subscription(Acc, User, Server, JID, Type) ->
    process_subscription(out, User, Server, JID, Type, <<"">>),
    Acc.

%% temporary - for folds
in_subscription(_, User, Server, JID, Type, Reason) ->
    process_subscription(in, User, Server, JID, Type,
                         Reason).

get_roster_by_jid_with_groups_t(LUser, LServer, LJID) ->
    ?BACKEND:get_roster_by_jid_with_groups_t(LUser, LServer, LJID).

process_subscription(Direction, User, Server, JID1, Type, Reason) ->
    LUser = jid:nodeprep(User),
    LServer = jid:nameprep(Server),
    LJID = jid:to_lower(JID1),
    F = fun () ->
                Item = get_roster_by_jid_with_groups_t(LUser, LServer,
                                                       LJID),
                NewState = case Direction of
                               out ->
                                   out_state_change(Item#roster.subscription,
                                                    Item#roster.ask, Type);
                               in ->
                                   in_state_change(Item#roster.subscription,
                                                   Item#roster.ask, Type)
                           end,
                AutoReply = case Direction of
                                out -> none;
                                in ->
                                    in_auto_reply(Item#roster.subscription,
                                                  Item#roster.ask, Type)
                            end,
                AskMessage = case NewState of
                                 {_, both} -> Reason;
                                 {_, in} -> Reason;
                                 _ -> <<"">>
                             end,
                case NewState of
                    none -> {none, AutoReply};
                    {none, none}
                      when Item#roster.subscription == none,
                           Item#roster.ask == in ->
                        del_roster_t(LUser, LServer, LJID), {none, AutoReply};
                    {Subscription, Pending} ->
                        NewItem = Item#roster{subscription = Subscription,
                                              ask = Pending,
                                              askmessage =
                                              iolist_to_binary(AskMessage)},
                        roster_subscribe_t(LUser, LServer, LJID, NewItem),
                        case roster_version_on_db(LServer) of
                            true -> write_roster_version_t(LUser, LServer);
                            false -> ok
                        end,
                        {{push, NewItem}, AutoReply}
                end
        end,
    case transaction(LServer, F) of
        {atomic, {Push, AutoReply}} ->
            case AutoReply of
                none -> ok;
                _ ->
                    T = case AutoReply of
                            subscribed -> <<"subscribed">>;
                            unsubscribed -> <<"unsubscribed">>
                        end,
                    ejabberd_router:route(jid:make(User, Server,
                                                   <<"">>),
                                          JID1,
                                          #xmlel{name = <<"presence">>,
                                                 attrs = [{<<"type">>, T}],
                                                 children = []})
            end,
            case Push of
                {push, Item} ->
                    if Item#roster.subscription == none,
                       Item#roster.ask == in ->
                           ok;
                       true ->
                           push_item(User, Server,
                                     jid:make(User, Server, <<"">>), Item)
                    end,
                    true;
                none -> false
            end;
        _ -> false
    end.

%% in_state_change(Subscription, Pending, Type) -> NewState
%% NewState = none | {NewSubscription, NewPending}
-ifdef(ROSTER_GATEWAY_WORKAROUND).

-define(NNSD, {to, none}).

-define(NISD, {to, in}).

-else.

-define(NNSD, none).

-define(NISD, none).

-endif.

in_state_change(none, none, subscribe) -> {none, in};
in_state_change(none, none, subscribed) -> ?NNSD;
in_state_change(none, none, unsubscribe) -> none;
in_state_change(none, none, unsubscribed) -> none;
in_state_change(none, out, subscribe) -> {none, both};
in_state_change(none, out, subscribed) -> {to, none};
in_state_change(none, out, unsubscribe) -> none;
in_state_change(none, out, unsubscribed) -> {none, none};
in_state_change(none, in, subscribe) -> none;
in_state_change(none, in, subscribed) -> ?NISD;
in_state_change(none, in, unsubscribe) -> {none, none};
in_state_change(none, in, unsubscribed) -> none;
in_state_change(none, both, subscribe) -> none;
in_state_change(none, both, subscribed) -> {to, in};
in_state_change(none, both, unsubscribe) -> {none, out};
in_state_change(none, both, unsubscribed) -> {none, in};
in_state_change(to, none, subscribe) -> {to, in};
in_state_change(to, none, subscribed) -> none;
in_state_change(to, none, unsubscribe) -> none;
in_state_change(to, none, unsubscribed) -> {none, none};
in_state_change(to, in, subscribe) -> none;
in_state_change(to, in, subscribed) -> none;
in_state_change(to, in, unsubscribe) -> {to, none};
in_state_change(to, in, unsubscribed) -> {none, in};
in_state_change(from, none, subscribe) -> none;
in_state_change(from, none, subscribed) -> {both, none};
in_state_change(from, none, unsubscribe) -> {none, none};
in_state_change(from, none, unsubscribed) -> none;
in_state_change(from, out, subscribe) -> none;
in_state_change(from, out, subscribed) -> {both, none};
in_state_change(from, out, unsubscribe) -> {none, out};
in_state_change(from, out, unsubscribed) -> {from, none};
in_state_change(both, none, subscribe) -> none;
in_state_change(both, none, subscribed) -> none;
in_state_change(both, none, unsubscribe) -> {to, none};
in_state_change(both, none, unsubscribed) -> {from, none}.

out_state_change(none, none, subscribe) -> {none, out};
out_state_change(none, none, subscribed) -> none;
out_state_change(none, none, unsubscribe) -> none;
out_state_change(none, none, unsubscribed) -> none;
out_state_change(none, out, subscribe) ->{none, out}; %% We need to resend query (RFC3921, section 9.2)
out_state_change(none, out, subscribed) -> none;
out_state_change(none, out, unsubscribe) -> {none, none};
out_state_change(none, out, unsubscribed) -> none;
out_state_change(none, in, subscribe) -> {none, both};
out_state_change(none, in, subscribed) -> {from, none};
out_state_change(none, in, unsubscribe) -> none;
out_state_change(none, in, unsubscribed) -> {none, none};
out_state_change(none, both, subscribe) -> none;
out_state_change(none, both, subscribed) -> {from, out};
out_state_change(none, both, unsubscribe) -> {none, in};
out_state_change(none, both, unsubscribed) -> {none, out};
out_state_change(to, none, subscribe) -> none;
out_state_change(to, none, subscribed) -> {both, none};
out_state_change(to, none, unsubscribe) -> {none, none};
out_state_change(to, none, unsubscribed) -> none;
out_state_change(to, in, subscribe) -> none;
out_state_change(to, in, subscribed) -> {both, none};
out_state_change(to, in, unsubscribe) -> {none, in};
out_state_change(to, in, unsubscribed) -> {to, none};
out_state_change(from, none, subscribe) -> {from, out};
out_state_change(from, none, subscribed) -> none;
out_state_change(from, none, unsubscribe) -> none;
out_state_change(from, none, unsubscribed) -> {none, none};
out_state_change(from, out, subscribe) -> none;
out_state_change(from, out, subscribed) -> none;
out_state_change(from, out, unsubscribe) -> {from, none};
out_state_change(from, out, unsubscribed) -> {none, out};
out_state_change(both, none, subscribe) -> none;
out_state_change(both, none, subscribed) -> none;
out_state_change(both, none, unsubscribe) -> {from, none};
out_state_change(both, none, unsubscribed) -> {to, none}.

in_auto_reply(from, none, subscribe) -> subscribed;
in_auto_reply(from, out, subscribe) -> subscribed;
in_auto_reply(both, none, subscribe) -> subscribed;
in_auto_reply(none, in, unsubscribe) -> unsubscribed;
in_auto_reply(none, both, unsubscribe) -> unsubscribed;
in_auto_reply(to, in, unsubscribe) -> unsubscribed;
in_auto_reply(from, none, unsubscribe) -> unsubscribed;
in_auto_reply(from, out, unsubscribe) -> unsubscribed;
in_auto_reply(both, none, unsubscribe) -> unsubscribed;
in_auto_reply(_, _, _) -> none.

<<<<<<< HEAD
%% #rh
=======
>>>>>>> 15c73e44
remove_user(Acc, User, Server) ->
    remove_user(User, Server),
    Acc.

remove_user(User, Server) ->
    LUser = jid:nodeprep(User),
    LServer = jid:nameprep(Server),
    send_unsubscription_to_rosteritems(LUser, LServer),
    ?BACKEND:remove_user(LUser, LServer).

%% For each contact with Subscription:
%% Both or From, send a "unsubscribed" presence stanza;
%% Both or To, send a "unsubscribe" presence stanza.
send_unsubscription_to_rosteritems(LUser, LServer) ->
    RosterItems = get_user_roster([], {LUser, LServer}),
    From = jid:make({LUser, LServer, <<"">>}),
    lists:foreach(fun (RosterItem) ->
                          send_unsubscribing_presence(From, RosterItem)
                  end,
                  RosterItems).

%% @spec (From::jid(), Item::roster()) -> ok
send_unsubscribing_presence(From, Item) ->
    IsTo = case Item#roster.subscription of
               both -> true;
               to -> true;
               _ -> false
           end,
    IsFrom = case Item#roster.subscription of
                 both -> true;
                 from -> true;
                 _ -> false
             end,
    if IsTo ->
           send_presence_type(jid:to_bare(From),
                              jid:make(Item#roster.jid),
                              <<"unsubscribe">>);
       true -> ok
    end,
    if IsFrom ->
           send_presence_type(jid:to_bare(From),
                              jid:make(Item#roster.jid),
                              <<"unsubscribed">>);
       true -> ok
    end,
    ok.

send_presence_type(From, To, Type) ->
    ejabberd_router:route(From, To,
                          #xmlel{name = <<"presence">>,
                                 attrs = [{<<"type">>, Type}], children = []}).

%%%%%%%%%%%%%%%%%%%%%%%%%%%%%%%%%%%%%%%%%%%%%%%%%%%%%%%%%%%%%%%%%%%%%%%%%%%%%%%

set_items(User, Server, SubEl) ->
    #xmlel{children = Els} = SubEl,
    LUser = jid:nodeprep(User),
    LServer = jid:nameprep(Server),
    F = fun () ->
                lists:foreach(fun (El) ->
                                      process_item_set_t(LUser, LServer, El)
                              end,
                              Els)
        end,
    transaction(LServer, F).

update_roster_t(LUser, LServer, LJID, Item) ->
    ?BACKEND:update_roster_t(LUser, LServer, LJID, Item).

del_roster_t(LUser, LServer, LJID) ->
    ?BACKEND:del_roster_t(LUser, LServer, LJID).

process_item_set_t(LUser, LServer,
                   #xmlel{attrs = Attrs, children = Els}) ->
    JID1 = jid:from_binary(xml:get_attr_s(<<"jid">>, Attrs)),
    case JID1 of
        error -> ok;
        _ ->
            JID = {JID1#jid.user, JID1#jid.server,
                   JID1#jid.resource},
            LJID = {JID1#jid.luser, JID1#jid.lserver,
                    JID1#jid.lresource},
            Item = #roster{usj = {LUser, LServer, LJID},
                           us = {LUser, LServer}, jid = JID},
            Item1 = process_item_attrs_ws(Item, Attrs),
            Item2 = process_item_els(Item1, Els),
            case Item2#roster.subscription of
                remove -> del_roster_t(LUser, LServer, LJID);
                _ -> update_roster_t(LUser, LServer, LJID, Item2)
            end
    end;
process_item_set_t(_LUser, _LServer, _) -> ok.

process_item_attrs_ws(Item, [{<<"jid">>, Val} | Attrs]) ->
    case jid:from_binary(Val) of
        error ->
            process_item_attrs_ws(Item, Attrs);
        JID1 ->
            JID = {JID1#jid.luser, JID1#jid.lserver, JID1#jid.lresource},
            process_item_attrs_ws(Item#roster{jid = JID}, Attrs)
    end;
process_item_attrs_ws(Item, [{<<"name">>, Val} | Attrs]) ->
    process_item_attrs_ws(Item#roster{name = Val}, Attrs);
process_item_attrs_ws(Item, [{<<"subscription">>, <<"remove">>} | Attrs]) ->
    process_item_attrs_ws(Item#roster{subscription = remove}, Attrs);
process_item_attrs_ws(Item, [{<<"subscription">>, <<"none">>} | Attrs]) ->
    process_item_attrs_ws(Item#roster{subscription = none}, Attrs);
process_item_attrs_ws(Item, [{<<"subscription">>, <<"both">>} | Attrs]) ->
    process_item_attrs_ws(Item#roster{subscription = both}, Attrs);
process_item_attrs_ws(Item, [{<<"subscription">>, <<"from">>} | Attrs]) ->
    process_item_attrs_ws(Item#roster{subscription = from}, Attrs);
process_item_attrs_ws(Item, [{<<"subscription">>, <<"to">>} | Attrs]) ->
    process_item_attrs_ws(Item#roster{subscription = to}, Attrs);
process_item_attrs_ws(Item, [_ | Attrs]) ->
    process_item_attrs_ws(Item, Attrs);
process_item_attrs_ws(Item, []) ->
    Item.

%%%%%%%%%%%%%%%%%%%%%%%%%%%%%%%%%%%%%%%%%%%%%%%%%%%%%%%%%%%%%%%%%%%%%%%%%%%%%%%

read_subscription_and_groups(User, Server, LJID) ->
    LUser = jid:nodeprep(User),
    LServer = jid:nameprep(Server),
    ?BACKEND:read_subscription_and_groups(LUser, LServer, LJID).

get_jid_info(_, User, Server, JID) ->
    LJID = jid:to_lower(JID),
    case read_subscription_and_groups(User, Server, LJID) of
        {Subscription, Groups} -> {Subscription, Groups};
        error ->
            LRJID = jid:to_lower(jid:to_bare(JID)),
            if LRJID == LJID -> {none, []};
               true ->
                   case read_subscription_and_groups(User, Server, LRJID)
                   of
                       {Subscription, Groups} -> {Subscription, Groups};
                       error -> {none, []}
                   end
            end
    end.<|MERGE_RESOLUTION|>--- conflicted
+++ resolved
@@ -764,10 +764,6 @@
 in_auto_reply(both, none, unsubscribe) -> unsubscribed;
 in_auto_reply(_, _, _) -> none.
 
-<<<<<<< HEAD
-%% #rh
-=======
->>>>>>> 15c73e44
 remove_user(Acc, User, Server) ->
     remove_user(User, Server),
     Acc.
