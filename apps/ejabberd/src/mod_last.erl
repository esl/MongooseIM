%%%----------------------------------------------------------------------
%%% File    : mod_last.erl
%%% Author  : Alexey Shchepin <alexey@process-one.net>
%%% Purpose : jabber:iq:last support (XEP-0012)
%%% Created : 24 Oct 2003 by Alexey Shchepin <alexey@process-one.net>
%%%
%%%
%%% ejabberd, Copyright (C) 2002-2014   ProcessOne
%%%
%%% This program is free software; you can redistribute it and/or
%%% modify it under the terms of the GNU General Public License as
%%% published by the Free Software Foundation; either version 2 of the
%%% License, or (at your option) any later version.
%%%
%%% This program is distributed in the hope that it will be useful,
%%% but WITHOUT ANY WARRANTY; without even the implied warranty of
%%% MERCHANTABILITY or FITNESS FOR A PARTICULAR PURPOSE.  See the GNU
%%% General Public License for more details.
%%%
%%% You should have received a copy of the GNU General Public License along
%%% with this program; if not, write to the Free Software Foundation, Inc.,
%%% 51 Franklin Street, Fifth Floor, Boston, MA 02110-1301 USA.
%%%
%%%----------------------------------------------------------------------

-module(mod_last).

-author('alexey@process-one.net').

-xep([{xep, 12}, {version, "2.0"}]).

-behaviour(gen_mod).

-export([
         start/2,
         stop/1,
         process_local_iq/3,
         process_sm_iq/3,
         on_presence_update/5,
         store_last_info/4,
         get_last_info/2,
         count_active_users/2,
         remove_user/3,
         session_cleanup/5
        ]).

-include("ejabberd.hrl").

-include("jlib.hrl").

-include("mod_privacy.hrl").
-include("mod_last.hrl").

-define(BACKEND, mod_last_backend).

%% ------------------------------------------------------------------
%% Backend callbacks

-callback init(Host, Opts) -> ok when
    Host    :: ejabberd:server(),
    Opts    :: list().

-callback get_last(LUser, LServer) -> Result when
    LUser   :: ejabberd:luser(),
    LServer :: ejabberd:lserver(),
    Reason  :: term(),
    Result  :: {ok, non_neg_integer(), binary()} | {error, Reason} | not_found.

-callback count_active_users(LServer, Timestamp) -> Result when
    LServer :: ejabberd:lserver(),
    Timestamp :: non_neg_integer(),
    Result :: non_neg_integer().

-callback set_last_info(LUser, LServer, Timestamp, Status) -> Result when
    LUser   :: ejabberd:luser(),
    LServer :: ejabberd:lserver(),
    Timestamp :: non_neg_integer(),
    Status  :: binary(),
    Result  :: ok | {error, term()}.

-callback remove_user(LUser, LServer) -> ok | {error, term()} when
    LUser   :: ejabberd:luser(),
    LServer :: ejabberd:lserver().

-spec start(ejabberd:server(), list()) -> 'ok'.
start(Host, Opts) ->
    IQDisc = gen_mod:get_opt(iqdisc, Opts, one_queue),

    gen_mod:start_backend_module(?MODULE, Opts, [get_last, set_last_info]),
    ?BACKEND:init(Host, Opts),

    gen_iq_handler:add_iq_handler(ejabberd_local, Host,
        ?NS_LAST, ?MODULE, process_local_iq, IQDisc),
    gen_iq_handler:add_iq_handler(ejabberd_sm, Host,
        ?NS_LAST, ?MODULE, process_sm_iq, IQDisc),
    ejabberd_hooks:add(remove_user, Host, ?MODULE, remove_user, 50),
    ejabberd_hooks:add(anonymous_purge_hook, Host, ?MODULE, remove_user, 50),
    ejabberd_hooks:add(unset_presence_hook, Host, ?MODULE, on_presence_update, 50),
    ejabberd_hooks:add(session_cleanup, Host, ?MODULE, session_cleanup, 50).

-spec stop(ejabberd:server()) -> ok.
stop(Host) ->
    ejabberd_hooks:delete(remove_user, Host, ?MODULE, remove_user, 50),
    ejabberd_hooks:delete(anonymous_purge_hook, Host, ?MODULE, remove_user, 50),
    ejabberd_hooks:delete(unset_presence_hook, Host, ?MODULE, on_presence_update, 50),
    ejabberd_hooks:delete(session_cleanup, Host, ?MODULE, session_cleanup, 50),
    gen_iq_handler:remove_iq_handler(ejabberd_local, Host, ?NS_LAST),
    gen_iq_handler:remove_iq_handler(ejabberd_sm, Host, ?NS_LAST).

%%%
%%% Uptime of ejabberd node
%%%
-spec process_local_iq(ejabberd:jid(), ejabberd:jid(), ejabberd:iq())
        -> ejabberd:iq().
process_local_iq(_From, _To,
    #iq{type = Type, sub_el = SubEl} = IQ) ->
    case Type of
        set ->
            IQ#iq{type = error, sub_el = [SubEl, ?ERR_NOT_ALLOWED]};
        get ->
            Sec = get_node_uptime(),
            IQ#iq{type = result,
                sub_el =
                [#xmlel{name = <<"query">>,
                    attrs =
                    [{<<"xmlns">>, ?NS_LAST},
                        {<<"seconds">>,
                            integer_to_binary(Sec)}],
                    children = []}]}
    end.

-spec get_node_uptime() -> non_neg_integer().
get_node_uptime() ->
    case ejabberd_config:get_local_option(node_start) of
        {_, _, _} = StartNow ->
            now_to_seconds(now()) - now_to_seconds(StartNow);
        _undefined ->
            trunc(element(1, erlang:statistics(wall_clock))/1000)
    end.

-spec now_to_seconds(erlang:timestamp()) -> non_neg_integer().
now_to_seconds({MegaSecs, Secs, _MicroSecs}) ->
    MegaSecs * 1000000 + Secs.

%%%
%%% Serve queries about user last online
%%%
-spec process_sm_iq(ejabberd:jid(), ejabberd:jid(), ejabberd:iq())
        -> ejabberd:iq().
process_sm_iq(From, To,
    #iq{type = Type, sub_el = SubEl} = IQ) ->
    case Type of
        set ->
            IQ#iq{type = error, sub_el = [SubEl, ?ERR_NOT_ALLOWED]};
        get ->
            User = To#jid.luser,
            Server = To#jid.lserver,
            {Subscription, _Groups} =
                ejabberd_hooks:run_fold(roster_get_jid_info, Server,
                    {none, []}, [User, Server, From]),
            if (Subscription == both) or (Subscription == from) or
                (From#jid.luser == To#jid.luser) and
                    (From#jid.lserver == To#jid.lserver) ->
                Res = ejabberd_hooks:run_fold(privacy_get_user_list, Server,
                        mongoose_stanza:new(), [User, Server]),
                UserListRecord = mongoose_stanza:get(user_privacy_list, Res, #userlist{}),
                Res1 = ejabberd_hooks:run_fold(privacy_check_packet, % TODO delegate
                    Server, mongoose_stanza:from_kv(privacy_check, allow),
                    [User, Server, UserListRecord,
                        {To, From,
                            #xmlel{name = <<"presence">>,
                                attrs = [],
                                children = []}},
                        out]),
                case mongoose_stanza:get(privacy_check, Res1)
                of
                    allow -> get_last_iq(IQ, SubEl, User, Server);
                    deny ->
                        IQ#iq{type = error, sub_el = [SubEl, ?ERR_FORBIDDEN]}
                end;
                true ->
                    IQ#iq{type = error, sub_el = [SubEl, ?ERR_FORBIDDEN]}
            end
    end.

-spec get_last_iq(ejabberd:iq(), SubEl :: 'undefined' | [jlib:xmlel()],
                  ejabberd:luser(), ejabberd:lserver()) -> ejabberd:iq().
get_last_iq(IQ, SubEl, LUser, LServer) ->
    case ejabberd_sm:get_user_resources(LUser, LServer) of
        [] ->
            case get_last(LUser, LServer) of
                {error, _Reason} ->
                    IQ#iq{type = error,
                        sub_el = [SubEl, ?ERR_INTERNAL_SERVER_ERROR]};
                not_found ->
                    IQ#iq{type = error,
                        sub_el = [SubEl, ?ERR_SERVICE_UNAVAILABLE]};
                {ok, TimeStamp, Status} ->
                    TimeStamp2 = now_to_seconds(now()),
                    Sec = TimeStamp2 - TimeStamp,
                    IQ#iq{type = result,
                        sub_el =
                        [#xmlel{name = <<"query">>,
                            attrs =
                            [{<<"xmlns">>, ?NS_LAST},
                                {<<"seconds">>,
                                    integer_to_binary(Sec)}],
                            children = [{xmlcdata, Status}]}]}
            end;
        _ ->
            IQ#iq{type = result,
                sub_el =
                [#xmlel{name = <<"query">>,
                    attrs =
                    [{<<"xmlns">>, ?NS_LAST},
                        {<<"seconds">>, <<"0">>}],
                    children = []}]}
    end.

get_last(LUser, LServer) ->
    ?BACKEND:get_last(LUser, LServer).

-spec count_active_users(ejabberd:lserver(), non_neg_integer()) -> non_neg_integer().
count_active_users(LServer, Timestamp) ->
    ?BACKEND:count_active_users(LServer, Timestamp).

<<<<<<< HEAD
-spec on_presence_update(map(), ejabberd:user(), ejabberd:server(), ejabberd:resource(),
                         Status :: binary()) -> map() | {error, term()}.
=======
-spec on_presence_update(mongoose_stanza:t(), ejabberd:user(), ejabberd:server(),
                         ejabberd:resource(),
                         Status :: binary()) -> mongoose_stanza:t() | {error, term()}.
>>>>>>> 3c2ccd7e
on_presence_update(Acc, LUser, LServer, _Resource, Status) ->
    TimeStamp = now_to_seconds(os:timestamp()),
    case store_last_info(LUser, LServer, TimeStamp, Status) of
        ok -> Acc;
        E -> E
    end.

-spec store_last_info(ejabberd:user(), ejabberd:server(), non_neg_integer(),
                      Status :: binary()) -> ok | {error, term()}.
store_last_info(LUser, LServer, TimeStamp, Status) ->
    ?BACKEND:set_last_info(LUser, LServer, TimeStamp, Status).

-spec get_last_info(ejabberd:luser(), ejabberd:lserver())
        -> 'not_found' | {'ok',integer(),string()}.
get_last_info(LUser, LServer) ->
    case get_last(LUser, LServer) of
        {error, _Reason} -> not_found;
        Res -> Res
    end.

<<<<<<< HEAD
%% #rh
-spec remove_user(map(), ejabberd:user(), ejabberd:server()) -> map() | {error, term()}.
=======
-spec remove_user(any(), ejabberd:user(), ejabberd:server()) -> any() | {error, term()}.
>>>>>>> 3c2ccd7e
remove_user(Acc, User, Server) ->
    LUser = jid:nodeprep(User),
    LServer = jid:nameprep(Server),
    case ?BACKEND:remove_user(LUser, LServer) of
        ok -> Acc;
        E -> E
    end.

<<<<<<< HEAD
-spec session_cleanup(Acc :: map(), LUser :: ejabberd:luser(), LServer :: ejabberd:lserver(),
                      LResource :: ejabberd:lresource(), SID :: ejabberd_sm:sid()) -> any().
session_cleanup(Acc, LUser, LServer, LResource, _SID) ->
    case on_presence_update(Acc, LUser, LServer, LResource, <<>>) of
        Acc when is_map(Acc) -> Acc;
        E -> E
    end.
=======
-spec session_cleanup(Acc :: any(), LUser :: ejabberd:luser(), LServer :: ejabberd:lserver(),
                      LResource :: ejabberd:lresource(), SID :: ejabberd_sm:sid()) -> any().
session_cleanup(Acc, LUser, LServer, LResource, _SID) ->
    on_presence_update(Acc, LUser, LServer, LResource, <<>>).
>>>>>>> 3c2ccd7e
<|MERGE_RESOLUTION|>--- conflicted
+++ resolved
@@ -224,14 +224,9 @@
 count_active_users(LServer, Timestamp) ->
     ?BACKEND:count_active_users(LServer, Timestamp).
 
-<<<<<<< HEAD
--spec on_presence_update(map(), ejabberd:user(), ejabberd:server(), ejabberd:resource(),
-                         Status :: binary()) -> map() | {error, term()}.
-=======
 -spec on_presence_update(mongoose_stanza:t(), ejabberd:user(), ejabberd:server(),
                          ejabberd:resource(),
                          Status :: binary()) -> mongoose_stanza:t() | {error, term()}.
->>>>>>> 3c2ccd7e
 on_presence_update(Acc, LUser, LServer, _Resource, Status) ->
     TimeStamp = now_to_seconds(os:timestamp()),
     case store_last_info(LUser, LServer, TimeStamp, Status) of
@@ -252,12 +247,7 @@
         Res -> Res
     end.
 
-<<<<<<< HEAD
-%% #rh
--spec remove_user(map(), ejabberd:user(), ejabberd:server()) -> map() | {error, term()}.
-=======
 -spec remove_user(any(), ejabberd:user(), ejabberd:server()) -> any() | {error, term()}.
->>>>>>> 3c2ccd7e
 remove_user(Acc, User, Server) ->
     LUser = jid:nodeprep(User),
     LServer = jid:nameprep(Server),
@@ -266,17 +256,7 @@
         E -> E
     end.
 
-<<<<<<< HEAD
--spec session_cleanup(Acc :: map(), LUser :: ejabberd:luser(), LServer :: ejabberd:lserver(),
-                      LResource :: ejabberd:lresource(), SID :: ejabberd_sm:sid()) -> any().
-session_cleanup(Acc, LUser, LServer, LResource, _SID) ->
-    case on_presence_update(Acc, LUser, LServer, LResource, <<>>) of
-        Acc when is_map(Acc) -> Acc;
-        E -> E
-    end.
-=======
 -spec session_cleanup(Acc :: any(), LUser :: ejabberd:luser(), LServer :: ejabberd:lserver(),
                       LResource :: ejabberd:lresource(), SID :: ejabberd_sm:sid()) -> any().
 session_cleanup(Acc, LUser, LServer, LResource, _SID) ->
     on_presence_update(Acc, LUser, LServer, LResource, <<>>).
->>>>>>> 3c2ccd7e
