%% $Id$

{application, ejabberd,
 [{description, "ejabberd"},
  {vsn, {cmd, "echo 2.1.8+mim-`../../tools/generate_vsn.sh`"}},
  {modules, []},
  {registered, [
               ]},
  {applications, [
                  asn1,
                  base16,
                  bear,
                  cache_tab,
                  cowboy,
                  crypto,
                  csv,
                  cuesport,
                  exml,
                  exometer,
                  exometer_core,
                  jiffy,
<<<<<<< HEAD
                  jsx,
=======
>>>>>>> 9c73065a
                  jwerl,
                  fusco,
                  idna,
                  kernel,
                  lager,
                  lager_syslog,
                  lasse,
                  mnesia,
                  mochijson2,
                  pa,
                  poolboy,
                  public_key,
                  ranch,
                  recon,
                  runtime_tools,
                  sasl,
                  ssl,
                  stdlib,
                  stringprep,
                  fast_tls,
                  usec,
                  uuid,
                  xmerl,
                  worker_pool
                 ]},
  {env, []},
  {mod, {ejabberd_app, []}}]}.


%% Local Variables:
%% mode: erlang
%% End:
%% vim: set filetype=erlang tabstop=8:<|MERGE_RESOLUTION|>--- conflicted
+++ resolved
@@ -19,10 +19,7 @@
                   exometer,
                   exometer_core,
                   jiffy,
-<<<<<<< HEAD
                   jsx,
-=======
->>>>>>> 9c73065a
                   jwerl,
                   fusco,
                   idna,
