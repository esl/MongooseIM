--- conflicted
+++ resolved
@@ -123,10 +123,6 @@
                                                  remove_privacy_list, replace_privacy_list,
                                                  get_default_list]),
     ?BACKEND:init(Host, Opts),
-<<<<<<< HEAD
-%%    IQDisc = gen_mod:get_opt(iqdisc, Opts, one_queue),
-=======
->>>>>>> 3c2ccd7e
     ejabberd_hooks:add(privacy_iq_get, Host,
                ?MODULE, process_iq_get, 50),
     ejabberd_hooks:add(privacy_iq_set, Host,
@@ -429,10 +425,6 @@
             lists:member(Value, Groups)
     end.
 
-<<<<<<< HEAD
-%% #rh
-=======
->>>>>>> 3c2ccd7e
 remove_user(Acc, User, Server) ->
     case remove_user(User, Server) of
         ok -> Acc;
