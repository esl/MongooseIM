--- conflicted
+++ resolved
@@ -123,10 +123,6 @@
                                                  remove_privacy_list, replace_privacy_list,
                                                  get_default_list]),
     ?BACKEND:init(Host, Opts),
-<<<<<<< HEAD
-%%    IQDisc = gen_mod:get_opt(iqdisc, Opts, one_queue),
-=======
->>>>>>> 15c73e44
     ejabberd_hooks:add(privacy_iq_get, Host,
                ?MODULE, process_iq_get, 50),
     ejabberd_hooks:add(privacy_iq_set, Host,
@@ -427,10 +423,6 @@
             lists:member(Value, Groups)
     end.
 
-<<<<<<< HEAD
-%% #rh
-=======
->>>>>>> 15c73e44
 remove_user(Acc, User, Server) ->
     case remove_user(User, Server) of
         ok -> Acc;
