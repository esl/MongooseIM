--- conflicted
+++ resolved
@@ -175,17 +175,10 @@
 
 
 %% @doc Register connection
-<<<<<<< HEAD
--spec register_connection(Acc :: map(),
-                          SID :: ejabberd_sm:sid(),
-                          JID :: ejabberd:jid(),
-                          Info :: list()) -> map().
-=======
 -spec register_connection(Acc :: mongoose_stanza:t(),
                           SID :: ejabberd_sm:sid(),
                           JID :: ejabberd:jid(),
                           Info :: list()) -> mongoose_stanza:t().
->>>>>>> 15c73e44
 register_connection(Acc, SID, #jid{luser = LUser, lserver = LServer}, Info) ->
     case lists:keyfind(auth_module, 1, Info) of
         {_, ?MODULE} ->
@@ -201,17 +194,10 @@
 
 
 %% @doc Remove an anonymous user from the anonymous users table
-<<<<<<< HEAD
--spec unregister_connection(Acc :: map(),
-                            SID :: ejabberd_sm:sid(),
-                            JID :: ejabberd:jid(),
-                            any(), ejabberd_sm:close_reason()) -> {atomic|error|aborted, _}.
-=======
 -spec unregister_connection(Acc :: mongoose_stanza:t(),
                             SID :: ejabberd_sm:sid(),
                             JID :: ejabberd:jid(),
                             any(), ejabberd_sm:close_reason()) -> mongoose_stanza:t().
->>>>>>> 15c73e44
 unregister_connection(Acc, SID, #jid{luser = LUser, lserver = LServer}, _, _) ->
     purge_hook(anonymous_user_exist(LUser, LServer),
                LUser, LServer),
@@ -226,17 +212,10 @@
 purge_hook(true, LUser, LServer) ->
     ejabberd_hooks:run(anonymous_purge_hook, LServer, [LUser, LServer]).
 
-<<<<<<< HEAD
--spec session_cleanup(Acc :: map(), LUser :: ejabberd:luser(),
-                      LServer :: ejabberd:lserver(),
-                      LResource :: ejabberd:lresource(),
-                      SID :: ejabberd_sm:sid()) -> any().
-=======
 -spec session_cleanup(Acc :: mongoose_stanza:t(), LUser :: ejabberd:luser(),
                       LServer :: ejabberd:lserver(),
                       LResource :: ejabberd:lresource(),
                       SID :: ejabberd_sm:sid()) -> mongoose_stanza:t().
->>>>>>> 15c73e44
 session_cleanup(Acc, LUser, LServer, _LResource, SID) ->
     remove_connection(SID, LUser, LServer),
     Acc.
