--- conflicted
+++ resolved
@@ -64,11 +64,7 @@
 
 %% exports for hooks
 -export([presence_probe/4, caps_change/4, caps_change/5,
-<<<<<<< HEAD
-         in_subscription/7, out_subscription/5,
-=======
          in_subscription/6, out_subscription/5,
->>>>>>> 15c73e44
          on_user_offline/5, remove_user/2, remove_user/3,
          disco_local_identity/5, disco_local_features/5,
          disco_local_items/5, disco_sm_identity/5,
@@ -670,10 +666,6 @@
 %% presence hooks handling functions
 %%
 
-<<<<<<< HEAD
-%% #rh
-=======
->>>>>>> 15c73e44
 caps_change(Acc, FromJID, ToJID, Pid, Features) ->
     caps_change(FromJID, ToJID, Pid, Features),
     Acc.
@@ -684,10 +676,6 @@
         false -> ok
     end.
 
-<<<<<<< HEAD
-%% #rh
-=======
->>>>>>> 15c73e44
 presence_probe(Acc, #jid{luser = _U, lserver = S, lresource = _R} = JID, JID, _Pid) ->
     notify_send_loop(S, {send_last_pubsub_items, _Recipient = JID}),
     Acc;
@@ -717,17 +705,10 @@
 out_subscription(Acc, _, _, _, _) ->
     Acc.
 
-<<<<<<< HEAD
-in_subscription(Acc, _, User, Server, Owner, unsubscribed, _) ->
-    unsubscribe_user(jid:make(User, Server, <<>>), Owner),
-    Acc;
-in_subscription(Acc, _, _, _, _, _, _) ->
-=======
 in_subscription(Acc, User, Server, Owner, unsubscribed, _) ->
     unsubscribe_user(jid:make(User, Server, <<>>), Owner),
     Acc;
 in_subscription(Acc, _, _, _, _, _) ->
->>>>>>> 15c73e44
     Acc.
 
 unsubscribe_user(Entity, Owner) ->
@@ -772,10 +753,6 @@
 %% user remove hook handling function
 %%
 
-<<<<<<< HEAD
-%% #rh
-=======
->>>>>>> 15c73e44
 remove_user(Acc, User, Server) ->
     remove_user(User, Server),
     Acc.
