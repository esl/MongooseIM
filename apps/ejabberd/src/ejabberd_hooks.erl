%%%----------------------------------------------------------------------
%%% File    : ejabberd_hooks.erl
%%% Author  : Alexey Shchepin <alexey@process-one.net>
%%% Purpose : Manage hooks
%%% Created :  8 Aug 2004 by Alexey Shchepin <alexey@process-one.net>
%%%
%%%
%%% ejabberd, Copyright (C) 2002-2011   ProcessOne
%%%
%%% This program is free software; you can redistribute it and/or
%%% modify it under the terms of the GNU General Public License as
%%% published by the Free Software Foundation; either version 2 of the
%%% License, or (at your option) any later version.
%%%
%%% This program is distributed in the hope that it will be useful,
%%% but WITHOUT ANY WARRANTY; without even the implied warranty of
%%% MERCHANTABILITY or FITNESS FOR A PARTICULAR PURPOSE.  See the GNU
%%% General Public License for more details.
%%%
%%% You should have received a copy of the GNU General Public License
%%% along with this program; if not, write to the Free Software
%%% Foundation, Inc., 59 Temple Place, Suite 330, Boston, MA
%%% 02111-1307 USA
%%%
%%%----------------------------------------------------------------------

-module(ejabberd_hooks).
-author('alexey@process-one.net').

-behaviour(gen_server).

%% External exports
-export([start_link/0,
         add/4,
         add/5,
         delete/4,
         delete/5,
         run/2,
         run/3,
         run_fold/3,
         run_fold/4]).

%% gen_server callbacks
-export([init/1,
         handle_call/3,
         handle_cast/2,
         code_change/3,
         handle_info/2,
         terminate/2]).

-include("ejabberd.hrl").


-record(state, {}).

%%%----------------------------------------------------------------------
%%% API
%%%----------------------------------------------------------------------
start_link() ->
    gen_server:start_link({local, ejabberd_hooks}, ejabberd_hooks, [], []).

%% @doc Add a fun to the given hook.
%% The integer sequence is used to sort the calls:
%% low numbers are executed before high numbers.
-spec add(Hook :: atom(),
          Host :: ejabberd:server() | global,
          Function :: fun() | atom(),
          Seq :: integer()) -> ok.
add(Hook, Host, Function, Seq) when is_function(Function) ->
    add(Hook, Host, undefined, Function, Seq).

%% @doc Add a module and function to the given hook.
%% The integer sequence is used to sort the calls:
%% low numbers are executed before high numbers.
-spec add(Hook :: atom(),
          Host :: ejabberd:server() | global,
          Module :: atom(),
          Function :: fun() | atom(),
          Seq :: integer()) -> ok.
add(Hook, Host, Module, Function, Seq) ->
    gen_server:call(ejabberd_hooks, {add, Hook, Host, Module, Function, Seq}).

%% @doc Delete a module and function from this hook.
%% It is important to indicate exactly the same information than when the call was added.
-spec delete(Hook :: atom(),
             Host :: ejabberd:server() | global,
             Function :: fun() | atom(),
             Seq :: integer()) -> ok.
delete(Hook, Host, Function, Seq) when is_function(Function) ->
    delete(Hook, Host, undefined, Function, Seq).

-spec delete(Hook :: atom(),
             Host :: ejabberd:server() | global,
             Module :: atom(),
             Function :: fun() | atom(),
             Seq :: integer()) -> ok.
delete(Hook, Host, Module, Function, Seq) ->
    gen_server:call(ejabberd_hooks, {delete, Hook, Host, Module, Function, Seq}).

%% @doc Run the calls of this hook in order, don't care about function results.
%% If a call returns stop, no more calls are performed.
-spec run(Hook :: atom(),
          Args :: [any()]) -> ok.
run(Hook, Args) ->
    run(Hook, global, Args).

-spec run(Hook :: atom(),
          Host :: ejabberd:server() | global,
          Args :: [any()]) -> ok.
run(Hook, Host, Args) ->
    case ets:lookup(hooks, {Hook, Host}) of
        [{_, Ls}] ->
            mongoose_metrics:increment_generic_hook_metric(Host, Hook),
<<<<<<< HEAD
            run1(Ls, Hook, #{}, Args); % run with empty map as accumulator
=======
            run1(Ls, Hook, mongoose_stanza:new(), Args); % run with empty accumulator
>>>>>>> 15c73e44
        [] ->
            ok
    end.

%% @spec (Hook::atom(), Val, Args) -> Val | stopped | NewVal
%% @doc Run the calls of this hook in order.
%% The arguments passed to the function are: [Val | Args].
%% The result of a call is used as Val for the next call.
%% If a call returns 'stop', no more calls are performed and 'stopped' is returned.
%% If a call returns {stop, NewVal}, no more calls are performed and NewVal is returned.
run_fold(Hook, Val, Args) ->
    run_fold(Hook, global, Val, Args).

run_fold(Hook, Host, Val, Args) ->
    case ets:lookup(hooks, {Hook, Host}) of
        [{_, Ls}] ->
            mongoose_metrics:increment_generic_hook_metric(Host, Hook),
            run_fold1(Ls, Hook, Val, Args);
        [] ->
            Val
    end.

%%%----------------------------------------------------------------------
%%% Callback functions from gen_server
%%%----------------------------------------------------------------------

%%----------------------------------------------------------------------
%% Func: init/1
%% Returns: {ok, State}          |
%%          {ok, State, Timeout} |
%%          ignore               |
%%          {stop, Reason}
%%----------------------------------------------------------------------
init([]) ->
    ets:new(hooks, [named_table, {read_concurrency,true}]),
    {ok, #state{}}.

%%----------------------------------------------------------------------
%% Func: handle_call/3
%% Returns: {reply, Reply, State}          |
%%          {reply, Reply, State, Timeout} |
%%          {noreply, State}               |
%%          {noreply, State, Timeout}      |
%%          {stop, Reason, Reply, State}   | (terminate/2 is called)
%%          {stop, Reason, State}            (terminate/2 is called)
%%----------------------------------------------------------------------
handle_call({add, Hook, Host, Module, Function, Seq}, _From, State) ->
    Reply = case ets:lookup(hooks, {Hook, Host}) of
                [{_, Ls}] ->
                    El = {Seq, Module, Function},
                    case lists:member(El, Ls) of
                        true ->
                            ok;
                        false ->
                            NewLs = lists:merge(Ls, [El]),
                            ets:insert(hooks, {{Hook, Host}, NewLs}),
                            ok
                    end;
                [] ->
                    NewLs = [{Seq, Module, Function}],
                    ets:insert(hooks, {{Hook, Host}, NewLs}),
                    mongoose_metrics:create_generic_hook_metric(Host, Hook),
                    ok
            end,
    {reply, Reply, State};

handle_call({delete, Hook, Host, Module, Function, Seq}, _From, State) ->
    Reply = case ets:lookup(hooks, {Hook, Host}) of
                [{_, Ls}] ->
                    NewLs = lists:delete({Seq, Module, Function}, Ls),
                    ets:insert(hooks, {{Hook, Host}, NewLs}),
                    ok;
                [] ->
                    ok
            end,
    {reply, Reply, State};

handle_call(_Request, _From, State) ->
    Reply = ok,
    {reply, Reply, State}.

%%----------------------------------------------------------------------
%% Func: handle_cast/2
%% Returns: {noreply, State}          |
%%          {noreply, State, Timeout} |
%%          {stop, Reason, State}            (terminate/2 is called)
%%----------------------------------------------------------------------
handle_cast(_Msg, State) ->
    {noreply, State}.

%%----------------------------------------------------------------------
%% Func: handle_info/2
%% Returns: {noreply, State}          |
%%          {noreply, State, Timeout} |
%%          {stop, Reason, State}            (terminate/2 is called)
%%----------------------------------------------------------------------
handle_info(_Info, State) ->
    {noreply, State}.

%%----------------------------------------------------------------------
%% Func: terminate/2
%% Purpose: Shutdown the server
%% Returns: any (ignored by gen_server)
%%----------------------------------------------------------------------
terminate(_Reason, _State) ->
    ets:delete(hooks),
    ok.


code_change(_OldVsn, State, _Extra) ->
    {ok, State}.

%%%----------------------------------------------------------------------
%%% Internal functions
%%%----------------------------------------------------------------------

run1([], _Hook, Acc, _Args) ->
    Acc;
run1([{_Seq, Module, Function} | Ls], Hook, Acc, Args) ->
<<<<<<< HEAD
    Res = if is_function(Function) ->
                  safely:apply(Function, [Acc|Args]);
             true ->
=======
    Res = case Function of
              _ when is_function(Function) ->
                  safely:apply(Function, [Acc|Args]);
              _ ->
>>>>>>> 15c73e44
                  safely:apply(Module, Function, [Acc|Args])
          end,
    case Res of
        {'EXIT', Reason} ->
            ?ERROR_MSG("~p~n    Running hook: ~p~n    Callback: ~p:~p",
                       [Reason, {Hook, Args}, Module, Function]),
            run1(Ls, Hook, Acc, Args);
        stop ->
            stopped;
        {stop, NAcc} ->
            NAcc;
        NewAcc ->
            run1(Ls, Hook, NewAcc, Args)
    end.

run_fold1([], _Hook, Val, _Args) ->
    Val;
run_fold1([{_Seq, Module, Function} | Ls], Hook, Val, Args) ->
    Res = if is_function(Function) ->
                  safely:apply(Function, [Val | Args]);
             true ->
                  safely:apply(Module, Function, [Val | Args])
          end,
    case Res of
        {'EXIT', Reason} ->
            ?ERROR_MSG("~p~nrunning hook: ~p",
                       [Reason, {Hook, Args}]),
            run_fold1(Ls, Hook, Val, Args);
        stop ->
            stopped;
        {stop, NewVal} ->
            NewVal;
        NewVal ->
            run_fold1(Ls, Hook, NewVal, Args)
    end.<|MERGE_RESOLUTION|>--- conflicted
+++ resolved
@@ -111,11 +111,7 @@
     case ets:lookup(hooks, {Hook, Host}) of
         [{_, Ls}] ->
             mongoose_metrics:increment_generic_hook_metric(Host, Hook),
-<<<<<<< HEAD
-            run1(Ls, Hook, #{}, Args); % run with empty map as accumulator
-=======
             run1(Ls, Hook, mongoose_stanza:new(), Args); % run with empty accumulator
->>>>>>> 15c73e44
         [] ->
             ok
     end.
@@ -235,16 +231,10 @@
 run1([], _Hook, Acc, _Args) ->
     Acc;
 run1([{_Seq, Module, Function} | Ls], Hook, Acc, Args) ->
-<<<<<<< HEAD
-    Res = if is_function(Function) ->
-                  safely:apply(Function, [Acc|Args]);
-             true ->
-=======
     Res = case Function of
               _ when is_function(Function) ->
                   safely:apply(Function, [Acc|Args]);
               _ ->
->>>>>>> 15c73e44
                   safely:apply(Module, Function, [Acc|Args])
           end,
     case Res of
