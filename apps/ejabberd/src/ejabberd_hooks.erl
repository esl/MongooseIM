%%%----------------------------------------------------------------------
%%% File    : ejabberd_hooks.erl
%%% Author  : Alexey Shchepin <alexey@process-one.net>
%%% Purpose : Manage hooks
%%% Created :  8 Aug 2004 by Alexey Shchepin <alexey@process-one.net>
%%%
%%%
%%% ejabberd, Copyright (C) 2002-2011   ProcessOne
%%%
%%% This program is free software; you can redistribute it and/or
%%% modify it under the terms of the GNU General Public License as
%%% published by the Free Software Foundation; either version 2 of the
%%% License, or (at your option) any later version.
%%%
%%% This program is distributed in the hope that it will be useful,
%%% but WITHOUT ANY WARRANTY; without even the implied warranty of
%%% MERCHANTABILITY or FITNESS FOR A PARTICULAR PURPOSE.  See the GNU
%%% General Public License for more details.
%%%
%%% You should have received a copy of the GNU General Public License
%%% along with this program; if not, write to the Free Software
%%% Foundation, Inc., 59 Temple Place, Suite 330, Boston, MA
%%% 02111-1307 USA
%%%
%%%----------------------------------------------------------------------

-module(ejabberd_hooks).
-author('alexey@process-one.net').

-behaviour(gen_server).

%% External exports
-export([start_link/0,
         add/4,
         add/5,
         delete/4,
         delete/5,
         run/2,
         run/3,
         run_fold/3,
         run_fold/4]).

%% gen_server callbacks
-export([init/1,
         handle_call/3,
         handle_cast/2,
         code_change/3,
         handle_info/2,
         terminate/2]).

-include("ejabberd.hrl").


-record(state, {}).

%%%----------------------------------------------------------------------
%%% API
%%%----------------------------------------------------------------------
start_link() ->
    gen_server:start_link({local, ejabberd_hooks}, ejabberd_hooks, [], []).

%% @doc Add a fun to the given hook.
%% The integer sequence is used to sort the calls:
%% low numbers are executed before high numbers.
-spec add(Hook :: atom(),
          Host :: ejabberd:server() | global,
          Function :: fun() | atom(),
          Seq :: integer()) -> ok.
add(Hook, Host, Function, Seq) when is_function(Function) ->
    add(Hook, Host, undefined, Function, Seq).

%% @doc Add a module and function to the given hook.
%% The integer sequence is used to sort the calls:
%% low numbers are executed before high numbers.
-spec add(Hook :: atom(),
          Host :: ejabberd:server() | global,
          Module :: atom(),
          Function :: fun() | atom(),
          Seq :: integer()) -> ok.
add(Hook, Host, Module, Function, Seq) ->
    gen_server:call(ejabberd_hooks, {add, Hook, Host, Module, Function, Seq}).

%% @doc Delete a module and function from this hook.
%% It is important to indicate exactly the same information than when the call was added.
-spec delete(Hook :: atom(),
             Host :: ejabberd:server() | global,
             Function :: fun() | atom(),
             Seq :: integer()) -> ok.
delete(Hook, Host, Function, Seq) when is_function(Function) ->
    delete(Hook, Host, undefined, Function, Seq).

-spec delete(Hook :: atom(),
             Host :: ejabberd:server() | global,
             Module :: atom(),
             Function :: fun() | atom(),
             Seq :: integer()) -> ok.
delete(Hook, Host, Module, Function, Seq) ->
    gen_server:call(ejabberd_hooks, {delete, Hook, Host, Module, Function, Seq}).

%% @doc Run the calls of this hook in order, don't care about function results.
%% If a call returns stop, no more calls are performed.
-spec run(Hook :: atom(),
          Args :: [any()]) -> ok.
run(Hook, Args) ->
    run(Hook, global, Args).

-spec run(Hook :: atom(),
          Host :: ejabberd:server() | global,
          Args :: [any()]) -> ok.
run(Hook, Host, Args) ->
    case ets:lookup(hooks, {Hook, Host}) of
        [{_, Ls}] ->
            mongoose_metrics:increment_generic_hook_metric(Host, Hook),
<<<<<<< HEAD
            run1(Ls, Hook, #{}, Args); % run with empty map as accumulator
=======
            run1(Ls, Hook, mongoose_stanza:new(), Args); % run with empty accumulator
>>>>>>> 3c2ccd7e
        [] ->
            ok
    end.

%% @spec (Hook::atom(), Val, Args) -> Val | stopped | NewVal
%% @doc Run the calls of this hook in order.
%% The arguments passed to the function are: [Val | Args].
%% The result of a call is used as Val for the next call.
%% If a call returns 'stop', no more calls are performed and 'stopped' is returned.
%% If a call returns {stop, NewVal}, no more calls are performed and NewVal is returned.
run_fold(Hook, Val, Args) ->
    run_fold(Hook, global, Val, Args).

%%run_fold(Hook, Host, #{} = Val, Args) -> % now it MUST be a map
run_fold(Hook, Host, Val, Args) ->
    case ets:lookup(hooks, {Hook, Host}) of
        [{_, Ls}] ->
            mongoose_metrics:increment_generic_hook_metric(Host, Hook),
            run_fold1(Ls, Hook, Val, Args);
        [] ->
            Val
    end.

%%%----------------------------------------------------------------------
%%% Callback functions from gen_server
%%%----------------------------------------------------------------------

%%----------------------------------------------------------------------
%% Func: init/1
%% Returns: {ok, State}          |
%%          {ok, State, Timeout} |
%%          ignore               |
%%          {stop, Reason}
%%----------------------------------------------------------------------
init([]) ->
    ets:new(hooks, [named_table, {read_concurrency,true}]),
    {ok, #state{}}.

%%----------------------------------------------------------------------
%% Func: handle_call/3
%% Returns: {reply, Reply, State}          |
%%          {reply, Reply, State, Timeout} |
%%          {noreply, State}               |
%%          {noreply, State, Timeout}      |
%%          {stop, Reason, Reply, State}   | (terminate/2 is called)
%%          {stop, Reason, State}            (terminate/2 is called)
%%----------------------------------------------------------------------
handle_call({add, Hook, Host, Module, Function, Seq}, _From, State) ->
    Reply = case ets:lookup(hooks, {Hook, Host}) of
                [{_, Ls}] ->
                    El = {Seq, Module, Function},
                    case lists:member(El, Ls) of
                        true ->
                            ok;
                        false ->
                            NewLs = lists:merge(Ls, [El]),
                            ets:insert(hooks, {{Hook, Host}, NewLs}),
                            ok
                    end;
                [] ->
                    NewLs = [{Seq, Module, Function}],
                    ets:insert(hooks, {{Hook, Host}, NewLs}),
                    mongoose_metrics:create_generic_hook_metric(Host, Hook),
                    ok
            end,
    {reply, Reply, State};

handle_call({delete, Hook, Host, Module, Function, Seq}, _From, State) ->
    Reply = case ets:lookup(hooks, {Hook, Host}) of
                [{_, Ls}] ->
                    NewLs = lists:delete({Seq, Module, Function}, Ls),
                    ets:insert(hooks, {{Hook, Host}, NewLs}),
                    ok;
                [] ->
                    ok
            end,
    {reply, Reply, State};

handle_call(_Request, _From, State) ->
    Reply = ok,
    {reply, Reply, State}.

%%----------------------------------------------------------------------
%% Func: handle_cast/2
%% Returns: {noreply, State}          |
%%          {noreply, State, Timeout} |
%%          {stop, Reason, State}            (terminate/2 is called)
%%----------------------------------------------------------------------
handle_cast(_Msg, State) ->
    {noreply, State}.

%%----------------------------------------------------------------------
%% Func: handle_info/2
%% Returns: {noreply, State}          |
%%          {noreply, State, Timeout} |
%%          {stop, Reason, State}            (terminate/2 is called)
%%----------------------------------------------------------------------
handle_info(_Info, State) ->
    {noreply, State}.

%%----------------------------------------------------------------------
%% Func: terminate/2
%% Purpose: Shutdown the server
%% Returns: any (ignored by gen_server)
%%----------------------------------------------------------------------
terminate(_Reason, _State) ->
    ets:delete(hooks),
    ok.


code_change(_OldVsn, State, _Extra) ->
    {ok, State}.

%%%----------------------------------------------------------------------
%%% Internal functions
%%%----------------------------------------------------------------------

run1([], _Hook, Acc, _Args) ->
    Acc;
run1([{_Seq, Module, Function} | Ls], Hook, Acc, Args) ->
<<<<<<< HEAD
    Res = if is_function(Function) ->
                  safely:apply(Function, [Acc|Args]);
             true ->
=======
    Res = case Function of
              _ when is_function(Function) ->
                  safely:apply(Function, [Acc|Args]);
              _ ->
>>>>>>> 3c2ccd7e
                  safely:apply(Module, Function, [Acc|Args])
          end,
    case Res of
        {'EXIT', Reason} ->
            ?ERROR_MSG("~p~n    Running hook: ~p~n    Callback: ~p:~p",
                       [Reason, {Hook, Args}, Module, Function]),
            run1(Ls, Hook, Acc, Args);
        stop ->
            stopped;
        {stop, NAcc} ->
            NAcc;
        NewAcc ->
            run1(Ls, Hook, NewAcc, Args)
    end.

run_fold1([], _Hook, Val, _Args) ->
    Val;
run_fold1([{_Seq, Module, Function} | Ls], Hook, Val, Args) ->
    Res = if is_function(Function) ->
                  safely:apply(Function, [Val | Args]);
             true ->
                  safely:apply(Module, Function, [Val | Args])
          end,
    case Res of
        {'EXIT', Reason} ->
            ?ERROR_MSG("~p~nrunning hook: ~p",
                       [Reason, {Hook, Args}]),
            run_fold1(Ls, Hook, Val, Args);
        stop ->
            stopped;
        {stop, NewVal} ->
            NewVal;
        NewVal ->
            run_fold1(Ls, Hook, NewVal, Args)
    end.<|MERGE_RESOLUTION|>--- conflicted
+++ resolved
@@ -111,11 +111,7 @@
     case ets:lookup(hooks, {Hook, Host}) of
         [{_, Ls}] ->
             mongoose_metrics:increment_generic_hook_metric(Host, Hook),
-<<<<<<< HEAD
-            run1(Ls, Hook, #{}, Args); % run with empty map as accumulator
-=======
             run1(Ls, Hook, mongoose_stanza:new(), Args); % run with empty accumulator
->>>>>>> 3c2ccd7e
         [] ->
             ok
     end.
@@ -129,7 +125,6 @@
 run_fold(Hook, Val, Args) ->
     run_fold(Hook, global, Val, Args).
 
-%%run_fold(Hook, Host, #{} = Val, Args) -> % now it MUST be a map
 run_fold(Hook, Host, Val, Args) ->
     case ets:lookup(hooks, {Hook, Host}) of
         [{_, Ls}] ->
@@ -236,16 +231,10 @@
 run1([], _Hook, Acc, _Args) ->
     Acc;
 run1([{_Seq, Module, Function} | Ls], Hook, Acc, Args) ->
-<<<<<<< HEAD
-    Res = if is_function(Function) ->
-                  safely:apply(Function, [Acc|Args]);
-             true ->
-=======
     Res = case Function of
               _ when is_function(Function) ->
                   safely:apply(Function, [Acc|Args]);
               _ ->
->>>>>>> 3c2ccd7e
                   safely:apply(Module, Function, [Acc|Args])
           end,
     case Res of
