--- conflicted
+++ resolved
@@ -132,35 +132,6 @@
 
 -spec process_local_iq_items(ejabberd:jid(), ejabberd:jid(), ejabberd:iq())
             -> ejabberd:iq().
-<<<<<<< HEAD
-process_local_iq_items(From, To, #iq{type = Type, lang = Lang, sub_el = SubEl} = IQ) ->
-    case Type of
-        set ->
-            IQ#iq{type = error, sub_el = [SubEl, ?ERR_NOT_ALLOWED]};
-        get ->
-            Node = xml:get_tag_attr_s(<<"node">>, SubEl),
-            Host = To#jid.lserver,
-
-            Acc = mongoose_stanza:new(),
-            Acc2 = ejabberd_hooks:run_fold(disco_local_items,
-                                         Host,
-                                         Acc,
-                                         [From, To, Node, Lang]),
-            case Acc2 of
-                {error, Error} ->
-                    IQ#iq{type = error, sub_el = [SubEl, Error]};
-                _ ->
-                    Items = mongoose_stanza:get(local_items, Acc2, []),
-                    ANode = case Node of
-                                <<>> -> [];
-                                _ -> [{<<"node">>, Node}]
-                    end,
-                    IQ#iq{type = result,
-                          sub_el = [#xmlel{name = <<"query">>,
-                                           attrs = [{<<"xmlns">>, ?NS_DISCO_ITEMS} | ANode],
-                                           children = Items}]}
-            end
-=======
 process_local_iq_items(_From, _To, #iq{type = set, sub_el = SubEl} = IQ) ->
     IQ#iq{type = error, sub_el = [SubEl, ?ERR_NOT_ALLOWED]};
 process_local_iq_items(From, To, #iq{type = get, lang = Lang, sub_el = SubEl} = IQ) ->
@@ -185,55 +156,11 @@
                   sub_el = [#xmlel{name = <<"query">>,
                                    attrs = [{<<"xmlns">>, ?NS_DISCO_ITEMS} | ANode],
                                    children = Items}]}
->>>>>>> 3c2ccd7e
     end.
 
 
 -spec process_local_iq_info(ejabberd:jid(), ejabberd:jid(), ejabberd:iq())
             -> ejabberd:iq().
-<<<<<<< HEAD
-process_local_iq_info(From, To, #iq{type = Type, lang = Lang,
-                                     sub_el = SubEl} = IQ) ->
-    case Type of
-        set ->
-            IQ#iq{type = error, sub_el = [SubEl, ?ERR_NOT_ALLOWED]};
-        get ->
-            Host = To#jid.lserver,
-            Node = xml:get_tag_attr_s(<<"node">>, SubEl),
-            A1 = mongoose_stanza:new(),
-            A1a = mongoose_stanza:put(local_identity, [], A1),
-            A1b = mongoose_stanza:put(info, [], A1a),
-            A1c = mongoose_stanza:put(features, [], A1b),
-            A2 = ejabberd_hooks:run_fold(disco_local_identity,
-                                               Host,
-                                               A1c,
-                                               [From, To, Node, Lang]),
-            A3 = ejabberd_hooks:run_fold(disco_info, Host, A2,
-                                           [Host, ?MODULE, Node, Lang]),
-            Res = ejabberd_hooks:run_fold(disco_local_features,
-                                         Host,
-                                         A3,
-                                         [From, To, Node, Lang]),
-            case mongoose_stanza:to_map(Res) of
-                #{features := Features, info := Info, local_identity := Identity} ->
-                    ANode = case Node of
-                                <<>> -> [];
-                                _ -> [{<<"node">>, Node}]
-                            end,
-                    IQ#iq{type = result,
-                          sub_el = [#xmlel{name = <<"query">>,
-                                           attrs = [{<<"xmlns">>, ?NS_DISCO_INFO} | ANode],
-                                           children = Identity ++
-                                                      Info ++
-                                                      features_to_xml(Features)}]};
-                {error, Error} ->
-                    IQ#iq{type = error, sub_el = [SubEl, Error]}
-            end
-    end.
-
-
--spec get_local_identity(Acc :: map(),
-=======
 process_local_iq_info(_From, _To, #iq{type = set, sub_el = SubEl} = IQ) ->
     IQ#iq{type = error, sub_el = [SubEl, ?ERR_NOT_ALLOWED]};
 process_local_iq_info(From, To, #iq{type = get, lang = Lang, sub_el = SubEl} = IQ) ->
@@ -269,7 +196,6 @@
 
 
 -spec get_local_identity(Acc :: mongoose_stanza:t(),
->>>>>>> 3c2ccd7e
                         From :: ejabberd:jid(),
                         To :: ejabberd:jid(),
                         Node :: binary(),
@@ -284,37 +210,17 @@
     Acc.
 
 
-<<<<<<< HEAD
--spec get_local_features(Acc :: map(),% | {'error',_} | {'result',_},
-                        From :: ejabberd:jid(),
-                        To :: ejabberd:jid(),
-                        Node :: binary(),
-                        Lang :: ejabberd:lang()) -> {'error',_} | {'result',_}.
-%%get_local_features({error, _Error} = Acc, _From, _To, _Node, _Lang) ->
-%%    Acc;
-get_local_features(Acc, _From, To, <<>>, _Lang) ->
-%%    Feats = case Acc of
-%%                {result, Features} -> Features;
-%%                empty -> []
-%%            end,
-=======
 -spec get_local_features(Acc :: mongoose_stanza:t(),
                         From :: ejabberd:jid(),
                         To :: ejabberd:jid(),
                         Node :: binary(),
                         Lang :: ejabberd:lang()) -> mongoose_stanza:t().
 get_local_features(Acc, _From, To, <<>>, _Lang) ->
->>>>>>> 3c2ccd7e
     Feats = mongoose_stanza:get(features, Acc, []),
     Host = To#jid.lserver,
     NFeats = ets:select(disco_features, [{{{'_', Host}}, [], ['$_']}]) ++ Feats,
     mongoose_stanza:put(features, NFeats, Acc);
 
-<<<<<<< HEAD
-%%    {result,
-%%     ets:select(disco_features, [{{{'_', Host}}, [], ['$_']}]) ++ Feats};
-=======
->>>>>>> 3c2ccd7e
 get_local_features(Acc, _From, _To, Node, _Lang) when is_binary(Node) ->
     #{features := F} = Acc,
     case F of
@@ -346,28 +252,12 @@
     #xmlel{name = <<"item">>, attrs = [{<<"jid">>, Domain}]}.
 
 
-<<<<<<< HEAD
--spec get_local_services(Acc :: map(),
-                         From :: ejabberd:jid(),
-                         To :: ejabberd:jid(),
-                         Node :: binary(),
-                         Lang :: ejabberd:lang()) -> {'error',_} | {'result',_}.
-%%get_local_services({error, _Error} = Acc, _From, _To, _Node, _Lang) ->
-%%    Acc;
-get_local_services(Acc, _From, To, <<>>, _Lang) ->
-%%    Items = case Acc of
-%%                {result, Its} -> Its;
-%%                empty -> []
-%%            end,
-%%     Items = maps:get(local_items, Acc, []),
-=======
 -spec get_local_services(Acc :: mongoose_stanza:t(),
                          From :: ejabberd:jid(),
                          To :: ejabberd:jid(),
                          Node :: binary(),
                          Lang :: ejabberd:lang()) -> mongoose_stanza:t().
 get_local_services(Acc, _From, To, <<>>, _Lang) ->
->>>>>>> 3c2ccd7e
      Host = To#jid.lserver,
      NItems = lists:usort(
        lists:map(fun domain_to_xml/1,
@@ -403,45 +293,11 @@
 
 -spec process_sm_iq_items(ejabberd:jid(), ejabberd:jid(), ejabberd:iq())
             -> ejabberd:iq().
-<<<<<<< HEAD
-process_sm_iq_items(From, To, #iq{type = Type, lang = Lang, sub_el = SubEl} = IQ) ->
-    case Type of
-        set ->
-            IQ#iq{type = error, sub_el = [SubEl, ?ERR_NOT_ALLOWED]};
-        get ->
-            case is_presence_subscribed(From, To) of
-                true ->
-                    Host = To#jid.lserver,
-                    Node = xml:get_tag_attr_s(<<"node">>, SubEl),
-                    Acc = mongoose_stanza:new(),
-                    case ejabberd_hooks:run_fold(disco_sm_items,
-                                                 Host,
-                                                 Acc,
-                                                 [From, To, Node, Lang]) of
-                        {error, Error} ->
-                            IQ#iq{type = error, sub_el = [SubEl, Error]};
-                        Acc1 ->
-                            Items = mongoose_stanza:get(sm_items, Acc1, []),
-                            ANode = case Node of
-                                        <<>> -> [];
-                                        _ -> [{<<"node">>, Node}]
-                                    end,
-                            IQ#iq{type = result,
-                                  sub_el = [#xmlel{name = <<"query">>,
-                                                   attrs = [{<<"xmlns">>, ?NS_DISCO_ITEMS} | ANode],
-                                                   children = Items}]}
-                    end;
-                false ->
-                    IQ#iq{type = error, sub_el = [SubEl, ?ERR_SERVICE_UNAVAILABLE]}
-            end
-    end.
-=======
 process_sm_iq_items(_From, _To, #iq{type = set, sub_el = SubEl} = IQ) ->
         IQ#iq{type = error, sub_el = [SubEl, ?ERR_NOT_ALLOWED]};
 process_sm_iq_items(From, To, #iq{type = get} = IQ) ->
     IsSubscribed = is_presence_subscribed(From, To),
     process_sm_iq_items(IsSubscribed, From, To, IQ).
->>>>>>> 3c2ccd7e
 
 process_sm_iq_items(true, From, To, #iq{lang = Lang, sub_el = SubEl} = IQ) ->
     Host = To#jid.lserver,
@@ -476,29 +332,6 @@
     Acc;
 get_sm_items(Acc, From,
             #jid{user = User, server = Server} = To,
-<<<<<<< HEAD
-            [], Lang) ->
-%%    Items = case Acc of
-%%                {result, Its} -> Its;
-%%                empty -> []
-%%            end,
-    Items = mongoose_stanza:get(sm_items, Acc, []),
-    case Items of
-        [] ->
-            get_sm_items(empty, From, To, [], Lang);
-        _ ->
-            Items1 = case is_presence_subscribed(From, To) of
-                           true ->
-                               get_user_resources(User, Server);
-                           _ ->
-                               []
-                        end,
-            mongoose_stanza:append(sm_items, Items1, Acc)
-    end;
-get_sm_items({result, _} = Acc, _From, _To, _Node, _Lang) ->
-    Acc;
-get_sm_items(empty, From, To, _Node, _Lang) ->
-=======
             [], _Lang) ->
     Items = mongoose_stanza:get(sm_items, Acc, []),
     Items1 = case Items of
@@ -514,7 +347,6 @@
     end,
     mongoose_stanza:append(sm_items, Items1, Acc).
 get_sm_items(From, To) ->
->>>>>>> 3c2ccd7e
     #jid{luser = LFrom, lserver = LSFrom} = From,
     #jid{luser = LTo, lserver = LSTo} = To,
     case {LFrom, LSFrom} of
@@ -541,49 +373,6 @@
 
 -spec process_sm_iq_info(ejabberd:jid(), ejabberd:jid(), ejabberd:iq())
             -> ejabberd:iq().
-<<<<<<< HEAD
-process_sm_iq_info(From, To, #iq{type = Type, lang = Lang, sub_el = SubEl} = IQ) ->
-    case Type of
-        set ->
-            IQ#iq{type = error, sub_el = [SubEl, ?ERR_NOT_ALLOWED]};
-        get ->
-            case is_presence_subscribed(From, To) of
-                true ->
-                    Host = To#jid.lserver,
-                    Node = xml:get_tag_attr_s(<<"node">>, SubEl),
-                    Acc = mongoose_stanza:new(),
-                    Acc1 = ejabberd_hooks:run_fold(disco_sm_identity,
-                                                       Host,
-                                                       Acc,
-                                                       [From, To, Node, Lang]),
-                    Acc2 = ejabberd_hooks:run_fold(disco_sm_features,
-                                                 Host,
-                                                 Acc1,
-                                                 [From, To, Node, Lang]),
-                    case Acc2 of
-                        {error, Error} ->
-                            IQ#iq{type = error, sub_el = [SubEl, Error]};
-                        _ ->
-                            Features = mongoose_stanza:get(sm_features, Acc2, []),
-                            Identity = mongoose_stanza:get(sm_identity, Acc2, []),
-                            ANode = case Node of
-                                        <<>> -> [];
-                                        _ -> [{<<"node">>, Node}]
-                                    end,
-                            IQ#iq{type = result,
-                                  sub_el = [#xmlel{name = <<"query">>,
-                                                   attrs = [{<<"xmlns">>, ?NS_DISCO_INFO} | ANode],
-                                                   children = Identity ++
-                                                              features_to_xml(Features)}]}
-                    end;
-                false ->
-                    IQ#iq{type = error, sub_el = [SubEl, ?ERR_SERVICE_UNAVAILABLE]}
-            end
-    end.
-
-
--spec get_sm_identity(Acc :: map(),
-=======
 process_sm_iq_info(_From, _To, #iq{type = set, sub_el = SubEl} = IQ) ->
     IQ#iq{type = error, sub_el = [SubEl, ?ERR_NOT_ALLOWED]};
 process_sm_iq_info(From, To, #iq{type = get} = IQ) ->
@@ -623,7 +412,6 @@
 
 
 -spec get_sm_identity(Acc :: mongoose_stanza:t(),
->>>>>>> 3c2ccd7e
                       From :: ejabberd:jid(),
                       To :: ejabberd:jid(),
                       Node :: binary(),
@@ -641,19 +429,11 @@
     mongoose_stanza:put(sm_identity, Ids ++ Id, Acc).
 
 
-<<<<<<< HEAD
--spec get_sm_features(map(),
-                      From :: ejabberd:jid(),
-                      To :: ejabberd:jid(),
-                      Node :: binary(),
-                      Lang :: ejabberd:lang()) -> any().
-=======
 -spec get_sm_features(Acc :: mongoose_stanza:t(),
                       From :: ejabberd:jid(),
                       To :: ejabberd:jid(),
                       Node :: binary(),
                       Lang :: ejabberd:lang()) -> mongoose_stanza:t().
->>>>>>> 3c2ccd7e
 get_sm_features(Acc, From, To, _Node, _Lang) ->
     case mongoose_stanza:get(sm_features, Acc, []) of
         [] ->
@@ -667,13 +447,7 @@
             end;
         _ ->
             Acc
-<<<<<<< HEAD
-    end;
-get_sm_features(Acc, _From, _To, _Node, _Lang) ->
-    Acc.
-=======
     end.
->>>>>>> 3c2ccd7e
 
 
 -spec get_user_resources(ejabberd:user(), ejabberd:server()) -> [jlib:xmlel()].
@@ -689,13 +463,8 @@
 
 %%% Support for: XEP-0157 Contact Addresses for XMPP Services
 
-<<<<<<< HEAD
--spec get_info(A :: [jlib:xmlel()], ejabberd:server(), module(), Node :: binary(),
-        Lang :: ejabberd:lang()) -> [jlib:xmlel()].
-=======
 -spec get_info(Acc :: mongoose_stanza:t(), ejabberd:server(), module(), Node :: binary(),
         Lang :: ejabberd:lang()) -> mongoose_stanza:t().
->>>>>>> 3c2ccd7e
 get_info(Acc, Host, Mod, Node, _Lang) when Node == [] ->
     Module = case Mod of
                  undefined ->
@@ -709,11 +478,7 @@
             children = [#xmlel{name = <<"field">>,
                                attrs = [{<<"var">>, <<"FORM_TYPE">>}, {<<"type">>, <<"hidden">>}],
                                children = [#xmlel{name = <<"value">>,
-<<<<<<< HEAD
-                                                  children = [#xmlcdata{content = ?NS_SERVERINFO}]}]}]
-=======
                                            children = [#xmlcdata{content = ?NS_SERVERINFO}]}]}]
->>>>>>> 3c2ccd7e
                      ++ Serverinfo_fields}],
     mongoose_stanza:append(info, Info, Acc);
 get_info(Acc, _, _, _Node, _) ->
