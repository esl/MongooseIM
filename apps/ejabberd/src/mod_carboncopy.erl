--- conflicted
+++ resolved
@@ -56,10 +56,6 @@
 -include_lib("ejabberd/include/jlib.hrl").
 
 -type classification() :: 'ignore' | 'forward'.
-<<<<<<< HEAD
-%%-type matchspec_atom() :: '_' | '$1' | '$2' | '$3'.
-=======
->>>>>>> 3c2ccd7e
 
 is_carbon_copy(Packet) ->
     case xml:get_subtag(Packet, <<"sent">>) of
