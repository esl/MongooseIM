--- conflicted
+++ resolved
@@ -145,10 +145,6 @@
         MD = riakc_obj:get_update_metadata(Obj),
         [Timestamp] = riakc_obj:get_secondary_index(MD, ?TIMESTAMP_IDX),
         [Expire] = riakc_obj:get_secondary_index(MD, ?EXPIRE_IDX),
-<<<<<<< HEAD
-%%        User = riakc_obj:get_secondary_index(MD, ?USER_IDX),
-=======
->>>>>>> 15c73e44
         From = riakc_obj:get_user_metadata_entry(MD, <<"from">>),
 
         mongoose_riak:delete(bucket_type(LServer), Key),
