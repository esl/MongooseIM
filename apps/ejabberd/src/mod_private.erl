%%%----------------------------------------------------------------------
%%% File    : mod_private.erl
%%% Author  : Alexey Shchepin <alexey@process-one.net>
%%% Purpose : Support for private storage.
%%% Created : 16 Jan 2003 by Alexey Shchepin <alexey@process-one.net>
%%%
%%%
%%% ejabberd, Copyright (C) 2002-2011   ProcessOne
%%%
%%% This program is free software; you can redistribute it and/or
%%% modify it under the terms of the GNU General Public License as
%%% published by the Free Software Foundation; either version 2 of the
%%% License, or (at your option) any later version.
%%%
%%% This program is distributed in the hope that it will be useful,
%%% but WITHOUT ANY WARRANTY; without even the implied warranty of
%%% MERCHANTABILITY or FITNESS FOR A PARTICULAR PURPOSE.  See the GNU
%%% General Public License for more details.
%%%
%%% You should have received a copy of the GNU General Public License
%%% along with this program; if not, write to the Free Software
%%% Foundation, Inc., 59 Temple Place, Suite 330, Boston, MA
%%% 02111-1307 USA
%%%
%%%----------------------------------------------------------------------

-module(mod_private).
-author('alexey@process-one.net').

-behaviour(gen_mod).

-export([start/2,
         stop/1,
         process_sm_iq/3,
         remove_user/3,
         remove_user/2]).

-include("ejabberd.hrl").
-include("jlib.hrl").
-xep([{xep, 49}, {version, "1.2"}]).
-define(BACKEND, mod_private_backend).

%% ------------------------------------------------------------------
%% Backend callbacks

-callback init(Host, Opts) -> ok when
    Host    :: binary(),
    Opts    :: list().

-callback multi_set_data(LUser, LServer, NS2XML) -> Result when
    LUser   :: binary(),
    LServer :: binary(),
    NS2XML  :: [{NS, XML}],
    NS      :: binary(),
    XML     :: #xmlel{},
    Reason  :: term(),
    Result  :: ok | {aborted, Reason} | {error, Reason}.

-callback multi_get_data(LUser, LServer, NS2Def) -> [XML | Default] when
    LUser   :: binary(),
    LServer :: binary(),
    NS2Def  :: [{NS, Default}],
    NS      :: binary(),
    Default :: term(),
    XML     :: #xmlel{}.

-callback remove_user(LUser, LServer) -> any() when
    LUser   :: binary(),
    LServer :: binary().

%% ------------------------------------------------------------------
%% gen_mod callbacks

start(Host, Opts) ->
    gen_mod:start_backend_module(?MODULE, Opts, [multi_get_data, multi_set_data]),
    ?BACKEND:init(Host, Opts),
    IQDisc = gen_mod:get_opt(iqdisc, Opts, one_queue),
    ejabberd_hooks:add(remove_user, Host, ?MODULE, remove_user, 50),
    ejabberd_hooks:add(anonymous_purge_hook, Host, ?MODULE, remove_user, 50),
    gen_iq_handler:add_iq_handler(ejabberd_sm, Host, ?NS_PRIVATE,
                                  ?MODULE, process_sm_iq, IQDisc).

stop(Host) ->
    ejabberd_hooks:delete(remove_user, Host, ?MODULE, remove_user, 50),
    ejabberd_hooks:delete(anonymous_purge_hook, Host, ?MODULE, remove_user, 50),
    gen_iq_handler:remove_iq_handler(ejabberd_sm, Host, ?NS_PRIVATE).


%% ------------------------------------------------------------------
%% Handlers


<<<<<<< HEAD
%% #rh
=======
>>>>>>> 3c2ccd7e
remove_user(Acc, User, Server) ->
    case remove_user(User, Server) of
        ok -> Acc;
        E -> E
    end.

remove_user(User, Server) ->
    LUser = jid:nodeprep(User),
    LServer = jid:nameprep(Server),
    ?BACKEND:remove_user(LUser, LServer).

process_sm_iq(
        From = #jid{luser = LUser, lserver = LServer},
        To   = #jid{},
        IQ   = #iq{type = Type, sub_el = SubElem = #xmlel{children = Elems}}) ->
    IsKnown = lists:member(LServer, ?MYHOSTS),
    IsEqual = compare_bare_jids(From, To),
    Strategy = choose_strategy(IsKnown, IsEqual, Type),
    case Strategy of
        get ->
            NS2XML = to_map(Elems),
            XMLs = ?BACKEND:multi_get_data(LUser, LServer, NS2XML),
            IQ#iq{type = result, sub_el = [SubElem#xmlel{children = XMLs}]};
        set ->
            NS2XML = to_map(Elems),
            Result = ?BACKEND:multi_set_data(LUser, LServer, NS2XML),
            case Result of
                ok ->
                    IQ#iq{type = result, sub_el = [SubElem]};
                {error, Reason} ->
                    ?ERROR_MSG("~p:multi_set_data failed ~p for ~ts@~ts.",
                               [?BACKEND, Reason, LUser, LServer]),
                    error_iq(IQ, ?ERR_INTERNAL_SERVER_ERROR);
                {aborted, Reason} ->
                    ?ERROR_MSG("~p:multi_set_data aborted ~p for ~ts@~ts.",
                               [?BACKEND, Reason, LUser, LServer]),
                    error_iq(IQ, ?ERR_INTERNAL_SERVER_ERROR)
            end;
        not_allowed ->
            error_iq(IQ, ?ERR_NOT_ALLOWED);
        forbidden ->
            error_iq(IQ, ?ERR_FORBIDDEN)
    end.

%% ------------------------------------------------------------------
%% Helpers

choose_strategy(true,  true, get) -> get;
choose_strategy(true,  true, set) -> set;
choose_strategy(false, _,    _  ) -> not_allowed;
choose_strategy(_,     _,    _  ) -> forbidden.

compare_bare_jids(#jid{luser = LUser, lserver = LServer},
                  #jid{luser = LUser, lserver = LServer}) -> true;
compare_bare_jids(_, _) -> false.

element_to_namespace(#xmlel{attrs = Attrs}) ->
    xml:get_attr_s(<<"xmlns">>, Attrs);
element_to_namespace(_) ->
    <<>>.

%% Skip invalid elements.
to_map(Elems) ->
    [{NS, Elem} || Elem <- Elems, is_valid_namespace(NS = element_to_namespace(Elem))].

is_valid_namespace(Namespace) -> Namespace =/= <<>>.

error_iq(IQ=#iq{sub_el=SubElem}, ErrorStanza) ->
    IQ#iq{type = error, sub_el = [SubElem, ErrorStanza]}.<|MERGE_RESOLUTION|>--- conflicted
+++ resolved
@@ -90,10 +90,6 @@
 %% Handlers
 
 
-<<<<<<< HEAD
-%% #rh
-=======
->>>>>>> 3c2ccd7e
 remove_user(Acc, User, Server) ->
     case remove_user(User, Server) of
         ok -> Acc;
