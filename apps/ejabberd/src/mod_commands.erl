-module(mod_commands).
-author('bartlomiej.gorny@erlang-solutions.com').

-behaviour(gen_mod).

-export([start/0, stop/0,
         start/2, stop/1,
         register/3,
         unregister/2,
         registered_commands/0,
         registered_users/1,
         change_user_password/3,
         list_sessions/1,
         kick_session/3,
         get_recent_messages/3,
         get_recent_messages/4,
         send_message/3
        ]).

-include("ejabberd.hrl").
-include("jlib.hrl").

start() ->
    mongoose_commands:register(commands()).

stop() ->
    mongoose_commands:unregister(commands()).

start(_, _) -> start().
stop(_) -> stop().

%%%
%%% mongoose commands
%%%

commands() ->
    [
     [
      {name, list_methods},
      {category, <<"commands">>},
      {desc, <<"List commands">>},
      {module, ?MODULE},
      {function, registered_commands},
      {action, read},
      {args, []},
      {result, []}
     ],
     [
      {name, list_users},
      {category, <<"users">>},
      {desc, <<"List registered users on this host">>},
      {module, ?MODULE},
      {function, registered_users},
      {action, read},
      {args, [{host, binary}]},
      {result, []}
     ],
     [
      {name, register_user},
      {category, <<"users">>},
      {desc, <<"Register a user">>},
      {module, ?MODULE},
      {function, register},
      {action, create},
      {args, [{host, binary}, {username, binary}, {password, binary}]},
      {result, {msg, binary}}
     ],
     [
      {name, unregister_user},
      {category, <<"users">>},
      {desc, <<"UnRegister a user">>},
      {module, ?MODULE},
      {function, unregister},
      {action, delete},
      {args, [{host, binary}, {user, binary}]},
      {result, {msg, binary}}
     ],
     [
      {name, list_sessions},
      {category, <<"sessions">>},
      {desc, <<"Get session list">>},
      {module, ?MODULE},
      {function, list_sessions},
      {action, read},
      {args, [{host, binary}]},
      {result, []}
     ],
     [
      {name, kick_user},
      {category, <<"sessions">>},
      {desc, <<"Terminate user connection">>},
      {module, ?MODULE},
      {function, kick_session},
      {action, delete},
      {args, [{host, binary}, {user, binary}, {res, binary}]},
      {result, {msg, binary}}
     ],
     [
      {name, send_message},
      {category, <<"messages">>},
      {desc, <<"Send chat message from to">>},
      {module, ?MODULE},
      {function, send_message},
      {action, create},
      {security_policy, [user]},
      {args, [{caller, binary}, {to, binary}, {body, binary}]},
      {result, ok}
     ],
     [
      {name, get_last_messages_with_everybody},
      {category, <<"messages">>},
      {desc, <<"Get n last messages from archive, optionally before a certain date (unixtime)">>},
      {module, ?MODULE},
      {function, get_recent_messages},
      {action, read},
      {security_policy, [user]},
      {args, [{caller, binary}]},
      {optargs, [{before, integer, 0}, {limit, integer, 100}]},
      {result, []}
     ],
     [
      {name, get_last_messages},
      {category, <<"messages">>},
      {desc, <<"Get n last messages to/from given contact, with limit and date">>},
      {module, ?MODULE},
      {function, get_recent_messages},
      {action, read},
      {security_policy, [user]},
      {args, [{caller, binary}, {with, binary}]},
      {optargs, [{before, integer, 0}, {limit, integer, 100}]},
      {result, []}
     ],
     [
      {name, change_password},
      {category, <<"users">>},
      {desc, <<"Change user password">>},
      {module, ?MODULE},
      {function, change_user_password},
      {action, update},
      {security_policy, [user]},
      {identifiers, [host, user]},
      {args, [{host, binary}, {user, binary}, {newpass, binary}]},
      {result, ok}
     ]
    ].

kick_session(Host, User, Resource) ->
    J = jid:make(User, Host, Resource),
    ejabberd_sm:route(
      jid:make(<<"">>, <<"">>, <<"">>),
      J,
      {broadcast, {exit, <<"kicked">>}}),
    <<"kicked">>.

list_sessions(Host) ->
    Lst = ejabberd_sm:get_vh_session_list(Host),
    [jid:to_binary(JID) || {JID, _, _, _} <- Lst].

registered_users(Host) ->
    Users = ejabberd_auth:get_vh_registered_users(Host),
    SUsers = lists:sort(Users),
    [jid:to_binary(US) || US <- SUsers].

register(Host, User, Password) ->
    case ejabberd_auth:try_register(User, Host, Password) of
<<<<<<< HEAD
        #{} ->
            list_to_binary(io_lib:format("User ~s@~s successfully registered", [User, Host]));
=======
>>>>>>> 3c2ccd7e
        {error, exists} ->
            String = io_lib:format("User ~s@~s already registered at node ~p",
                                   [User, Host, node()]),
            throw({exists, String});
        {error, Reason} ->
            String = io_lib:format("Can't register user ~s@~s at node ~p: ~p",
                                   [User, Host, node(), Reason]),
            throw({error, String});
        _ ->
            list_to_binary(io_lib:format("User ~s@~s successfully registered", [User, Host]))
    end.

unregister(Host, User) ->
    ejabberd_auth:remove_user(User, Host),
    <<"">>.

send_message(From, To, Body) ->
    Packet = build_packet(message_chat, Body),
    F = jid:from_binary(From),
    T = jid:from_binary(To),
    ejabberd_hooks:run(user_send_packet,
                       F#jid.lserver,
                       [F, T, Packet]),
    % privacy check is missing, but is it needed?
    ejabberd_router:route(F, T, Packet),
    ok.

registered_commands() ->
    [#{name => mongoose_commands:name(C),
       category => mongoose_commands:category(C),
       action => mongoose_commands:action(C),
       desc => mongoose_commands:desc(C)
      } || C <- mongoose_commands:list(admin)].


get_recent_messages(Caller, Before, Limit) ->
    get_recent_messages(Caller, undefined, Before, Limit).

get_recent_messages(Caller, With, 0, Limit) ->
    {MegaSecs, Secs, _} = os:timestamp(),
    Future = (MegaSecs + 1) * 1000000 + Secs, % to make sure we return all messages
    get_recent_messages(Caller, With, Future, Limit);
get_recent_messages(Caller, With, Before, Limit) ->
    Res = lookup_recent_messages(Caller, With, Before, Limit),
    lists:map(fun record_to_map/1, Res).

change_user_password(Host, User, Password) ->
    ejabberd_auth:set_password(User, Host, Password),
    ok.

record_to_map({Id, From, Msg}) ->
    Jbin = jid:to_binary(From),
    {Msec, _} = mod_mam_utils:decode_compact_uuid(Id),
    MsgId = case xml:get_tag_attr(<<"id">>, Msg) of
                {value, MId} -> MId;
                false -> <<"">>
            end,
    Body = exml_query:path(Msg, [{element, <<"body">>}, cdata]),
    #{sender => Jbin, timestamp => round(Msec / 1000000), message_id => MsgId, body => Body}.

build_packet(message_chat, Body) ->
    #xmlel{name = <<"message">>,
           attrs = [{<<"type">>, <<"chat">>}, {<<"id">>, list_to_binary(randoms:get_string())}],
           children = [#xmlel{ name = <<"body">>, children = [#xmlcdata{content = Body}]}]
          }.

lookup_recent_messages(_, _, _, Limit) when Limit > 500 ->
    throw({error, message_limit_too_high});
lookup_recent_messages(ArcJID, With, Before, Limit) when is_binary(ArcJID) ->
    lookup_recent_messages(jid:from_binary(ArcJID), With, Before, Limit);
lookup_recent_messages(ArcJID, With, Before, Limit) when is_binary(With) ->
    lookup_recent_messages(ArcJID, jid:from_binary(With), Before, Limit);
lookup_recent_messages(ArcJID, WithJID, Before, Limit) ->
    Host = ArcJID#jid.server,
    ArcID = mod_mam:archive_id(Host, ArcJID#jid.user),
    Borders = undefined,
    RSM = #rsm_in{direction = before, id = undefined}, % last msgs
    Start = undefined,
    End = Before * 1000000,
    Now = mod_mam_utils:now_to_microseconds(os:timestamp()),
    WithJID = WithJID,
    PageSize = Limit,
    LimitPassed = false,
    MaxResultLimit = 1,
    IsSimple = true,
    R = ejabberd_hooks:run_fold(mam_lookup_messages, Host, {ok, {0, 0, []}},
                                [Host, ArcID, ArcJID, RSM, Borders,
                                 Start, End, Now, WithJID,
                                 PageSize, LimitPassed, MaxResultLimit, IsSimple]),
    {ok, {_, _, L}} = R,
    L.
<|MERGE_RESOLUTION|>--- conflicted
+++ resolved
@@ -163,11 +163,6 @@
 
 register(Host, User, Password) ->
     case ejabberd_auth:try_register(User, Host, Password) of
-<<<<<<< HEAD
-        #{} ->
-            list_to_binary(io_lib:format("User ~s@~s successfully registered", [User, Host]));
-=======
->>>>>>> 3c2ccd7e
         {error, exists} ->
             String = io_lib:format("User ~s@~s already registered at node ~p",
                                    [User, Host, node()]),
