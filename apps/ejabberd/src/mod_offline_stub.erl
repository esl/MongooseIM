%%%----------------------------------------------------------------------
%%% File    : mod_offline_stub.erl
%%% Author  : Radek Szymczyszyn
%%%           <radoslaw.szymczyszyn@erlang-solutions.com>
%%% Purpose : Silence <service-unavailable/> when not using mod_offline
%%%           but using mod_mam for message persistence.
%%%
%%%           RFC 6121 requires a <service-unavailable/> stanza error
%%%           to be sent to a user messaging an unavailable recipient
%%%           if the message is not stored for delayed delivery
%%%           (i.e. as an "offline message").
%%%           If the recipient exists (i.e. auth module returns `true`
%%%           from `is_user_exists`) mod_mam stores the message,
%%%           but <service-unavailable/> is still returned,
%%%           what is not compliant with the RFC.
%%%
%%%           This module prevents returning <service-unavailable/>.
%%% See     : RFC 6121 8.5.2.2.1
%%% License : GNU GPLv2 or (at your option) any later version
%%%
%%% MongooseIM, Copyright (C) 2014 Erlang Solutions
%%%----------------------------------------------------------------------

-module(mod_offline_stub).
-author('mongoose-im@erlang-solutions.com').
-behaviour(gen_mod).

%% gen_mod callbacks
-export([start/2,
         stop/1]).

%% Hook handlers
-export([stop_hook_processing/4]).

-spec start(any(), any()) -> 'ok'.
start(Host, _Opts) ->
    [ejabberd_hooks:add(Hook, Host, M, F, Prio)
     || {Hook, M, F, Prio} <- handlers()],
    ok.

-spec stop(any()) -> 'ok'.
stop(Host) ->
    [ejabberd_hooks:delete(Hook, Host, M, F, Prio)
     || {Hook, M, F, Prio} <- handlers()],
    ok.

%% Don't repeat yourself.
handlers() ->
    [{offline_message_hook, ?MODULE, stop_hook_processing, 75}].

<<<<<<< HEAD
-spec stop_hook_processing(map(), any(), any(), any()) -> {stop, map()}.
=======
-spec stop_hook_processing(mongoose_stanza:t(), any(), any(), any()) -> {stop, mongoose_stanza:t()}.
>>>>>>> 3c2ccd7e
stop_hook_processing(Acc, _From, _To, _Packet) ->
    {stop, Acc}.<|MERGE_RESOLUTION|>--- conflicted
+++ resolved
@@ -48,10 +48,6 @@
 handlers() ->
     [{offline_message_hook, ?MODULE, stop_hook_processing, 75}].
 
-<<<<<<< HEAD
--spec stop_hook_processing(map(), any(), any(), any()) -> {stop, map()}.
-=======
 -spec stop_hook_processing(mongoose_stanza:t(), any(), any(), any()) -> {stop, mongoose_stanza:t()}.
->>>>>>> 3c2ccd7e
 stop_hook_processing(Acc, _From, _To, _Packet) ->
     {stop, Acc}.