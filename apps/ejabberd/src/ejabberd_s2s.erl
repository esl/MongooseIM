--- conflicted
+++ resolved
@@ -418,14 +418,6 @@
     end.
 
 parent_domains(Domain) ->
-<<<<<<< HEAD
-    lists:foldl(
-      fun(Label, []) ->
-	      [Label];
-	 (Label, [Head | Tail]) ->
-	      [<<Label/binary, ".", Head/binary>>, Head | Tail]
-      end, [], lists:reverse(binary:split(Domain, <<".">>))).
-=======
     parent_domains(Domain, [Domain]).
 
 parent_domains(<<>>, Acc) ->
@@ -434,7 +426,6 @@
     parent_domains(Rest, [Rest | Acc]);
 parent_domains(<<_, Rest/binary>>, Acc) ->
     parent_domains(Rest, Acc).
->>>>>>> b0b85da6
 
 send_element(Pid, El) ->
     Pid ! {send_element, El}.
