%%%-------------------------------------------------------------------
%%% @author Uvarov Michael <arcusfelis@gmail.com>
%%% @copyright (C) 2013, Uvarov Michael
%%% @doc XEP-0313: Message Archive Management
%%%
%%% The module uses several backend modules:
%%%
%%% <ul>
%%% <li>Preference manager ({@link mod_mam_muc_odbc_prefs});</li>
%%% <li>Writer ({@link mod_mam_muc_odbc_arch} or {@link mod_mam_muc_odbc_async_pool_writer});</li>
%%% <li>Archive manager ({@link mod_mam_muc_odbc_arch});</li>
%%% <li>User's ID generator ({@link mod_mam_muc_user}).</li>
%%% </ul>
%%%
%%% Preferencies can be also stored in Mnesia ({@link mod_mam_mnesia_prefs}).
%%% This module handles MUC archives.
%%%
%%% This module should be started for each host.
%%% Message archivation is not shaped here (use standard support for this).
%%% MAM's IQs are shaped inside {@link shaper_srv}.
%%%
%%% Message identifiers (or UIDs in the spec) are generated based on:
%%%
%%% <ul>
%%% <li>date (using `os:timestamp()');</li>
%%% <li>node number (using {@link ejabberd_node_id}).</li>
%%% </ul>
%%% @end
%%%-------------------------------------------------------------------
-module(mod_mam_muc).
-xep([{xep, 313}, {version, "0.2"}]).
-xep([{xep, 313}, {version, "0.3"}]).
-xep([{xep, 313}, {version, "0.4.1"}]).
-xep([{xep, 313}, {version, "0.5"}]).
-xep([{xep, 45}, {version, "1.25"}]).
%% ----------------------------------------------------------------------
%% Exports

%% Client API
-export([delete_archive/2,
         archive_size/2,
         archive_id/2]).

%% gen_mod handlers
-export([start/2, stop/1]).

%% ejabberd room handlers
-export([filter_room_packet/2,
         room_process_mam_iq/3,
         forget_room/2,
         forget_room/3]).

%% private
-export([archive_message/8]).
-export([lookup_messages/13]).
-export([archive_id_int/2]).
%% ----------------------------------------------------------------------
%% Imports

-import(mod_mam_utils,
        [maybe_microseconds/1,
         microseconds_to_now/1]).

%% UID
-import(mod_mam_utils,
        [generate_message_id/0,
         decode_compact_uuid/1]).

%% XML
-import(mod_mam_utils,
        [replace_archived_elem/3,
         replace_x_user_element/4,
         delete_x_user_element/1,
         packet_to_x_user_jid/1,
         get_one_of_path/2,
         wrap_message/6,
         result_set/4,
         result_query/2,
         result_prefs/4,
         make_fin_message/5,
         make_fin_element/4,
         parse_prefs/1,
         borders_decode/1,
         decode_optimizations/1,
         form_borders_decode/1,
         form_decode_optimizations/1]).

%% Forms
-import(mod_mam_utils,
        [form_field_value_s/2,
         message_form/1]).

%% Other
-import(mod_mam_utils,
        [maybe_integer/2,
         mess_id_to_external_binary/1,
         is_last_page/4]).

%% ejabberd
-import(mod_mam_utils,
        [send_message/3]).


-include_lib("ejabberd/include/ejabberd.hrl").
-include_lib("ejabberd/include/jlib.hrl").
-include_lib("exml/include/exml.hrl").

-callback is_complete_message(Module :: atom(), Dir :: atom(), Packet :: any()) ->
    boolean().

%% ----------------------------------------------------------------------
%% Datetime types
%% Microseconds from 01.01.1970

-type unix_timestamp() :: mod_mam:unix_timestamp().

%% ----------------------------------------------------------------------
%% Other types
-type action() :: 'mam_get_prefs'
                | 'mam_lookup_messages'
                | 'mam_purge_multiple_messages'
                | 'mam_purge_single_message'
                | 'mam_set_prefs'
                | 'mam_set_message_form'
                | 'mam_get_message_form'.
-type packet() :: any().
-type row_batch() :: {TotalCount :: non_neg_integer(),
                      Offset :: non_neg_integer(),
                      MessageRows :: [row()]}.
-type row() :: {mod_mam:message_id(), ejabberd:jid(), jlib:xmlel()}.

-export_type([row/0, row_batch/0]).

%% ----------------------------------------------------------------------
%% Constants

default_result_limit() -> 50.

max_result_limit() -> 50.

%% ----------------------------------------------------------------------
%% API

-spec delete_archive(ejabberd:server(), ejabberd:user()) -> 'ok'.
delete_archive(SubHost, RoomName) when is_binary(SubHost), is_binary(RoomName) ->
    ?DEBUG("Remove room ~p from ~p.", [RoomName, SubHost]),
    ArcJID = jid:make(RoomName, SubHost, <<>>),
    {ok, Host} = mongoose_subhosts:get_host(SubHost),
    ArcID = archive_id_int(Host, ArcJID),
    remove_archive(Host, ArcID, ArcJID),
    ok.


-spec archive_size(ejabberd:server(), ejabberd:user()) -> integer().

archive_size(SubHost, RoomName) when is_binary(SubHost), is_binary(RoomName) ->
    ArcJID = jid:make(RoomName, SubHost, <<>>),
    {ok, Host} = mongoose_subhosts:get_host(SubHost),
    ArcID = archive_id_int(Host, ArcJID),
    archive_size(Host, ArcID, ArcJID).


-spec archive_id(ejabberd:server(), ejabberd:user()) -> integer().
archive_id(SubHost, RoomName) when is_binary(SubHost), is_binary(RoomName) ->
    ArcJID = jid:make(RoomName, SubHost, <<>>),
    {ok, Host} = mongoose_subhosts:get_host(SubHost),
    archive_id_int(Host, ArcJID).

%% ----------------------------------------------------------------------
%% gen_mod callbacks
%% Starting and stopping functions for MUC archives

-spec start(Host :: ejabberd:server(), Opts :: list()) -> any().
start(Host, Opts) ->
    ?DEBUG("mod_mam_muc starting", []),
    compile_params_module(Opts),
    %% MUC host.
    MUCHost = gen_mod:get_opt_subhost(Host, Opts, mod_muc:default_host()),
    IQDisc = gen_mod:get_opt(iqdisc, Opts, parallel), %% Type
    mod_disco:register_feature(MUCHost, ?NS_MAM),
    mod_disco:register_feature(MUCHost, ?NS_MAM_03),
    mod_disco:register_feature(MUCHost, ?NS_MAM_04),
    gen_iq_handler:add_iq_handler(mod_muc_iq, MUCHost, ?NS_MAM,
                                  ?MODULE, room_process_mam_iq, IQDisc),
    gen_iq_handler:add_iq_handler(mod_muc_iq, MUCHost, ?NS_MAM_03,
                                  ?MODULE, room_process_mam_iq, IQDisc),
    gen_iq_handler:add_iq_handler(mod_muc_iq, MUCHost, ?NS_MAM_04,
                                  ?MODULE, room_process_mam_iq, IQDisc),
    ejabberd_hooks:add(filter_room_packet, MUCHost, ?MODULE,
                       filter_room_packet, 90),
    ejabberd_hooks:add(forget_room, MUCHost, ?MODULE, forget_room, 90),
    ok.

-spec stop(Host :: ejabberd:server()) -> any().

stop(Host) ->
    MUCHost = gen_mod:get_module_opt_subhost(Host, mod_mam_muc, mod_muc:default_host()),
    ?DEBUG("mod_mam stopping", []),
    ejabberd_hooks:delete(filter_room_packet, MUCHost, ?MODULE, filter_room_packet, 90),
    ejabberd_hooks:delete(forget_room, MUCHost, ?MODULE, forget_room, 90),
    gen_iq_handler:remove_iq_handler(mod_muc_iq, MUCHost, ?NS_MAM),
    gen_iq_handler:remove_iq_handler(mod_muc_iq, MUCHost, ?NS_MAM_03),
    gen_iq_handler:remove_iq_handler(mod_muc_iq, MUCHost, ?NS_MAM_04),
    mod_disco:unregister_feature(MUCHost, ?NS_MAM),
    mod_disco:unregister_feature(MUCHost, ?NS_MAM_03),
    mod_disco:unregister_feature(MUCHost, ?NS_MAM_04),
    ok.

%% ----------------------------------------------------------------------
%% hooks and handlers for MUC

%% @doc Handle public MUC-message.
-spec filter_room_packet(Packet :: packet(), EventData :: list()) -> packet().
filter_room_packet(Packet, EventData) ->
    ?DEBUG("Incoming room packet.", []),
    IsArchivable = mod_mam_muc_params:is_archivable_message(?MODULE, incoming, Packet),
    case IsArchivable of
        true ->
            {_, FromNick} = lists:keyfind(from_nick, 1, EventData),
            {_, FromJID} = lists:keyfind(from_jid, 1, EventData),
            {_, RoomJID} = lists:keyfind(room_jid, 1, EventData),
            {_, Role} = lists:keyfind(role, 1, EventData),
            {_, Affiliation} = lists:keyfind(affiliation, 1, EventData),
            archive_room_packet(Packet, FromNick, FromJID, RoomJID, Role, Affiliation);
        false -> Packet
    end.


%% @doc Archive without validation.
-spec archive_room_packet(Packet :: packet(), FromNick :: ejabberd:user(),
        FromJID :: ejabberd:jid(), RoomJID :: ejabberd:jid(),
        Role :: mod_muc:role(), Affiliation :: mod_muc:affiliation()) -> packet().
archive_room_packet(Packet, FromNick, FromJID=#jid{}, RoomJID=#jid{}, Role, Affiliation) ->
    {ok, Host} = mongoose_subhosts:get_host(RoomJID#jid.lserver),
    ArcID = archive_id_int(Host, RoomJID),
    %% Occupant JID <room@service/nick>
    SrcJID = jid:replace_resource(RoomJID, FromNick),
    IsInteresting =
        case get_behaviour(Host, ArcID, RoomJID, SrcJID, always) of
            always -> true;
            never -> false;
            roster -> true
        end,
    case IsInteresting of
        true ->
            MessID = generate_message_id(),
            Packet1 = replace_x_user_element(FromJID, Role, Affiliation, Packet),
            Result = archive_message(Host, MessID, ArcID,
                                     RoomJID, SrcJID, SrcJID, incoming, Packet1),
            %% Packet2 goes to archive, Packet to other users
            case {Result, add_archived_element()} of
                {ok, true} ->
                    BareRoomJID = jid:to_binary(RoomJID),
                    replace_archived_elem(BareRoomJID,
                                          mess_id_to_external_binary(MessID),
                                          Packet);
                {ok, false} -> Packet;
                {{error, _}, _} -> Packet
            end;
        false -> Packet
    end.


%% @doc `To' is an account or server entity hosting the archive.
%% Servers that archive messages on behalf of local users SHOULD expose archives
%% to the user on their bare JID (i.e. `From.luser'),
%% while a MUC service might allow MAM queries to be sent to the room's bare JID
%% (i.e `To.luser').
-spec room_process_mam_iq(From :: ejabberd:jid(), To :: ejabberd:jid(),
                          IQ :: ejabberd:iq()) -> ejabberd:iq() | 'ignore'.
room_process_mam_iq(From = #jid{lserver = Host}, To, IQ) ->
    Action = iq_action(IQ),
    case is_action_allowed(Action, From, To) of
        true ->
            case wait_shaper(Host, Action, From) of
                ok ->
                    handle_error_iq(Host, To, Action,
                                    handle_mam_iq(Action, From, To, IQ));
                {error, max_delay_reached} ->
                    ejabberd_hooks:run(mam_muc_drop_iq, Host,
                                       [Host, To, IQ, Action, max_delay_reached]),
                    return_max_delay_reached_error_iq(IQ)
            end;
        false -> return_action_not_allowed_error_iq(IQ)
    end.

%% @doc This hook is called from `mod_muc:forget_room(Host, Name)'.
-spec forget_room(mongoose_stanza:t(), ejabberd:lserver(), binary()) -> mongoose_stanza:t().
forget_room(Acc, LServer, RoomName) ->
    forget_room(LServer, RoomName),
    Acc.

%% #rh
%% @doc This hook is called from `mod_muc:forget_room(Host, Name)'.
-spec forget_room(map(), ejabberd:lserver(), binary()) -> map().
forget_room(Acc, LServer, RoomName) ->
    forget_room(LServer, RoomName),
    Acc.

%% @doc This hook is called from `mod_muc:forget_room(Host, Name)'.
-spec forget_room(ejabberd:lserver(), binary()) -> 'ok'.
forget_room(LServer, RoomName) ->
    delete_archive(LServer, RoomName).

%% ----------------------------------------------------------------------
%% Internal functions

-spec is_action_allowed(atom(), ejabberd:jid(), ejabberd:jid()) -> boolean().
is_action_allowed(Action, From, To = #jid{lserver = Host}) ->
    case acl:match_rule(Host, Action, From, default) of
        allow -> true;
        deny -> false;
        default -> is_action_allowed_by_default(Action, From, To)
    end.


-spec is_action_allowed_by_default(Action :: action(), From :: ejabberd:jid(),
                                   To :: ejabberd:jid()) -> boolean().
is_action_allowed_by_default(Action, From, To) ->
    is_room_action_allowed_by_default(Action, From, To).


-spec is_room_action_allowed_by_default(Action :: action(),
                                        From :: ejabberd:jid(), To :: ejabberd:jid()) -> boolean().
is_room_action_allowed_by_default(Action, From, To) ->
    case action_type(Action) of
        set -> is_room_owner(From, To);
        get -> can_access_room(From, To)
    end.


-spec is_room_owner(From :: ejabberd:jid(), To :: ejabberd:jid()) -> boolean().
is_room_owner(From, To) ->
    ejabberd_hooks:run_fold(is_muc_room_owner, To#jid.lserver, false, [To, From]).


%% @doc Return true if user element should be removed from results
-spec is_user_identity_hidden(From :: ejabberd:jid(), ArcJID :: ejabberd:jid()) -> boolean().
is_user_identity_hidden(From, ArcJID) ->
    case mod_muc_room:can_access_identity(ArcJID, From) of
        {error, _} -> true;
        {ok, CanAccess} -> (not CanAccess)
    end.

-spec can_access_room(From :: ejabberd:jid(), To :: ejabberd:jid()) -> boolean().
can_access_room(From, To) ->
<<<<<<< HEAD
    #{can_access_room := Can} = ejabberd_hooks:run_fold(can_access_room,
                                                        To#jid.lserver,
                                                        #{can_access_room => false},
                                                        [From, To]),
    Can.
=======
    Stanza = mongoose_stanza:new(), % some day original stanza will reach this stage
    Res = ejabberd_hooks:run_fold(can_access_room,
                                  To#jid.lserver,
                                  Stanza,
                                  [From, To]),
    mongoose_stanza:get(can_access_room, Res, false).
>>>>>>> 3c2ccd7e


-spec action_type(action()) -> 'get' | 'set'.
action_type(mam_get_prefs) -> get;
action_type(mam_set_prefs) -> set;
action_type(mam_lookup_messages) -> get;
action_type(mam_set_message_form) -> get;
action_type(mam_get_message_form) -> get;
action_type(mam_purge_single_message) -> set;
action_type(mam_purge_multiple_messages) -> set.


-spec action_to_shaper_name(action()) -> atom().
action_to_shaper_name(Action) ->
    list_to_atom(atom_to_list(Action) ++ "_shaper").


-spec action_to_global_shaper_name(action()) -> atom().
action_to_global_shaper_name(Action) -> list_to_atom(atom_to_list(Action) ++ "_global_shaper").


-spec handle_mam_iq('mam_get_prefs', From :: ejabberd:jid(), ejabberd:jid(),
                    ejabberd:iq()) ->
                           ejabberd:iq() | {error, any(), ejabberd:iq()}.
handle_mam_iq(Action, From, To, IQ) ->
    case Action of
        mam_get_prefs ->
            handle_get_prefs(To, IQ);
        mam_set_prefs ->
            handle_set_prefs(To, IQ);
        mam_lookup_messages ->
            handle_lookup_messages(From, To, IQ);
        mam_set_message_form ->
            handle_set_message_form(From, To, IQ);
        mam_get_message_form ->
            handle_get_message_form(From, To, IQ);
        mam_purge_single_message ->
            handle_purge_single_message(To, IQ);
        mam_purge_multiple_messages ->
            handle_purge_multiple_messages(To, IQ)
    end.


-spec iq_action(ejabberd:iq()) -> action().
iq_action(IQ = #iq{xmlns = ?NS_MAM}) ->
    iq_action02(IQ);
iq_action(IQ = #iq{xmlns = ?NS_MAM_03}) ->
    iq_action03(IQ);
iq_action(IQ = #iq{xmlns = ?NS_MAM_04}) ->
    iq_action03(IQ).

iq_action02(#iq{type = Action, sub_el = SubEl = #xmlel{name = Category}}) ->
    case {Action, Category} of
        {set, <<"prefs">>} -> mam_set_prefs;
        {get, <<"prefs">>} -> mam_get_prefs;
        {get, <<"query">>} -> mam_lookup_messages;
        {set, <<"purge">>} ->
            case xml:get_tag_attr_s(<<"id">>, SubEl) of
                <<>> -> mam_purge_multiple_messages;
                _ -> mam_purge_single_message
            end
    end.

iq_action03(#iq{type = Action, sub_el = #xmlel{name = Category}}) ->
    case {Action, Category} of
        {set, <<"prefs">>} -> mam_set_prefs;
        {get, <<"prefs">>} -> mam_get_prefs;
        {get, <<"query">>} -> mam_get_message_form;
        {set, <<"query">>} -> mam_set_message_form
                              %% Purge is NOT official extention, it is not implemented for
                              %% XEP-0313 v0.3. Use v0.2 namespace if you really want it.
    end.

-spec handle_set_prefs(ejabberd:jid(), ejabberd:iq()) ->
                              ejabberd:iq() | {error, any(), ejabberd:iq()}.
handle_set_prefs(ArcJID = #jid{},
                 IQ = #iq{sub_el = PrefsEl}) ->
    {DefaultMode, AlwaysJIDs, NeverJIDs} = parse_prefs(PrefsEl),
    ?DEBUG("Parsed data~n\tDefaultMode ~p~n\tAlwaysJIDs ~p~n\tNeverJIDS ~p~n",
           [DefaultMode, AlwaysJIDs, NeverJIDs]),
    {ok, Host} = mongoose_subhosts:get_host(ArcJID#jid.lserver),
    ArcID = archive_id_int(Host, ArcJID),
    Res = set_prefs(Host, ArcID, ArcJID, DefaultMode, AlwaysJIDs, NeverJIDs),
    handle_set_prefs_result(Res, DefaultMode, AlwaysJIDs, NeverJIDs, IQ).

handle_set_prefs_result(ok, DefaultMode, AlwaysJIDs, NeverJIDs, IQ) ->
    ResultPrefsEl = result_prefs(DefaultMode, AlwaysJIDs, NeverJIDs, IQ#iq.xmlns),
    IQ#iq{type = result, sub_el = [ResultPrefsEl]};
handle_set_prefs_result({error, Reason},
                        _DefaultMode, _AlwaysJIDs, _NeverJIDs, IQ) ->
    return_error_iq(IQ, Reason).


-spec handle_get_prefs(ejabberd:jid(), ejabberd:iq()) ->
    ejabberd:iq() | {error, any(), ejabberd:iq()}.
handle_get_prefs(ArcJID=#jid{}, IQ=#iq{}) ->
    {ok, Host} = mongoose_subhosts:get_host(ArcJID#jid.lserver),
    ArcID = archive_id_int(Host, ArcJID),
    Res = get_prefs(Host, ArcID, ArcJID, always),
    handle_get_prefs_result(Res, IQ).

handle_get_prefs_result({DefaultMode, AlwaysJIDs, NeverJIDs}, IQ) ->
    ?DEBUG("Extracted data~n\tDefaultMode ~p~n\tAlwaysJIDs ~p~n\tNeverJIDS ~p~n",
           [DefaultMode, AlwaysJIDs, NeverJIDs]),
    ResultPrefsEl = result_prefs(DefaultMode, AlwaysJIDs, NeverJIDs, IQ#iq.xmlns),
    IQ#iq{type = result, sub_el = [ResultPrefsEl]};
handle_get_prefs_result({error, Reason}, IQ) ->
    return_error_iq(IQ, Reason).


-spec handle_lookup_messages(From :: ejabberd:jid(), ArcJID :: ejabberd:jid(),
                             IQ :: ejabberd:iq()) -> ejabberd:iq() | {error, any(), ejabberd:iq()}.
handle_lookup_messages(
<<<<<<< HEAD
  From=#jid{},
  ArcJID=#jid{},
=======
  From = #jid{},
  ArcJID = #jid{},
>>>>>>> 3c2ccd7e
  IQ=#iq{xmlns = MamNs, sub_el = QueryEl}) ->
    Now = mod_mam_utils:now_to_microseconds(os:timestamp()),
    {ok, Host} = mongoose_subhosts:get_host(ArcJID#jid.lserver),
    ArcID = archive_id_int(Host, ArcJID),
    QueryID = xml:get_tag_attr_s(<<"queryid">>, QueryEl),
    %% Filtering by date.
    %% Start :: integer() | undefined
    Start = elem_to_start_microseconds(QueryEl),
    End = elem_to_end_microseconds(QueryEl),
    %% Filtering by contact.
    With = elem_to_with_jid(QueryEl),
    RSM = fix_rsm(jlib:rsm_decode(QueryEl)),
    Borders = borders_decode(QueryEl),
    Limit = elem_to_limit(QueryEl),
    PageSize = min(max_result_limit(),
                   maybe_integer(Limit, default_result_limit())),
    LimitPassed = Limit =/= <<>>,
    IsSimple = decode_optimizations(QueryEl),
    case lookup_messages(Host, ArcID, ArcJID, RSM, Borders,
                         Start, End, Now, With,
                         PageSize, LimitPassed, max_result_limit(), IsSimple) of
        {error, 'policy-violation'} ->
            ?DEBUG("Policy violation by ~p.", [jid:to_binary(From)]),
            ErrorEl = jlib:stanza_errort(<<"">>, <<"modify">>, <<"policy-violation">>,
                                         <<"en">>, <<"Too many results">>),
            IQ#iq{type = error, sub_el = [ErrorEl]};
        {error, Reason} ->
            report_issue(Reason, mam_muc_lookup_failed, ArcJID, IQ),
            return_error_iq(IQ, Reason);
        {ok, {TotalCount, Offset, MessageRows}} ->
            {FirstMessID, LastMessID, HideUser} =
                case MessageRows of
                    [] -> {undefined, undefined, undefined};
                    [_ | _] -> {message_row_to_ext_id(hd(MessageRows)),
                                message_row_to_ext_id(lists:last(MessageRows)),
                                is_user_identity_hidden(From, ArcJID)}
                end,
            SetClientNs = false,
            [send_message(ArcJID, From, message_row_to_xml(MamNs, From, HideUser, SetClientNs,
                                                           Row, QueryID))
             || Row <- MessageRows],
            ResultSetEl = result_set(FirstMessID, LastMessID, Offset, TotalCount),
            ResultQueryEl = result_query(ResultSetEl, MamNs),
            %% On receiving the query, the server pushes to the client a series of
            %% messages from the archive that match the client's given criteria,
            %% and finally returns the <iq/> result.
            IQ#iq{type = result, sub_el = [ResultQueryEl]}
    end.


-spec handle_set_message_form(From :: ejabberd:jid(), ArcJID :: ejabberd:jid(),
                              IQ :: ejabberd:iq()) ->
                                     ejabberd:iq() | ignore | {error, term(), ejabberd:iq()}.
handle_set_message_form(
  From = #jid{},
  ArcJID = #jid{},
  IQ = #iq{xmlns = MamNs, sub_el = QueryEl}) ->
    Now = mod_mam_utils:now_to_microseconds(now()),
    {ok, Host} = mongoose_subhosts:get_host(ArcJID#jid.lserver),
    ArcID = archive_id_int(Host, ArcJID),
    QueryID = xml:get_tag_attr_s(<<"queryid">>, QueryEl),
    %% Filtering by date.
    %% Start :: integer() | undefined
    Start = form_to_start_microseconds(QueryEl),
    End = form_to_end_microseconds(QueryEl),
    %% Filtering by contact.
    With = form_to_with_jid(QueryEl),
    RSM = fix_rsm(jlib:rsm_decode(QueryEl)),
    Borders = form_borders_decode(QueryEl),
    Limit = elem_to_limit(QueryEl),
    PageSize = min(max_result_limit(),
                   maybe_integer(Limit, default_result_limit())),
    %% Whether or not the client query included a <set/> element,
    %% the server MAY simply return its limited results.
    %% So, disable 'policy-violation'.
    LimitPassed = true,
    IsSimple = form_decode_optimizations(QueryEl),

    case lookup_messages(Host, ArcID, ArcJID, RSM, Borders,
                         Start, End, Now, With,
                         PageSize, LimitPassed, max_result_limit(), IsSimple) of
        {error, Reason} ->
            report_issue(Reason, mam_muc_lookup_failed, ArcJID, IQ),
            return_error_iq(IQ, Reason);
        {ok, {TotalCount, Offset, MessageRows}} when IQ#iq.xmlns =:= ?NS_MAM_03 ->
            ResIQ = IQ#iq{type = result, sub_el = []},
            %% Server accepts the query
            ejabberd_router:route(ArcJID, From, jlib:iq_to_xml(ResIQ)),


            %% Forward messages
            {FirstMessID, LastMessID, HideUser} =
                case MessageRows of
                    [] -> {undefined, undefined, undefined};
                    [_ | _] -> {message_row_to_ext_id(hd(MessageRows)),
                                message_row_to_ext_id(lists:last(MessageRows)),
                                is_user_identity_hidden(From, ArcJID)}
                end,
            SetClientNs = true,
            [send_message(ArcJID, From, message_row_to_xml(MamNs, From, HideUser, SetClientNs, Row,
                                                           QueryID))
             || Row <- MessageRows],

            %% Make fin message
            IsLastPage = is_last_page(PageSize, TotalCount, Offset, MessageRows),
            IsStable = true,
            ResultSetEl = result_set(FirstMessID, LastMessID, Offset, TotalCount),
            FinMsg = make_fin_message(IQ#iq.xmlns, IsLastPage, IsStable, ResultSetEl, QueryID),
            ejabberd_sm:route(ArcJID, From, FinMsg),

            %% IQ was sent above
            ignore;
        {ok, {TotalCount, Offset, MessageRows}} ->
            %% Forward messages
            {FirstMessID, LastMessID, HideUser} =
                case MessageRows of
                    [] -> {undefined, undefined, undefined};
                    [_ | _] -> {message_row_to_ext_id(hd(MessageRows)),
                                message_row_to_ext_id(lists:last(MessageRows)),
                                is_user_identity_hidden(From, ArcJID)}
                end,
            SetClientNs = true,
            [send_message(ArcJID, From, message_row_to_xml(MamNs, From, HideUser, SetClientNs, Row,
                                                           QueryID))
             || Row <- MessageRows],

            %% Make fin iq
            IsLastPage = is_last_page(PageSize, TotalCount, Offset, MessageRows),
            IsStable = true,
            ResultSetEl = result_set(FirstMessID, LastMessID, Offset, TotalCount),
            FinElem = make_fin_element(IQ#iq.xmlns, IsLastPage, IsStable, ResultSetEl),
            IQ#iq{type = result, sub_el = [FinElem]}
    end.

-spec handle_get_message_form(ejabberd:jid(), ejabberd:jid(), ejabberd:iq()) ->
                                     ejabberd:iq().
handle_get_message_form(_From = #jid{}, _ArcJID = #jid{}, IQ = #iq{}) ->
    return_message_form_iq(IQ).


%% @doc Purging multiple messages.
-spec handle_purge_multiple_messages(ejabberd:jid(), ejabberd:iq()) ->
                                            ejabberd:iq() | {error, any(), ejabberd:iq()}.
handle_purge_multiple_messages(ArcJID = #jid{},
                               IQ = #iq{sub_el = PurgeEl}) ->
    Now = mod_mam_utils:now_to_microseconds(now()),
    {ok, Host} = mongoose_subhosts:get_host(ArcJID#jid.lserver),
    ArcID = archive_id_int(Host, ArcJID),
    %% Filtering by date.
    %% Start :: integer() | undefined
    Start = elem_to_start_microseconds(PurgeEl),
    End = elem_to_end_microseconds(PurgeEl),
    %% Set borders.
    Borders = borders_decode(PurgeEl),
    %% Filtering by contact.
    With = elem_to_with_jid(PurgeEl),
    Res = purge_multiple_messages(Host, ArcID, ArcJID, Borders,
                                  Start, End, Now, With),
    return_purge_multiple_message_iq(IQ, Res).


-spec handle_purge_single_message(ejabberd:jid(), ejabberd:iq()) ->
                                         ejabberd:iq() | {error, any(), ejabberd:iq()}.
handle_purge_single_message(ArcJID = #jid{},
                            IQ = #iq{sub_el = PurgeEl}) ->
    Now = mod_mam_utils:now_to_microseconds(now()),
    {ok, Host} = mongoose_subhosts:get_host(ArcJID#jid.lserver),
    ArcID = archive_id_int(Host, ArcJID),
    BExtMessID = xml:get_tag_attr_s(<<"id">>, PurgeEl),
    MessID = mod_mam_utils:external_binary_to_mess_id(BExtMessID),
    PurgingResult = purge_single_message(Host, MessID, ArcID, ArcJID, Now),
    return_purge_single_message_iq(IQ, PurgingResult).

%% ----------------------------------------------------------------------
%% Backend wrappers

-spec archive_id_int(ejabberd:server(), ejabberd:jid()) -> integer() | undefined.
archive_id_int(Host, ArcJID = #jid{}) ->
    ejabberd_hooks:run_fold(mam_muc_archive_id, Host, undefined, [Host, ArcJID]).


-spec archive_size(ejabberd:server(), mod_mam:archive_id(), ejabberd:jid())
                  -> integer().
archive_size(Host, ArcID, ArcJID = #jid{}) ->
    ejabberd_hooks:run_fold(mam_muc_archive_size, Host, 0, [Host, ArcID, ArcJID]).


-spec get_behaviour(ejabberd:server(), mod_mam:archive_id(),
                    LocJID :: ejabberd:jid(), RemJID :: ejabberd:jid(),
                    DefaultBehaviour :: 'always') -> any().
get_behaviour(Host, ArcID,
              LocJID = #jid{},
              RemJID = #jid{}, DefaultBehaviour) ->
    ejabberd_hooks:run_fold(mam_muc_get_behaviour, Host, DefaultBehaviour,
                            [Host, ArcID, LocJID, RemJID]).


-spec set_prefs(Host :: ejabberd:server(), ArcID :: mod_mam:archive_id(),
                ArcJID :: ejabberd:jid(), DefaultMode :: mod_mam:archive_behaviour(),
                AlwaysJIDs :: [ejabberd:literal_jid()],
                NeverJIDs :: [ejabberd:literal_jid()]) -> any().
set_prefs(Host, ArcID, ArcJID, DefaultMode, AlwaysJIDs, NeverJIDs) ->
    ejabberd_hooks:run_fold(mam_muc_set_prefs, Host, {error, not_implemented},
                            [Host, ArcID, ArcJID, DefaultMode, AlwaysJIDs, NeverJIDs]).


%% @doc Load settings from the database.
-spec get_prefs(Host :: ejabberd:server(), ArcID :: mod_mam:archive_id(),
                ArcJID :: ejabberd:jid(), GlobalDefaultMode :: mod_mam:archive_behaviour())
               -> mod_mam:preference() | {error, Reason :: term()}.
get_prefs(Host, ArcID, ArcJID, GlobalDefaultMode) ->
    ejabberd_hooks:run_fold(mam_muc_get_prefs, Host,
                            {GlobalDefaultMode, [], []},
                            [Host, ArcID, ArcJID]).

-spec remove_archive(ejabberd:server(), mod_mam:archive_id() | undefined,
                     ejabberd:jid()) -> 'ok'.
remove_archive(Host, ArcID, ArcJID = #jid{}) ->
    ejabberd_hooks:run(mam_muc_remove_archive, Host, [Host, ArcID, ArcJID]),
    ok.


%% See description in mod_mam.
-spec lookup_messages(Host :: ejabberd:server(),
                      ArchiveID :: mod_mam:archive_id(),
                      ArchiveJID :: ejabberd:jid(),
                      RSM :: jlib:rsm_in()  | undefined,
                      Borders :: mod_mam:borders()  | undefined,
                      Start :: mod_mam:unix_timestamp()  | undefined,
                      End :: mod_mam:unix_timestamp()  | undefined,
                      Now :: mod_mam:unix_timestamp(),
                      WithJID :: ejabberd:jid()  | undefined,
                      PageSize :: non_neg_integer(), LimitPassed :: boolean(),
                      MaxResultLimit :: non_neg_integer(),
                      IsSimple :: boolean()  | opt_count) ->
                             {ok, mod_mam:lookup_result()}
                                 | {error, 'policy-violation'}
                                 | {error, Reason :: term()}.%Result :: any(),
lookup_messages(Host, ArcID, ArcJID, RSM, Borders, Start, End, Now,
                WithJID, PageSize, LimitPassed, MaxResultLimit, IsSimple) ->
    ejabberd_hooks:run_fold(mam_muc_lookup_messages, Host, {ok, {0, 0, []}},
                            [Host, ArcID, ArcJID, RSM, Borders,
                             Start, End, Now, WithJID,
                             PageSize, LimitPassed, MaxResultLimit, IsSimple]).


-spec archive_message(ejabberd:server(), MessId :: mod_mam:message_id(),
                      ArcId :: mod_mam:archive_id(), LocJID :: ejabberd:jid(),
                      RemJID :: ejabberd:jid(), SrcJID :: ejabberd:jid(), Dir :: 'incoming',
                      packet()) -> any().
archive_message(Host, MessID, ArcID, LocJID, RemJID, SrcJID, Dir, Packet) ->
    ejabberd_hooks:run_fold(mam_muc_archive_message, Host, ok,
                            [Host, MessID, ArcID, LocJID, RemJID, SrcJID, Dir, Packet]).


-spec purge_single_message(Host :: ejabberd:server(),
                           MessID :: mod_mam:message_id(),
                           ArcID :: mod_mam:archive_id(),
                           ArcJID :: ejabberd:jid(),
                           Now :: unix_timestamp()) ->
                                  ok  | {error, 'not-found'}
                                      | {error, Reason :: term()}.
purge_single_message(Host, MessID, ArcID, ArcJID, Now) ->
    ejabberd_hooks:run_fold(mam_muc_purge_single_message, Host, ok,
                            [Host, MessID, ArcID, ArcJID, Now]).


-spec purge_multiple_messages(Host :: ejabberd:server(),
                              ArcID :: mod_mam:archive_id(), ArcJID :: ejabberd:jid(),
                              Borders :: mod_mam:borders() | undefined,
                              Start :: unix_timestamp() | undefined,
                              End :: unix_timestamp() | undefined,
                              Now :: unix_timestamp(), WithJID :: ejabberd:jid() | undefined) ->
                                     ok | {error, Reason :: term()}.
purge_multiple_messages(Host, ArcID, ArcJID, Borders,
                        Start, End, Now, WithJID) ->
    ejabberd_hooks:run_fold(mam_muc_purge_multiple_messages, Host, ok,
                            [Host, ArcID, ArcJID, Borders, Start, End, Now, WithJID]).


-spec wait_shaper(ejabberd:server(), action(), ejabberd:jid())
                 -> 'ok' | {'error', 'max_delay_reached'}.
wait_shaper(Host, Action, From) ->
    case shaper_srv:wait(Host, action_to_shaper_name(Action), From, 1) of
        ok ->
            shaper_srv:wait(Host, action_to_global_shaper_name(Action), global, 1);
        Err ->
            Err
    end.

%% ----------------------------------------------------------------------
%% Helpers

-spec message_row_to_xml(binary(), jid(), boolean(), boolean(), row(), binary() | undefined) ->
                                jlib:xmlel().
message_row_to_xml(MamNs, ReceiverJID, HideUser, SetClientNs, {MessID, SrcJID, Packet}, QueryID) ->

    {Microseconds, _NodeMessID} = decode_compact_uuid(MessID),
    DateTime = calendar:now_to_universal_time(microseconds_to_now(Microseconds)),
    BExtMessID = mess_id_to_external_binary(MessID),
    Packet1 = maybe_delete_x_user_element(HideUser, ReceiverJID, Packet),
    Packet2 = maybe_set_client_xmlns(SetClientNs, Packet1),
    Packet3 = replace_from_to_attributes(SrcJID, Packet2),
    wrap_message(MamNs, Packet3, QueryID, BExtMessID, DateTime, SrcJID).

maybe_set_client_xmlns(true, Packet) ->
    set_client_xmlns(Packet);
maybe_set_client_xmlns(false, Packet) ->
    Packet.

maybe_delete_x_user_element(true, ReceiverJID, Packet) ->
    PacketJID = packet_to_x_user_jid(Packet),
    case jid:are_bare_equal(ReceiverJID, PacketJID) of
        false ->
            delete_x_user_element(Packet);
        true -> %% expose identity for user's own messages
            Packet
    end;
maybe_delete_x_user_element(false, _ReceiverJID, Packet) ->
    Packet.

%% From XEP-0313:
%% When sending out the archives to a requesting client, the 'to' of the
%% forwarded stanza MUST be empty, and the 'from' MUST be the occupant JID
%% of the sender of the archived message.
replace_from_to_attributes(SrcJID, Packet = #xmlel{attrs = Attrs}) ->
    NewAttrs = jlib:replace_from_to_attrs(jid:to_binary(SrcJID), <<>>, Attrs),
    Packet#xmlel{attrs = NewAttrs}.

-spec message_row_to_ext_id(row()) -> binary().
message_row_to_ext_id({MessID, _, _}) ->
    mess_id_to_external_binary(MessID).

set_client_xmlns(M) ->
    xml:replace_tag_attr(<<"xmlns">>, <<"jabber:client">>, M).


-spec maybe_jid(ejabberd:literal_jid()) -> 'error' | 'undefined' | ejabberd:jid().
maybe_jid(<<>>) ->
    undefined;
maybe_jid(JID) when is_binary(JID) ->
    jid:from_binary(JID).


%% @doc Convert id into internal format.
-spec fix_rsm('none' | jlib:rsm_in()) -> 'undefined' | jlib:rsm_in().
fix_rsm(none) ->
    undefined;
fix_rsm(RSM = #rsm_in{direction = aft, id = <<>>}) ->
    RSM#rsm_in{direction = undefined, id = undefined}; %% First page
fix_rsm(RSM = #rsm_in{direction = aft, id = undefined}) ->
    RSM#rsm_in{direction = undefined}; %% First page
fix_rsm(RSM = #rsm_in{id = undefined}) ->
    RSM;
fix_rsm(RSM = #rsm_in{id = <<>>}) ->
    RSM#rsm_in{id = undefined};
fix_rsm(RSM = #rsm_in{id = BExtMessID}) when is_binary(BExtMessID) ->
    MessID = mod_mam_utils:external_binary_to_mess_id(BExtMessID),
    RSM#rsm_in{id = MessID}.


-spec elem_to_start_microseconds(jlib:xmlel()) -> 'undefined' | non_neg_integer().
elem_to_start_microseconds(El) ->
    maybe_microseconds(xml:get_path_s(El, [{elem, <<"start">>}, cdata])).


-spec elem_to_end_microseconds(jlib:xmlel()) -> 'undefined' | non_neg_integer().
elem_to_end_microseconds(El) ->
    maybe_microseconds(xml:get_path_s(El, [{elem, <<"end">>}, cdata])).


-spec elem_to_with_jid(jlib:xmlel()) -> 'error' | 'undefined' | ejabberd:jid().
elem_to_with_jid(El) ->
    maybe_jid(xml:get_path_s(El, [{elem, <<"with">>}, cdata])).


%% @doc This element's name is "limit". But it must be "max" according XEP-0313.
-spec elem_to_limit(jlib:xmlel()) -> any().
elem_to_limit(QueryEl) ->
    get_one_of_path(QueryEl, [
                              [{elem, <<"set">>}, {elem, <<"max">>}, cdata],
                              [{elem, <<"set">>}, {elem, <<"limit">>}, cdata]
                             ]).

-spec form_to_start_microseconds(_) -> 'undefined' | non_neg_integer().
form_to_start_microseconds(El) ->
    maybe_microseconds(form_field_value_s(El, <<"start">>)).


-spec form_to_end_microseconds(_) -> 'undefined' | non_neg_integer().
form_to_end_microseconds(El) ->
    maybe_microseconds(form_field_value_s(El, <<"end">>)).


-spec form_to_with_jid(jlib:xmlel()) -> 'error' | 'undefined' | ejabberd:jid().
form_to_with_jid(El) ->
    maybe_jid(form_field_value_s(El, <<"with">>)).


handle_error_iq(Host, To, Action, {error, Reason, IQ}) ->
    ejabberd_hooks:run(mam_muc_drop_iq, Host,
                       [Host, To, IQ, Action, Reason]),
    IQ;
handle_error_iq(_Host, _To, _Action, IQ) ->
    IQ.

return_error_iq(IQ, {Reason, {stacktrace, _Stacktrace}}) ->
    return_error_iq(IQ, Reason);
return_error_iq(IQ, timeout) ->
    {error, timeout, IQ#iq{type = error, sub_el = [?ERR_SERVICE_UNAVAILABLE]}};
return_error_iq(IQ, not_implemented) ->
    {error, not_implemented, IQ#iq{type = error, sub_el = [?ERR_FEATURE_NOT_IMPLEMENTED]}};
return_error_iq(IQ, missing_with_jid) ->
    Error =  ?ERRT_BAD_REQUEST(<<"en">>,
                               <<"Limited set of queries allowed in the conversation mode.",
                                 "Missing with_jid filter">>),
    {error, bad_request, IQ#iq{type = error, sub_el = [Error]}};
return_error_iq(IQ, Reason) ->
    {error, Reason, IQ#iq{type = error, sub_el = [?ERR_INTERNAL_SERVER_ERROR]}}.

-spec return_action_not_allowed_error_iq(ejabberd:iq()) -> ejabberd:iq().
return_action_not_allowed_error_iq(IQ) ->
    ErrorEl = jlib:stanza_errort(<<"">>, <<"cancel">>, <<"not-allowed">>,
                                 <<"en">>, <<"The action is not allowed.">>),
    IQ#iq{type = error, sub_el = [ErrorEl]}.

return_purge_multiple_message_iq(IQ, ok) ->
    return_purge_success(IQ);
return_purge_multiple_message_iq(IQ, {error, Reason}) ->
    return_error_iq(IQ, Reason).

-spec return_purge_success(ejabberd:iq()) -> ejabberd:iq().
return_purge_success(IQ) ->
    IQ#iq{type = result, sub_el = []}.

-spec return_purge_not_found_error_iq(ejabberd:iq()) -> ejabberd:iq().
return_purge_not_found_error_iq(IQ) ->
    %% Message not found.
    ErrorEl = jlib:stanza_errort(<<"">>, <<"cancel">>, <<"item-not-found">>, <<"en">>,
                                 <<"The provided UID did not match any message",
                                   "stored in archive.">>),
    IQ#iq{type = error, sub_el = [ErrorEl]}.


-spec return_max_delay_reached_error_iq(ejabberd:iq()) -> ejabberd:iq().
return_max_delay_reached_error_iq(IQ) ->
    %% Message not found.
    ErrorEl = ?ERRT_RESOURCE_CONSTRAINT(
                 <<"en">>, <<"The action is cancelled because of flooding.">>),
    IQ#iq{type = error, sub_el = [ErrorEl]}.


-spec return_purge_single_message_iq(ejabberd:iq(),
                                     ok  | {error, 'not-found'}
                                     | {error, Reason :: term()}) ->
                                            ejabberd:iq()
                                                | {error, any(), ejabberd:iq()}.
return_purge_single_message_iq(IQ, ok) ->
    return_purge_success(IQ);
return_purge_single_message_iq(IQ, {error, 'not-found'}) ->
    return_purge_not_found_error_iq(IQ);
return_purge_single_message_iq(IQ, {error, Reason}) ->
    return_error_iq(IQ, Reason).


return_message_form_iq(IQ) ->
    IQ#iq{type = result, sub_el = [message_form(IQ#iq.xmlns)]}.


report_issue({Reason, {stacktrace, Stacktrace}}, Issue, ArcJID, IQ) ->
    report_issue(Reason, Stacktrace, Issue, ArcJID, IQ);
report_issue(Reason, Issue, ArcJID, IQ) ->
    report_issue(Reason, [], Issue, ArcJID, IQ).

report_issue(timeout, _Stacktrace, _Issue, _ArcJID, _IQ) ->
    expected;
report_issue(not_implemented, _Stacktrace, _Issue, _ArcJID, _IQ) ->
    expected;
report_issue(missing_with_jid, _Stacktrace, _Issue, _ArcJID, _IQ) ->
    expected;
report_issue(Reason, Stacktrace, Issue, #jid{lserver = LServer, luser = LUser}, IQ) ->
    ?ERROR_MSG("issue=~p, server=~p, user=~p, reason=~p, iq=~p, stacktrace=~p",
               [Issue, LServer, LUser, Reason, IQ, Stacktrace]).


%% ----------------------------------------------------------------------
%% Dynamic params module

%% compile_params_module([
%%      {add_archived_element, boolean()}
%%      ])
compile_params_module(Params) ->
    CodeStr = params_helper(Params),
    {Mod, Code} = dynamic_compile:from_string(CodeStr),
    code:load_binary(Mod, "mod_mam_muc_params.erl", Code).

params_helper(Params) ->
    %% Try is_complete_message opt for backwards compatibility
    {IsArchivableModule, IsArchivableFunction} =
        case proplists:get_value(is_archivable_message, Params) of
            undefined ->
                case proplists:get_value(is_complete_message, Params) of
                    undefined -> {mod_mam_utils, is_archivable_message};
                    OldStyleMod -> {OldStyleMod, is_complete_message}
                end;

            Mod -> {Mod, is_archivable_message}
        end,

    binary_to_list(iolist_to_binary(io_lib:format(
        "-module(mod_mam_muc_params).~n"
        "-compile(export_all).~n"
        "add_archived_element() -> ~p.~n"
        "is_archivable_message(Mod, Dir, Packet) -> ~p:~p(Mod, Dir, Packet).~n",
        [proplists:get_bool(add_archived_element, Params),
         IsArchivableModule, IsArchivableFunction]))).

%% @doc Enable support for `<archived/>' element from MAM v0.2
-spec add_archived_element() -> boolean().
add_archived_element() ->
    mod_mam_muc_params:add_archived_element().<|MERGE_RESOLUTION|>--- conflicted
+++ resolved
@@ -290,13 +290,6 @@
     forget_room(LServer, RoomName),
     Acc.
 
-%% #rh
-%% @doc This hook is called from `mod_muc:forget_room(Host, Name)'.
--spec forget_room(map(), ejabberd:lserver(), binary()) -> map().
-forget_room(Acc, LServer, RoomName) ->
-    forget_room(LServer, RoomName),
-    Acc.
-
 %% @doc This hook is called from `mod_muc:forget_room(Host, Name)'.
 -spec forget_room(ejabberd:lserver(), binary()) -> 'ok'.
 forget_room(LServer, RoomName) ->
@@ -344,20 +337,12 @@
 
 -spec can_access_room(From :: ejabberd:jid(), To :: ejabberd:jid()) -> boolean().
 can_access_room(From, To) ->
-<<<<<<< HEAD
-    #{can_access_room := Can} = ejabberd_hooks:run_fold(can_access_room,
-                                                        To#jid.lserver,
-                                                        #{can_access_room => false},
-                                                        [From, To]),
-    Can.
-=======
     Stanza = mongoose_stanza:new(), % some day original stanza will reach this stage
     Res = ejabberd_hooks:run_fold(can_access_room,
                                   To#jid.lserver,
                                   Stanza,
                                   [From, To]),
     mongoose_stanza:get(can_access_room, Res, false).
->>>>>>> 3c2ccd7e
 
 
 -spec action_type(action()) -> 'get' | 'set'.
@@ -471,13 +456,8 @@
 -spec handle_lookup_messages(From :: ejabberd:jid(), ArcJID :: ejabberd:jid(),
                              IQ :: ejabberd:iq()) -> ejabberd:iq() | {error, any(), ejabberd:iq()}.
 handle_lookup_messages(
-<<<<<<< HEAD
-  From=#jid{},
-  ArcJID=#jid{},
-=======
   From = #jid{},
   ArcJID = #jid{},
->>>>>>> 3c2ccd7e
   IQ=#iq{xmlns = MamNs, sub_el = QueryEl}) ->
     Now = mod_mam_utils:now_to_microseconds(os:timestamp()),
     {ok, Host} = mongoose_subhosts:get_host(ArcJID#jid.lserver),
