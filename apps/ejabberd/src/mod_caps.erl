--- conflicted
+++ resolved
@@ -169,20 +169,6 @@
                            children = Els}) ->
     Type = xml:get_attr_s(<<"type">>, Attrs),
     IsRemote = not lists:member(From#jid.lserver, ?MYHOSTS),
-<<<<<<< HEAD
-    if IsRemote and
-       ((Type == <<"">>) or (Type == <<"available">>)) ->
-            case read_caps(Els) of
-                nothing -> ok;
-                #caps{version = Version, exts = Exts} = Caps ->
-                    feature_request(Server, From, Caps, [Version | Exts])
-            end;
-       true -> ok
-    end,
-    Acc;
-user_receive_packet(Acc, _JID, _From, _To, _Pkt) ->
-    Acc.
-=======
     IsAvailable = ((Type == <<"">>) or (Type == <<"available">>)),
     process_remote_available(IsRemote, IsAvailable, Els, Server, From),
     Acc;
@@ -198,7 +184,6 @@
 process_remote_available(_, _, _, _, _) ->
     ok.
 
->>>>>>> 15c73e44
 
 -spec caps_stream_features([xmlel()], binary()) -> [xmlel()].
 
