%%%-------------------------------------------------------------------
%%% @author Uvarov Michael <arcusfelis@gmail.com>
%%% @copyright (C) 2013, Uvarov Michael
%%% @doc Stores cache using ETS-table.
%%% This module is a proxy for `mod_mam_odbc_user' (it should be started).
%%%
%%% There are 2 hooks for `mam_archive_id':
<<<<<<< HEAD
%%% `cached_archive_id/3' and `store_archive_id/3'.
%%%
%%% This module supports several hosts.
%%% 
=======
%%% `cache_archive_id/3' and `store_archive_id/3'.
%%%
>>>>>>> e1d6b1ab
%%% @end
%%%-------------------------------------------------------------------
-module(mod_mam_cache_user).

%% gen_mod handlers
-export([start/2, stop/1]).

%% ejabberd handlers
-export([cached_archive_id/3,
         store_archive_id/3,
         remove_archive/3]).

%% API
-export([clean_cache/1]).

%% Internal exports
-export([start_link/0]).

%% gen_server callbacks
-export([init/1, handle_call/3, handle_cast/2, handle_info/2,
         terminate/2, code_change/3]).

-include("ejabberd.hrl").
-include("jlib.hrl").

-record(state, {}).

%% @private
srv_name() ->
    mod_mam_cache.

tbl_name_archive_id() ->
    mod_mam_cache_table_archive_id.

group_name() ->
    mod_mam_cache.


-spec su_key(ejabberd:jid()) -> ejabberd:simple_bare_jid().
su_key(#jid{lserver = LServer, luser = LUser}) ->
    {LServer, LUser}.


%% ----------------------------------------------------------------------
%% gen_mod callbacks
%% Starting and stopping functions for users' archives

-spec start(Host :: ejabberd:server(), Opts :: list()) -> any().
start(Host, Opts) ->
    start_server(Host),
    case gen_mod:get_module_opt(Host, ?MODULE, pm, false) of
        true ->
            start_pm(Host, Opts);
        false ->
            ok
    end,
    case gen_mod:get_module_opt(Host, ?MODULE, muc, false) of
        true ->
            start_muc(Host, Opts);
        false ->
            ok
    end.

-spec stop(Host :: ejabberd:server()) -> any().
stop(Host) ->
    stop_server(Host),
    case gen_mod:get_module_opt(Host, ?MODULE, pm, false) of
        true ->
            stop_pm(Host);
        false ->
            ok
    end,
    case gen_mod:get_module_opt(Host, ?MODULE, muc, false) of
        true ->
            stop_muc(Host);
        false ->
            ok
    end.

writer_child_spec() ->
    {?MODULE,
     {?MODULE, start_link, []},
     permanent,
     5000,
     worker,
     [?MODULE]}.

start_server(_Host) ->
    supervisor:start_child(ejabberd_sup, writer_child_spec()).

stop_server(_Host) ->
    ok.

%% ----------------------------------------------------------------------
%% Add hooks for mod_mam

-spec start_pm(ejabberd:server(), list()) -> 'ok'.
start_pm(Host, _Opts) ->
    ejabberd_hooks:add(mam_archive_id, Host, ?MODULE, cached_archive_id, 30),
    ejabberd_hooks:add(mam_archive_id, Host, ?MODULE, store_archive_id, 70),
    ok.


-spec stop_pm(ejabberd:server()) -> 'ok'.
stop_pm(Host) ->
    ejabberd_hooks:delete(mam_archive_id, Host, ?MODULE, cached_archive_id, 30),
    ejabberd_hooks:delete(mam_archive_id, Host, ?MODULE, store_archive_id, 70),
    ok.


%% ----------------------------------------------------------------------
%% Add hooks for mod_mam_muc

-spec start_muc(ejabberd:server(), list()) -> 'ok'.
start_muc(Host, _Opts) ->
    ejabberd_hooks:add(mam_muc_archive_id, Host, ?MODULE, cached_archive_id, 30),
    ejabberd_hooks:add(mam_muc_archive_id, Host, ?MODULE, store_archive_id, 70),
    ok.


-spec stop_muc(ejabberd:server()) -> 'ok'.
stop_muc(Host) ->
    ejabberd_hooks:delete(mam_muc_archive_id, Host, ?MODULE, cached_archive_id, 30),
    ejabberd_hooks:delete(mam_muc_archive_id, Host, ?MODULE, store_archive_id, 70),
    ok.


%%====================================================================
%% API
%%====================================================================

-spec start_link() -> 'ignore' | {'error',_} | {'ok',pid()}.
start_link() ->
    gen_server:start_link({local, srv_name()}, ?MODULE, [], []).


-spec cached_archive_id('undefined', _Host :: ejabberd:server(),
                        ArcJID :: ejabberd:jid()) -> ejabberd:user().
cached_archive_id(undefined, _Host, ArcJID) ->
    case lookup_archive_id(ArcJID) of
        not_found ->
            put(mam_not_cached_flag, true),
            undefined;
        UserID ->
            UserID
    end.


-spec store_archive_id(ejabberd:user(), ejabberd:server(), ejabberd:jid())
        -> ejabberd:user().
store_archive_id(UserID, _Host, ArcJID) ->
    maybe_cache_archive_id(ArcJID, UserID),
    UserID.


-spec remove_archive(_Host :: ejabberd:server(), _UserID :: ejabberd:user(),
                    ArcJID :: ejabberd:jid()) -> 'ok'.
remove_archive(_Host, _UserID, ArcJID) ->
    clean_cache(ArcJID).

%%====================================================================
%% Internal functions
%%====================================================================

-spec maybe_cache_archive_id(ejabberd:jid(), ejabberd:user()) -> ejabberd:user() | ok.
maybe_cache_archive_id(ArcJID, UserID) ->
    case erase(mam_not_cached_flag) of
        undefined ->
            UserID;
        true ->
            cache_archive_id(ArcJID, UserID)
    end.


%% @doc Put the user id into cache.
%% @private
-spec cache_archive_id(ejabberd:jid(), ejabberd:user()) -> ok.
cache_archive_id(ArcJID, UserID) ->
    gen_server:call(srv_name(), {cache_archive_id, ArcJID, UserID}).


-spec lookup_archive_id(ejabberd:jid()) -> ejabberd:user() | not_found.
lookup_archive_id(ArcJID) ->
    try
        ets:lookup_element(tbl_name_archive_id(), su_key(ArcJID), 2)
    catch error:badarg ->
        not_found
    end.


-spec clean_cache(ejabberd:jid()) -> 'ok'.
clean_cache(ArcJID) ->
    %% Send a broadcast message.
    case pg2:get_members(group_name()) of
        Pids when is_list(Pids) ->
            [gen_server:cast(Pid, {remove_user, ArcJID})
            || Pid <- Pids],
            ok;
        {error, _Reason} -> ok
    end.

%%====================================================================
%% gen_server callbacks
%%====================================================================

%%--------------------------------------------------------------------
%% Function: init(Args) -> {ok, State} |
%%                         {ok, State, Timeout} |
%%                         ignore               |
%%                         {stop, Reason}
%% Description: Initiates the server
%%--------------------------------------------------------------------
init([]) ->
    pg2:create(group_name()),
    pg2:join(group_name(), self()),
    TOpts = [named_table, protected,
             {write_concurrency, false},
             {read_concurrency, true}],
    ets:new(tbl_name_archive_id(), TOpts),
    {ok, #state{}}.

%%--------------------------------------------------------------------
%% Function: %% handle_call(Request, From, State) -> {reply, Reply, State} |
%%                                      {reply, Reply, State, Timeout} |
%%                                      {noreply, State} |
%%                                      {noreply, State, Timeout} |
%%                                      {stop, Reason, Reply, State} |
%%                                      {stop, Reason, State}
%% Description: Handling call messages
%%--------------------------------------------------------------------
handle_call({cache_archive_id, ArcJID, UserID}, _From, State) ->
    ets:insert(tbl_name_archive_id(), {su_key(ArcJID), UserID}),
    {reply, ok, State}.


%%--------------------------------------------------------------------
%% Function: handle_cast(Msg, State) -> {noreply, State} |
%%                                      {noreply, State, Timeout} |
%%                                      {stop, Reason, State}
%% Description: Handling cast messages
%%--------------------------------------------------------------------

handle_cast({remove_user, ArcJID}, State) ->
    ets:delete(tbl_name_archive_id(), su_key(ArcJID)),
    {noreply, State};
handle_cast(Msg, State) ->
    ?WARNING_MSG("Strange message ~p.", [Msg]),
    {noreply, State}.

%%--------------------------------------------------------------------
%% Function: handle_info(Info, State) -> {noreply, State} |
%%                                       {noreply, State, Timeout} |
%%                                       {stop, Reason, State}
%% Description: Handling all non call/cast messages
%%--------------------------------------------------------------------

handle_info(_Msg, State) ->
    {noreply, State}.

%%--------------------------------------------------------------------
%% Function: terminate(Reason, State) -> void()
%% Description: This function is called by a gen_server when it is about to
%% terminate. It should be the opposite of Module:init/1 and do any necessary
%% cleaning up. When it returns, the gen_server terminates with Reason.
%% The return value is ignored.
%%--------------------------------------------------------------------
terminate(_Reason, _State) ->
    ok.

%%--------------------------------------------------------------------
%% Func: code_change(OldVsn, State, Extra) -> {ok, NewState}
%% Description: Convert process state when code is changed
%%--------------------------------------------------------------------
code_change(_OldVsn, State, _Extra) ->
    {ok, State}.
<|MERGE_RESOLUTION|>--- conflicted
+++ resolved
@@ -5,15 +5,10 @@
 %%% This module is a proxy for `mod_mam_odbc_user' (it should be started).
 %%%
 %%% There are 2 hooks for `mam_archive_id':
-<<<<<<< HEAD
 %%% `cached_archive_id/3' and `store_archive_id/3'.
 %%%
 %%% This module supports several hosts.
 %%% 
-=======
-%%% `cache_archive_id/3' and `store_archive_id/3'.
-%%%
->>>>>>> e1d6b1ab
 %%% @end
 %%%-------------------------------------------------------------------
 -module(mod_mam_cache_user).
