--- conflicted
+++ resolved
@@ -92,13 +92,8 @@
                                        make_host_only_JID(Server),
                                        IQ,
                                        Address),
-<<<<<<< HEAD
-    set_sender(jlib:iq_to_xml(ResIQ), make_host_only_JID(Server)),
-    Acc;
-=======
     Resp = set_sender(jlib:iq_to_xml(ResIQ), make_host_only_JID(Server)),
     mongoose_stanza:put(response, Resp, Acc);
->>>>>>> 3c2ccd7e
 unauthenticated_iq_register(Acc, _Server, _IQ, _IP) ->
     Acc.
 
