--- conflicted
+++ resolved
@@ -32,17 +32,10 @@
 
 Backend to use for storing the registrations.
 
-<<<<<<< HEAD
-#### `modules.mod_event_pusher_push.wpool`
+### `modules.mod_event_pusher_push.wpool`
 * **Syntax:** TOML table with worker pool options
 * **Default:** `{}`
 * **Example:** `wpool.workers = 200`
-=======
-### `modules.mod_event_pusher_push.wpool`
-* **Syntax:** Array of TOML tables. See description.
-* **Default:** `[]`
-* **Example:** `wpool = [workers = 200]`
->>>>>>> 0834cc87
 
 Array of options that will be passed to the `worker_pool` library that handles all the requests. The options allowed here are the same as for the [outgoing connection pools](../../advanced-configuration/outgoing-connections#worker-pool-options).
 
