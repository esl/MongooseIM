--- conflicted
+++ resolved
@@ -45,9 +45,6 @@
 
 Notifications will be POSTed to `http://localhost:8000/webservice/notifications`.
 
-<<<<<<< HEAD
-[event_pusher]: ./mod_event_pusher
-=======
 ## Metrics
 
 If you'd like to learn more about metrics in MongooseIM, please visit [MongooseIM metrics](../operation-and-maintenance/Mongoose-metrics.md) page.
@@ -57,4 +54,5 @@
 | `[Host, mod_http_notifications, sent]` | spiral | An HTTP notification is sent successfully. |
 | `[Host, mod_http_notifications, failed]` | spiral | An HTTP notification failed. |
 | `[Host, mod_http_notifications, response_time]` | histogram | Does not include timings of failed requests. |
->>>>>>> 6dc5aec0
+
+[event_pusher]: ./mod_event_pusher