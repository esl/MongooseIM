--- conflicted
+++ resolved
@@ -4,12 +4,8 @@
 
 ## How it works
 
-<<<<<<< HEAD
-The module registers a hook every time a user sends a message. When the hook is triggered, the module:
-=======
 The module adds a handler to a `user_send_packet` hook which is triggered every time a user sends anything.
 When the hook is triggered, the module:
->>>>>>> f5cc89ea
 
 * checks whether http_notification is enabled (the `host` param is set)
 * runs a callback module's `should_make_req/3` function to see if a notification should be sent
