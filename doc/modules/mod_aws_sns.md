--- conflicted
+++ resolved
@@ -1,10 +1,7 @@
 ### Module Description
-<<<<<<< HEAD
+
 This module is a backend of [mod_event_pusher] that enables support for the Amazon SNS service. Currently there are 3 available notifications:
-=======
-This module enables support for the Amazon SNS service. Currently there are 3 available notifications:
 
->>>>>>> f5cc89ea
 * **user presence changed** - Carries the user id (bare jid by default) and a boolean field corresponding to the current user online status.
 * **private message sent** - Carries the user ids (both sender and receiver) along with the message body.
 * **group message sent** - Carries the user id and the room id (bare jids by default) along with the message body.
@@ -52,7 +49,7 @@
             {pm_messages_topic, "user_message_sent"},
             {muc_messages_topic, "user_messagegroup_sent"},
             {pool_size, 100},
-            {publish_retry_count, 2}, 
+            {publish_retry_count, 2},
             {publish_retry_time_ms, 50}
         ]}
     ]}
