## Module Description
This module implements [XEP-0206: XMPP Over BOSH](http://xmpp.org/extensions/xep-0206.html) (using [XEP-0124: Bidirectional-streams Over Synchronous HTTP (BOSH)](http://xmpp.org/extensions/xep-0124.html)),
 allowing clients to connect to MongooseIM over regular HTTP long-lived connections.

If you want to use BOSH, you must enable it both in the `listen` section of 
`mongooseim.toml` ([Listener Modules](../advanced-configuration/listen.md))
 and as a module.

## Options

### `modules.mod_bosh.inactivity`
 * **Syntax:** positive integer or the string `"infinity"`
 * **Default:** `30`
 * **Example:** `inactivity = 30`
 
Maximum allowed inactivity time for a BOSH connection.
Please note that a long-polling request is not considered to be an inactivity.

### `modules.mod_bosh.max_wait`
 * **Syntax:** positive integer or the string `"infinity"`
 * **Default:** `"infinity"`
 * **Example:** `max_wait = 30`

 This is the longest time (in seconds) that the connection manager will wait before responding to any request during the session.

### `modules.mod_bosh.server_acks`
 * **Syntax:** boolean
 * **Default:** `false`
 * **Example:** `server_acks = true`
 
Enables/disables [acks](http://xmpp.org/extensions/xep-0124.html#ack-request) sent by server.

<<<<<<< HEAD
#### `modules.mod_bosh.max_pause`
=======
### `modules.mod_bosh.maxpause`
>>>>>>> 0834cc87
 * **Syntax:** positive integer
 * **Default:** `120`
 * **Example:** `max_pause = 30`

Maximum allowed pause in seconds (e.g. to switch between pages and then resume connection) to request by client-side.

## Example Configuration

In the listener section:
```toml
[[listen.http]]
  port = 5280
  transport.num_acceptors = 10
  transport.max_connections = 1024

  [[listen.http.handlers.mod_bosh]]
    host = "_"
    path = "/http-bind"
```

In the module section:

```toml
[modules.mod_bosh]
  inactivity = 20
  max_wait = "infinity"
  server_acks = true
  max_pause = 120
```<|MERGE_RESOLUTION|>--- conflicted
+++ resolved
@@ -30,11 +30,7 @@
  
 Enables/disables [acks](http://xmpp.org/extensions/xep-0124.html#ack-request) sent by server.
 
-<<<<<<< HEAD
-#### `modules.mod_bosh.max_pause`
-=======
-### `modules.mod_bosh.maxpause`
->>>>>>> 0834cc87
+### `modules.mod_bosh.max_pause`
  * **Syntax:** positive integer
  * **Default:** `120`
  * **Example:** `max_pause = 30`
