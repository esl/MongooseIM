--- conflicted
+++ resolved
@@ -235,11 +235,7 @@
 * **Default:** this option is not set by default - all supported suites are accepted.
 * **Example:** `ciphers = "ECDHE-RSA-AES256-GCM-SHA384:ECDHE-ECDSA-AES256-GCM-SHA384"`
 
-<<<<<<< HEAD
-Cipher suites to use with StartTLS or TLS. Please refer to the [OpenSSL documentation](https://www.openssl.org/docs/man1.0.2/apps/ciphers.html) for the cipher string format. See the [Erlang/OTP SSL documentation](https://erlang.org/doc/man/ssl.html#type-ciphers) for allowed values.
-=======
-Cipher suites to use with StartTLS or TLS. Please refer to the [OpenSSL documentation](https://docs.openssl.org/master/man1/openssl-ciphers/) for the cipher string format.
->>>>>>> 4ef2739f
+Cipher suites to use with StartTLS or TLS. Please refer to the [OpenSSL documentation](https://docs.openssl.org/master/man1/openssl-ciphers/) for the cipher string format. See the [Erlang/OTP SSL documentation](https://erlang.org/doc/man/ssl.html#t:ciphers/0) for allowed values.
 
 #### `modules.mod_global_distrib.connections.tls.dhfile`
 * **Syntax:** string, path in the file system
