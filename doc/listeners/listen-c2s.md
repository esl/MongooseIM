# Client to server (C2S): `[[listen.c2s]]`

Handles XMPP client-to-server (C2S) connections.
The recommended [port number](../configuration/listen.md#listenport) for a C2S listener is 5222 [as registered in the XMPP protocol](https://tools.ietf.org/html/rfc6120#section-14.7).

## Configuration options

The following options are supported for each C2S listener:

### `listen.c2s.access`
* **Syntax:** string, rule name or `"all"`
* **Default:** `"all"`
* **Example:** `access = "c2s"`

The rule that determines who is allowed to connect. By default, the rule is `"all"`, which means that anyone can connect. The rule referenced here needs to be defined in the `access` configuration section.

### `listen.c2s.state_timeout`
* **Syntax:** non-negative integer or the string `"infinity"`
* **Default:** `5000`
* **Example:** `state_timeout = 10_000`

Timeout value (in milliseconds) used by the C2S state machine when waiting for the connecting client to respond during stream negotiation and SASL authentication. After the timeout the server responds with the `connection-timeout` stream error and closes the connection.

### `listen.c2s.backwards_compatible_session`
* **Syntax:** boolean
* **Default:** `true`
* **Example:** `backwards_compatible_session = false`

Enables backward-compatible session establishment IQs. See <https://www.rfc-editor.org/rfc/rfc6121.html#section-1.4>:

> [RFC3921] specified one additional
precondition: formal establishment of an instant messaging and
presence session.  Implementation and deployment experience has
shown that this additional step is unnecessary.  However, for
backward compatibility an implementation MAY still offer that
feature.  This enables older software to connect while letting
newer software save a round trip.

### `listen.c2s.allowed_auth_methods`

* **Syntax:** array of strings. Allowed values: `"internal"`, `"rdbms"`, `"external"`, `"anonymous"`, `"ldap"`, `"jwt"`, `"http"`, `"pki"`, `"dummy"`
* **Default:** not set
* **Example:** `allowed_auth_methods = ["internal"]`

A subset of enabled methods to login with for this listener.
This option allows to enable only some backends.
It is useful, if you want to have several listeners for different type of users (for example, some users use PKI while other users use LDAP auth).
Same syntax as for [`auth.methods`](../configuration/auth.md#authmethods) option.

## TLS options for C2S

To enable TLS, a TOML subsection called `tls` has to be present in the listener options.
To disable TLS, make sure that the section is not present, and no TLS options are set.
You can set the following options in this section:

### `listen.c2s.tls.mode`
* **Syntax:** string, one of `"tls"`, `"starttls"`, `"starttls_required"`
* **Default:** `"starttls"`
* **Example:** `tls.mode = "starttls"`

This option determines how clients are supposed to set up the TLS encryption:

* `tls` - clients must initiate a TLS session immediately after connecting, before beginning the normal XML stream,
* `starttls` - enables StartTLS support; requires `certfile`,
* `starttls_required` - enables and enforces StartTLS usage.

### `listen.c2s.tls.verify_mode`
* **Syntax:** string, one of `"peer"`, `"selfsigned_peer"`, `"none"`
* **Default:** `"peer"`
* **Example:** `tls.verify_mode = "none"`

Specifies the way client certificate verification works:

* `peer` - makes sure the client certificate is valid and signed by a trusted CA.
* `selfsigned_peer` - makes sure the client certificate is valid, but allows self-signed certificates.
* `none` - client certificate is not checked.

Options: `peer` and `selfsigned_peer` will use certificates specified in `cacertfile` or system certificates, if `cacertfile` is not provided.

### `listen.c2s.tls.certfile`
* **Syntax:** string, path in the file system
* **Default:** not set
* **Example:** `tls.certfile = "server.pem"`

Path to the X509 PEM file with a certificate (not protected by a password). If the certificate is signed by an intermediate CA, you should specify here the whole CA chain by concatenating all public keys together and appending the private key after that.

### `listen.c2s.tls.cacertfile`
* **Syntax:** string, path in the file system
* **Default:** not set
* **Example:** `tls.cacertfile = "ca.pem"`

Path to the X509 PEM file with a CA chain that will be used to verify clients. It won't have any effect if `verify_mode` is `"none"`.

### `listen.c2s.tls.dhfile`
* **Syntax:** string, path in the file system
* **Default:** not set
* **Example:** `tls.dhfile = "dh.pem"`

Path to the Diffie-Hellman parameter file.

### `listen.c2s.tls.ciphers`
* **Syntax:** string with the OpenSSL cipher suite specification
* **Default:** this option is not set by default - all supported suites are accepted.
* **Example:** `tls.ciphers = "ECDHE-RSA-AES256-GCM-SHA384:ECDHE-ECDSA-AES256-GCM-SHA384"`

<<<<<<< HEAD
Cipher suites to use with StartTLS or TLS. Please refer to the [OpenSSL documentation](https://www.openssl.org/docs/man1.0.2/apps/ciphers.html) for the cipher string format. See the [Erlang/OTP SSL documentation](https://erlang.org/doc/man/ssl.html#type-ciphers) for allowed values.
=======
Cipher suites to use with StartTLS or TLS. Please refer to the [OpenSSL documentation](https://docs.openssl.org/master/man1/openssl-ciphers/) for the cipher string format. For `fast_tls`, this string can be used to specify versions as well. For `just_tls`, see the [Erlang/OTP SSL documentation](https://erlang.org/doc/man/ssl.html#type-ciphers) for allowed values.
>>>>>>> 4ef2739f

### `listen.c2s.tls.keyfile`
* **Syntax:** string, path in the file system
* **Default:** not set
* **Example:** `tls.keyfile = "key.pem"`

Path to the X509 PEM file with the private key. The private key may alternatively be appended to certificates and provided in `listen.c2s.tls.certfile`.

### `listen.c2s.tls.password`
* **Syntax:** string
* **Default:** not set
* **Example:** `tls.password = "secret"`

Password to the X509 PEM file with the private key.

### `listen.c2s.tls.disconnect_on_failure`
* **Syntax:** boolean
* **Default:** `true`
* **Example:** `tls.disconnect_on_failure = false`

This option specifies what happens when client certificate is verified during TLS handshake.
It therefore only applies when client certificate verification is enabled, that is `tls.verify_mode` is set to `"peer"` or `"selfsigned_peer"`.

When set to `true`, client verification is performed during TLS handshake and in case of error the connection is aborted.
Additionally empty client certificate is treated as an error.

When set to `false`, TLS handshake will succeed even if there were errors in client certificate verification.
This allows to use other methods of authentication (like SASL) later as part of XMPP stream.

### `listen.c2s.tls.versions`
* **Syntax:** array of strings
* **Default:** not set, all supported versions are accepted
* **Example:** `tls.versions = ["tlsv1.2", "tlsv1.3"]`

TLS versions to use with StartTLS or TLS. For allowed values, see the [Erlang/OTP SSL documentation](https://erlang.org/doc/man/ssl.html#type-protocol_version)

### `listen.c2s.tls.crl_files`
* **Syntax:** array of strings, paths in the file system
* **Default:** not set
* **Example:** `tls.crl_files = ["certs.crl"]`

Specifies the paths to Certificate Revocation Lists.

### `listen.c2s.tls.early_data`
* **Syntax:** boolean
* **Default:** false
* **Example:** `tls.early_data = true`

Enables `early_data`, or 0-RTT, used with [mod_fast_auth_token](../modules/mod_fast_auth_token.md) module.
Use this with Direct TLS (i.e. port 5223).

### `listen.c2s.tls.session_tickets`
* **Syntax:** atom
* **Default:** not set
* **Example:** `tls.session_tickets = "stateless"`

Enables TLS [Session Tickets](https://www.erlang.org/doc/apps/ssl/using_ssl#session-tickets-and-session-resumption-in-tls-1-3)
which could be used for faster TLS connection, skipping one roundtrip when connecting.

Would need support on the client too.

## C2S listener configuration example

The following section configures two C2S listeners.

```toml
[[listen.c2s]]
  port = 5222
  access = "c2s"
  shaper = "c2s_shaper"
  max_stanza_size = 65536
  tls.certfile = "server.pem"
  tls.dhfile = "dh_server.pem"

[[listen.c2s]]
  port = 5223
  access = "c2s"
  shaper = "c2s_shaper"
  max_stanza_size = 65536
```

* One at port 5222, which accepts a plain TCP connection and allows to use StartTLS for upgrading it to an encrypted one. The files containing the certificate and the DH parameter are also provided.
* One at port 5223, which accepts only encrypted TLS connections. It is called Direct TLS.

Both listeners use `c2s` and `c2s_shaper` rules for access management and traffic shaping, respectively.<|MERGE_RESOLUTION|>--- conflicted
+++ resolved
@@ -103,11 +103,7 @@
 * **Default:** this option is not set by default - all supported suites are accepted.
 * **Example:** `tls.ciphers = "ECDHE-RSA-AES256-GCM-SHA384:ECDHE-ECDSA-AES256-GCM-SHA384"`
 
-<<<<<<< HEAD
-Cipher suites to use with StartTLS or TLS. Please refer to the [OpenSSL documentation](https://www.openssl.org/docs/man1.0.2/apps/ciphers.html) for the cipher string format. See the [Erlang/OTP SSL documentation](https://erlang.org/doc/man/ssl.html#type-ciphers) for allowed values.
-=======
-Cipher suites to use with StartTLS or TLS. Please refer to the [OpenSSL documentation](https://docs.openssl.org/master/man1/openssl-ciphers/) for the cipher string format. For `fast_tls`, this string can be used to specify versions as well. For `just_tls`, see the [Erlang/OTP SSL documentation](https://erlang.org/doc/man/ssl.html#type-ciphers) for allowed values.
->>>>>>> 4ef2739f
+Cipher suites to use with StartTLS or TLS. Please refer to the [OpenSSL documentation](https://docs.openssl.org/master/man1/openssl-ciphers/) for the cipher string format. See the [Erlang/OTP SSL documentation](https://erlang.org/doc/man/ssl.html#t:ciphers/0) for allowed values.
 
 ### `listen.c2s.tls.keyfile`
 * **Syntax:** string, path in the file system
