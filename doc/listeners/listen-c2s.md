# Client to server (C2S): `[[listen.c2s]]`

Handles XMPP client-to-server (C2S) connections.
The recommended [port number](../configuration/listen.md#listenport) for a C2S listener is 5222 [as registered in the XMPP protocol](https://tools.ietf.org/html/rfc6120#section-14.7).

## Configuration options

The following options are supported for each C2S listener:

### `listen.c2s.access`
* **Syntax:** string, rule name or `"all"`
* **Default:** `"all"`
* **Example:** `access = "c2s"`

The rule that determines who is allowed to connect. By default, the rule is `"all"`, which means that anyone can connect. The rule referenced here needs to be defined in the `access` configuration section.

### `listen.c2s.state_timeout`
* **Syntax:** non-negative integer or the string `"infinity"`
* **Default:** `5000`
* **Example:** `state_timeout = 10_000`

Timeout value (in milliseconds) used by the C2S state machine when waiting for the connecting client to respond during stream negotiation and SASL authentication. After the timeout the server responds with the `connection-timeout` stream error and closes the connection.

### `listen.c2s.backwards_compatible_session`
* **Syntax:** boolean
* **Default:** `true`
* **Example:** `backwards_compatible_session = false`

Enables backward-compatible session establishment IQs. See <https://www.rfc-editor.org/rfc/rfc6121.html#section-1.4>:

> [RFC3921] specified one additional
precondition: formal establishment of an instant messaging and
presence session.  Implementation and deployment experience has
shown that this additional step is unnecessary.  However, for
backward compatibility an implementation MAY still offer that
feature.  This enables older software to connect while letting
newer software save a round trip.

### `listen.c2s.allowed_auth_methods`

* **Syntax:** array of strings. Allowed values: `"internal"`, `"rdbms"`, `"external"`, `"anonymous"`, `"ldap"`, `"jwt"`, `"http"`, `"pki"`, `"dummy"`
* **Default:** not set
* **Example:** `allowed_auth_methods = ["internal"]`

A subset of enabled methods to login with for this listener.
This option allows to enable only some backends.
It is useful, if you want to have several listeners for different type of users (for example, some users use PKI while other users use LDAP auth).
Same syntax as for [`auth.methods`](../configuration/auth.md#authmethods) option.

## TLS options for C2S

To enable TLS, a TOML subsection called `tls` has to be present in the listener options.
To disable TLS, make sure that the section is not present, and no TLS options are set.
You can set the following options in this section:

### `listen.c2s.tls.mode`
* **Syntax:** string, one of `"tls"`, `"starttls"`, `"starttls_required"`
* **Default:** `"starttls"`
* **Example:** `tls.mode = "starttls"`

This option determines how clients are supposed to set up the TLS encryption:

* `tls` - clients must initiate a TLS session immediately after connecting, before beginning the normal XML stream,
* `starttls` - enables StartTLS support; requires `certfile`,
* `starttls_required` - enables and enforces StartTLS usage.

<<<<<<< HEAD
=======
### `listen.c2s.tls.module`
* **Syntax:** string, one of `"just_tls"`, `"fast_tls"`
* **Default:** `"just_tls"`
* **Example:** `tls.module = "just_tls"`

By default, the TLS library used for C2S connections is `just_tls` - Erlang TLS implementation provided by OTP.
Usage of `fast_tls`, which uses OpenSSL-based NIFs for C2S is deprecated, however it is still possible to use this option.
Some TLS-related options described here have different formats for these two libraries.

>>>>>>> d2cd98a2
### `listen.c2s.tls.verify_mode`
* **Syntax:** string, one of `"peer"`, `"selfsigned_peer"`, `"none"`
* **Default:** `"peer"`
* **Example:** `tls.verify_mode = "none"`

Specifies the way client certificate verification works:

* `peer` - makes sure the client certificate is valid and signed by a trusted CA. Requires a valid `cacertfile`.
* `selfsigned_peer` - makes sure the client certificate is valid, but allows self-signed certificates; supported only by `just_tls`. Requires a valid `cacertfile`.
* `none` - client certificate is not checked.

### `listen.c2s.tls.certfile`
* **Syntax:** string, path in the file system
* **Default:** not set
* **Example:** `tls.certfile = "server.pem"`

Path to the X509 PEM file with a certificate and a private key (not protected by a password). If the certificate is signed by an intermediate CA, you should specify here the whole CA chain by concatenating all public keys together and appending the private key after that.

!!! Note
    For `just_tls` this file should only contain the certificate and the path to the private key can be provided separately as `keyfile`.

### `listen.c2s.tls.cacertfile`
* **Syntax:** string, path in the file system
* **Default:** not set
* **Example:** `tls.cacertfile = "ca.pem"`

Path to the X509 PEM file with a CA chain that will be used to verify clients. It won't have any effect if `verify_mode` is `"none"`.

### `listen.c2s.tls.dhfile`
* **Syntax:** string, path in the file system
* **Default:** not set
* **Example:** `tls.dhfile = "dh.pem"`

Path to the Diffie-Hellman parameter file.

### `listen.c2s.tls.ciphers`
* **Syntax:** string with the OpenSSL cipher suite specification
* **Default:** this option is not set by default - all supported suites are accepted.
* **Example:** `tls.ciphers = "ECDHE-RSA-AES256-GCM-SHA384:ECDHE-ECDSA-AES256-GCM-SHA384"`

Cipher suites to use with StartTLS or TLS. Please refer to the [OpenSSL documentation](https://www.openssl.org/docs/man1.0.2/apps/ciphers.html) for the cipher string format. See the [Erlang/OTP SSL documentation](https://erlang.org/doc/man/ssl.html#type-ciphers) for allowed values.

### `listen.c2s.tls.keyfile`
* **Syntax:** string, path in the file system
* **Default:** not set
* **Example:** `tls.keyfile = "key.pem"`

Path to the X509 PEM file with the private key.

### `listen.c2s.tls.password`
* **Syntax:** string
* **Default:** not set
* **Example:** `tls.password = "secret"`

Password to the X509 PEM file with the private key.

### `listen.c2s.tls.disconnect_on_failure`
* **Syntax:** boolean
* **Default:** `true`
* **Example:** `tls.disconnect_on_failure = false`

<<<<<<< HEAD
### `listen.c2s.tls.versions`
=======
This option specifies what happens when client certificate is verified during TLS handshake.
It therefore only applies when client certificate verification is enabled, that is `tls.verify_mode` is set to `"peer"` or `"selfsigned_peer"`.

When set to `true`, client verification is performed during TLS handshake and in case of error the connection is aborted.
Additionally empty client certificate is treated as an error.

When set to `false`, TLS handshake will succeed even if there were errors in client certificate verification.
This allows to use other methods of authentication (like SASL) later as part of XMPP stream.
The above behaviour is the same as default `fast_tls` behaviour (not aborting TLS connection on verification errors).

### `listen.c2s.tls.versions` - only for `just_tls`
>>>>>>> d2cd98a2
* **Syntax:** array of strings
* **Default:** not set, all supported versions are accepted
* **Example:** `tls.versions = ["tlsv1.2", "tlsv1.3"]`

TLS versions to use with StartTLS or TLS. For allowed values, see the [Erlang/OTP SSL documentation](https://erlang.org/doc/man/ssl.html#type-protocol_version)

### `listen.c2s.tls.crl_files`
* **Syntax:** array of strings, paths in the file system
* **Default:** not set
* **Example:** `tls.crl_files = ["certs.crl"]`

Specifies the paths to Certificate Revocation Lists.

## C2S listener configuration example

The following section configures two C2S listeners.

```toml
[[listen.c2s]]
  port = 5222
  access = "c2s"
  shaper = "c2s_shaper"
  max_stanza_size = 65536
  tls.certfile = "server.pem"
  tls.dhfile = "dh_server.pem"

[[listen.c2s]]
  port = 5223
  access = "c2s"
  shaper = "c2s_shaper"
  max_stanza_size = 65536
```

* One at port 5222, which accepts a plain TCP connection and allows to use StartTLS for upgrading it to an encrypted one. The files containing the certificate and the DH parameter are also provided.
* One at port 5223, which accepts only encrypted TLS connections - this is the legacy method as StartTLS is preferred.

Both listeners use `c2s` and `c2s_shaper` rules for access management and traffic shaping, respectively.<|MERGE_RESOLUTION|>--- conflicted
+++ resolved
@@ -64,18 +64,6 @@
 * `starttls` - enables StartTLS support; requires `certfile`,
 * `starttls_required` - enables and enforces StartTLS usage.
 
-<<<<<<< HEAD
-=======
-### `listen.c2s.tls.module`
-* **Syntax:** string, one of `"just_tls"`, `"fast_tls"`
-* **Default:** `"just_tls"`
-* **Example:** `tls.module = "just_tls"`
-
-By default, the TLS library used for C2S connections is `just_tls` - Erlang TLS implementation provided by OTP.
-Usage of `fast_tls`, which uses OpenSSL-based NIFs for C2S is deprecated, however it is still possible to use this option.
-Some TLS-related options described here have different formats for these two libraries.
-
->>>>>>> d2cd98a2
 ### `listen.c2s.tls.verify_mode`
 * **Syntax:** string, one of `"peer"`, `"selfsigned_peer"`, `"none"`
 * **Default:** `"peer"`
@@ -137,9 +125,6 @@
 * **Default:** `true`
 * **Example:** `tls.disconnect_on_failure = false`
 
-<<<<<<< HEAD
-### `listen.c2s.tls.versions`
-=======
 This option specifies what happens when client certificate is verified during TLS handshake.
 It therefore only applies when client certificate verification is enabled, that is `tls.verify_mode` is set to `"peer"` or `"selfsigned_peer"`.
 
@@ -150,8 +135,7 @@
 This allows to use other methods of authentication (like SASL) later as part of XMPP stream.
 The above behaviour is the same as default `fast_tls` behaviour (not aborting TLS connection on verification errors).
 
-### `listen.c2s.tls.versions` - only for `just_tls`
->>>>>>> d2cd98a2
+### `listen.c2s.tls.versions`
 * **Syntax:** array of strings
 * **Default:** not set, all supported versions are accepted
 * **Example:** `tls.versions = ["tlsv1.2", "tlsv1.3"]`
