--- conflicted
+++ resolved
@@ -13,12 +13,7 @@
 We are excited about the vision we have come up with, but want to improve it based on your ideas.
 Please contact us and tell us about what features and improvements do you see as valuable in your project.
 
-<<<<<<< HEAD
-## MongooseIM 2.1.x: mobile focus (2017Q2)
-=======
-
 ## MongooseIM 2.1.x: mobile focus, highly technical (2017Q2)
->>>>>>> 2062782c
 
 * Flexible push notifications architecture:
     * [XEP-0357: Push Notifications](https://xmpp.org/extensions/xep-0357.html) **NEW**
