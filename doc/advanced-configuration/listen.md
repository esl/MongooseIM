--- conflicted
+++ resolved
@@ -182,43 +182,21 @@
 
 Path to the Diffie-Hellman parameter file.
 
-<<<<<<< HEAD
-#### `listen.c2s.tls.ciphers`
+### `listen.c2s.tls.ciphers`
 * **Syntax:** string with the OpenSSL cipher suite specification
 * **Default:** for `fast_tls` the default is`"TLSv1.2:TLSv1.3"`. For `just_tls` this option is not set by default - all supported suites are accepted.
 * **Example:** `tls.ciphers = "ECDHE-RSA-AES256-GCM-SHA384:ECDHE-ECDSA-AES256-GCM-SHA384"`
 
 Cipher suites to use with StartTLS or TLS. Please refer to the [OpenSSL documentation](http://www.openssl.org/docs/man1.0.2/apps/ciphers.html) for the cipher string format. For `fast_tls`, this string can be used to specify versions as well. For `just_tls`, see the [Erlang/OTP SSL documentation](https://erlang.org/doc/man/ssl.html#type-ciphers) for allowed values.
 
-#### `listen.c2s.tls.protocol_options` - only for `fast_tls`
-=======
 ### `listen.c2s.tls.protocol_options` - only for `fast_tls`
->>>>>>> 0834cc87
 * **Syntax:** array of strings
 * **Default:** `["no_sslv2", "no_sslv3", "no_tlsv1", "no_tlsv1_1"]`
 * **Example:** `tls.protocol_options = ["no_tlsv1", "no_tlsv1_1"]`
 
 A list of OpenSSL options for FastTLS. You can find the mappings between supported options and actual OpenSSL flags in the `fast_tls` [source code](https://github.com/processone/fast_tls/blob/master/c_src/options.h).
 
-<<<<<<< HEAD
-#### `listen.c2s.tls.verify_mode` - only for `just_tls`
-=======
-### `listen.c2s.tls.ciphers` - for `fast_tls`
-* **Syntax:** string with the OpenSSL cipher suite specification
-* **Default:** `"TLSv1.2:TLSv1.3"`
-* **Example:** `tls.ciphers = "ECDHE-RSA-AES256-GCM-SHA384:ECDHE-ECDSA-AES256-GCM-SHA384"`
-
-Cipher suites to use with StartTLS or TLS. Please refer to the [OpenSSL documentation](http://www.openssl.org/docs/man1.0.2/apps/ciphers.html) for the cipher string format.
-
-### `listen.c2s.tls.ciphers` - for `just_tls`
-* **Syntax:** array of tables with the following keys: `cipher`, `key_exchange`, `mac`, `prf` and string values.
-* **Default:** not set, all supported cipher suites are accepted
-* **Example:** `tls.ciphers = "[{cipher = "aes_25_gcm", key_exchange = "any", mac = "aead", "prf = sha384"}]"`
-
-Cipher suites to use with StartTLS or TLS. For allowed values, see the [Erlang/OTP SSL documentation](https://erlang.org/doc/man/ssl.html#type-ciphers)
-
 ### `listen.c2s.tls.verify_mode` - only for `just_tls`
->>>>>>> 0834cc87
 * **Syntax:** string, one of `"peer"`, `"selfsigned_peer"`, `"none"`
 * **Default:** not set (equivalent to `"peer"` in the current version of Erlang/OTP)
 * **Example:** `tls.verify_mode = "selfsigned_peer"`
