MongooseIM can be configured to talk to external services like databases or HTTP servers in order to get or set the required data.
The interface for outgoing connections management was unified and is now available via the `outgoing_pools` config option for the following type of connections:

* `cassandra` - pool of connections to Cassandra cluster
* `riak` - pool of connections to Riak cluster
* `redis` - pool of connections to Redis server
* `http` - pool of connections to an HTTP(S) server MongooseIM can talk to, for example HTTP authentication backend or HTTP notifications
* `elastic` - pool of connections to ElasticSearch server
* `rdbms` - pool of connections to an RDBMS database
* `rabbit` - pool of connections to a RabbitMQ server
* `ldap` - pool of connections to an LDAP server

* **Syntax:** Each pool is specified in a subsection starting with `[outgoing_pools.type.tag]`, where `type` is one of available connection types and `tag` is an arbitrary value uniquely identifying the pool within its type.
This allows you to create multiple dedicated pools of the same type.

## General pool options

### `outgoing_pools.*.*.scope`
* **Syntax:** string, one of:`"global"`, `"host"`, `"single_host"`
* **Default:** `"global"`
* **Example:** `scope = "host"`

### `outgoing_pools.*.*.host`
* **Syntax:** string
* **Default:** no default; required if `"single_host"` scope is specified
* **Example:** `host = "anotherhost.com"`

`scope` can be set to:
* `global` - meaning that the pool will started once no matter how many XMPP hosts are served by MongooseIM
* `host` - the pool will be started for each XMPP host served by MongooseIM
* `single_host` - the pool will be started for the selected host only (you must provide a host name).

## Worker pool options

All pools are managed by the [inaka/worker_pool](https://github.com/inaka/worker_pool) library.

Available options are:
### `outgoing_pools.*.*.strategy`
* **Syntax:** string, one of:`"best_worker"`, `"random_worker"`, `"next_worker"`, `"available_worker"`, `"next_available_worker"`
* **Default:** `"best_worker"`
* **Example:** `strategy = "available_worker"`

Defines worker seletion strategy. Consult worker_pool documentation for details.

### `outgoing_pools.*.*.workers`
* **Syntax:** positive integer
* **Default:** 100
* **Example:** `workers = 10`

Number of workers to be started by the pool.

### `outgoing_pools.*.*.call_timeout`
* **Syntax:** positive integer
* **Default:** 5000
* **Example:** `call_timeout = 5000`

Number of milliseconds after which a call to the pool will time out.

## Connection options

Options specific to a pool connection are defined in a subsection starting with `[outgoing_pools.*.*.connection]`.
For example:

```
[outgoing_pools.rdbms.default]
  scope = "global"
  workers = 5

  [outgoing_pools.rdbms.default.connection]
  ...
```

### RDBMS options

#### `outgoing_pools.rdbms.*.connection.driver`
* **Syntax:** string, one of `"pgsql"`, `"mysql"` or `"odbc"` (a supported driver)
* **Example:** `driver = "psgql"`

Selects driver for RDBMS connection. The choice of driver impacts the set of available options.

#### `outgoing_pools.rdbms.*.connection.call_timeout`
* **Syntax:** positive integer
* **Default:** 60000 (msec)
* **Example:** `call_timeout = 60000`

RDBMS pool sets its own default value of this option.

### ODBC options

#### `outgoing_pools.rdbms.*.connection.settings`
* **Syntax:** string
* **Default:** no default; required if the `"odbc"` driver is specified
* **Example:** `settings = "DSN=mydb"`

ODBC - specific string defining connection parameters.

##### ODBC SSL connection setup

If you've configured MongooseIM to use an ODBC driver, then the SSL options, along other connection options, should be present in the `~/.odbc.ini` file.

To enable SSL connection the `sslmode` option needs to be set to `verify-full`.
Additionally, you can provide the path to the CA certificate using the `sslrootcert` option.

###### Example ~/.odbc.ini configuration

```ini
[mydb]
Driver      = ...
ServerName  = ...
Port        = ...
...
sslmode     = verify-full
sslrootcert = /path/to/ca/cert
```

### Other RDBMS backends

#### `outgoing_pools.rdbms.*.connection.host`
* **Syntax:** string
* **Example:** `host = "localhost"`

#### `outgoing_pools.rdbms.*.connection.database`
* **Syntax:** string
* **Example:** `database = "mim-db"`

#### `outgoing_pools.rdbms.*.connection.username`
* **Syntax:** string
* **Example:** `username = "mim-user"`

#### `outgoing_pools.rdbms.*.connection.password`
* **Syntax:** string
* **Example:** `password = "mim-password"`

#### `outgoing_pools.rdbms.*.connection.keepalive_interval`
* **Syntax:** positive integer
* **Default:** undefined (keep-alive not activated)
* **Example:** `keepalive_interval = 30`

When enabled, MongooseIM will send SELECT 1 query through every DB connection at given interval to keep them open. This option should be used to ensure that database connections are restarted after they became broken (e.g. due to a database restart or a load balancer dropping connections). Currently, not every network-related error returned from a database driver to a regular query will imply a connection restart.

## HTTP options

### `outgoing_pools.http.*.connection.host`
* **Syntax:** `"http[s]://string[:integer]"`
* **Example:** `host = "https://server.com:879"`

### `outgoing_pools.http.*.connection.path_prefix`
* **Syntax:** string
* **Default:** `"/"`
* **Example:** `path_prefix = "/api/auth/"`

Initial part of path which will be common to all calls. Prefix will be automatically prepended to path specified by a call to the pool.

### `outgoing_pools.http.*.connection.request_timeout`
* **Syntax:** positive integer
* **Default:** `2000` (milliseconds)
* **Example:** `request_timeout = 5000`

Number of milliseconds after which http call to the server will time out. It should be lower than `call_timeout` set at the pool level.

HTTP also supports all TLS-specific options described in the TLS section.

## Redis-specific options

Redis can be used as a session manager backend. 
Global distribution (implemented in `mod_global_distrib`) requires Redis pool.

There are two important limitations:

* for a session backend, the `Tag` parameter has to be equal to `default`
* `redis` backend is not compatible with `available_worker` strategy.

### `outgoing_pools.redis.*.connection.host`
* **Syntax:** string
* **Default:** `"127.0.0.1"`
* **Example:** `host = "redis.local"`

### `outgoing_pools.redis.*.connection.port`
* **Syntax:** integer, between 0 and 65535, non-inclusive
* **Default:** `6379`
* **Example:** `port = 9876`

### `outgoing_pools.redis.*.connection.database`
* **Syntax:** non-negative integer
* **Default:** `0`
* **Example:** `database = 2`

Logical database index (zero-based).

### `outgoing_pools.redis.*.connection.password`
* **Syntax:** string
* **Default:** `""`
* **Example:** `password = "topsecret"`

## Riak options

Currently only one Riak connection pool can exist for each supported XMPP host (the default pool).

*WARNING:* `riak` backend is not compatible with `available_worker` strategy.

### `outgoing_pools.riak.*.connection.address`
* **Syntax:** string
* **Example:** `address = "127.0.0.1"`

### `outgoing_pools.riak.*.connection.port`
* **Syntax:** integer
* **Example:** `port = 8087`

### `outgoing_pools.riak.*.connection.credentials`
* **Syntax:** `{user = "username", password = "pass"}`
* **Default:** none
* **Example:** `credentials = {user = "myuser", password = "tisismepasswd"}`

This is optional - setting this option forces connection over TLS

Riak also supports all TLS-specific options described in the TLS section.

## Cassandra options

### `outgoing_pools.cassandra.*.connection.servers`
* **Syntax:** a TOML array of tables containing keys `"ip_adddress"` and `"port"`
* **Default:** `[{ip_address = "localhost", port = 9042}]`
* **Example:** `servers = [{ip_address = "host_one", port = 9042}, {ip_address = "host_two", port = 9042}]`

### `outgoing_pools.cassandra.*.connection.keyspace`
* **Syntax:** string
* **Default:** `"mongooseim"`
* **Example:** `keyspace = "big_mongooseim_database"`

To use plain text authentication (using cqerl_auth_plain_handler module):

### `outgoing_pools.cassandra.*.connection.auth.plain.username`
* **Syntax:** string
* **Example:** `username = "auser"`

### `outgoing_pools.cassandra.*.connection.auth.plain.password`
* **Syntax:** string
* **Example:** `password = "somesecretpassword"`

Support for other authentication modules may be added in the future.

Cassandra also supports all TLS-specific options described in the TLS section.

## Elasticsearch options

Currently only one pool tagged `default` can be used.

### `outgoing_pools.elastic.default.connection.host`
* **Syntax:** string
* **Default:** `"localhost"`
* **Example:** `host = "otherhost"`

### `outgoing_pools.elastic.default.connection.port`
* **Syntax:** positive integer
* **Default:** `9200`
* **Example:** `port = 9211`

MongooseIM uses [inaka/tirerl](https://github.com/inaka/tirerl) library to communicate with ElasticSearch.
This library uses `worker_pool` in a bit different way than MongooseIM does, so the following options are not configurable:

* `call_timeout` (infinity)
* worker selection strategy (`available_worker` or what's set as `default_strategy` of `worker_pool` application)

The only pool-related variable you can tweak is thus the number of workers.

Run the following function in the MongooseIM shell to verify that the connection has been established:

```erlang
1> mongoose_elasticsearch:health().
{ok,#{<<"active_primary_shards">> => 15,<<"active_shards">> => 15,
       <<"active_shards_percent_as_number">> => 50.0,
       <<"cluster_name">> => <<"docker-cluster">>,
       <<"delayed_unassigned_shards">> => 0,
       <<"initializing_shards">> => 0,
       <<"number_of_data_nodes">> => 1,
       <<"number_of_in_flight_fetch">> => 0,
       <<"number_of_nodes">> => 1,
       <<"number_of_pending_tasks">> => 0,
       <<"relocating_shards">> => 0,
       <<"status">> => <<"yellow">>,
       <<"task_max_waiting_in_queue_millis">> => 0,
       <<"timed_out">> => false,
       <<"unassigned_shards">> => 15}}
```

Note that the output might differ based on your ElasticSearch cluster configuration.

## RabbitMQ options

The `Tag` parameter must be set to `event_pusher` in order to be able to use
the pool for [`mod_event_pusher_rabbit`](../modules/mod_event_pusher_rabbit.md).
Any other `Tag` can be used for other purposes.

### `outgoing_pools.rabbit.*.connection.amqp_host`
* **Syntax:** string
* **Default:** `"localhost"`
* **Example:** `amqp_host = "anotherhost"`

### `outgoing_pools.rabbit.*.connection.amqp_port`
* **Syntax:** integer
* **Default:** `5672`
* **Example:** `amqp_port = 4561`

### `outgoing_pools.rabbit.*.connection.amqp_username`
* **Syntax:** string
* **Default:** `"guest"`
* **Example:** `amqp_username = "corpop"`

### `outgoing_pools.rabbit.*.connection.amqp_password`
* **Syntax:** string
* **Default:** `"guest"`
* **Example:** `amqp_password = "guest"`

### `outgoing_pools.rabbit.*.connection.confirms_enabled`
* **Syntax:** boolean
* **Default:** `false`
* **Example:** `confirms_enabled = false`

Enables/disables one-to-one publishers confirms.

### `outgoing_pools.rabbit.*.connection.max_worker_queue_len`
* **Syntax:** non-negative integer or `"infinity"`
* **Default:** `1000`
* **Example:** `max_worker_queue_len = "infinity"`

Sets a limit of messages in a worker's mailbox above which the worker starts dropping the messages. If a worker message queue length reaches the limit, messages from the head of the queue are dropped until the queue length is again below the limit. Use `infinity` to disable.

## LDAP options

### `outgoing_pools.ldap.*.connection.servers`
* **Syntax:** an array of strings
* **Default:** `["localhost"]`
* **Example:** `servers = ["ldap_one", "ldap_two"]`

### `outgoing_pools.ldap.*.connection.port`
* **Syntax:** integer
* **Default:** `389` (or `636` if encryption is enabled)
* **Example:** `port = 800`

### `outgoing_pools.ldap.*.connection.rootdn`
* **Syntax:** string
* **Default:** empty string 
* **Example:** `rootdn = "cn=admin,dc=example,dc=com"`

Leaving out this option makes it an anonymous connection, which most likely is what you want.

### `outgoing_pools.ldap.*.connection.password`
* **Syntax:** string
* **Default:** empty string
* **Example:** `password = "topsecret"`

### `outgoing_pools.ldap.*.connection.connect_interval`
* **Syntax:** integer
* **Default:** `10000`
* **Example:** `connect_interval = 20000`

Reconnect interval after a failed connection.

### `outgoing_pools.ldap.*.connection.encrypt`
* **Syntax:** string, one of: `"none"` or `"tls"`
* **Default:** `"none"`
* **Example:** `encrypt = "tls"`

LDAP  also supports all TLS-specific options described in the TLS section (provided `encrypt` is set to `tls`).

## TLS options

TLS options for a given pool type/tag pair are defined in a subsection starting with `[outgoing_pools.[pool_type].[pool_tag].connection.tls]`.

### `outgoing_pools.*.*.connection.tls.required`
* **Syntax:** boolean
* **Default:** `false`
* **Example:** `tls.required = true`

This option is Postgresql-specific, doesn't apply in other cases.

### `outgoing_pools.*.*.connection.tls.verify_peer`
* **Syntax:** boolean
* **Default:** `false`
* **Example:** `tls.verify_peer = true`

Enforces verification of a client certificate. Requires a valid `cacertfile`.

### `outgoing_pools.*.*.connection.tls.certfile`
* **Syntax:** string, path in the file system
* **Default:** not set
* **Example:** `tls.certfile = "server.pem"`

Path to the X509 PEM file with a certificate and a private key (not protected by a password). 
If the certificate is signed by an intermediate CA, you should specify here the whole CA chain by concatenating all public keys together and appending the private key after that.

### `outgoing_pools.*.*.connection.tls.cacertfile`
* **Syntax:** string, path in the file system
* **Default:** not set
* **Example:** `tls.cacertfile = "ca.pem"`

Path to the X509 PEM file with a CA chain that will be used to verify clients. It won't have any effect if `verify_peer` is not enabled.

### `outgoing_pools.*.*.connection.tls.dhfile`
* **Syntax:** string, path in the file system
* **Default:** not set
* **Example:** `tls.dhfile = "dh.pem"`

Path to the Diffie-Hellman parameter file.

### `outgoing_pools.*.*.connection.tls.keyfile`
* **Syntax:** string, path in the file system
* **Default:** not set
* **Example:** `tls.keyfile = "key.pem"`

Path to the X509 PEM file with the private key.

### `outgoing_pools.*.*.connection.tls.password`
* **Syntax:** string
* **Default:** not set
* **Example:** `tls.password = "secret"`

Password to the X509 PEM file with the private key.

<<<<<<< HEAD
#### `outgoing_pools.*.*.connection.tls.ciphers`
* **Syntax:** string with the OpenSSL cipher suite specification
=======
### `outgoing_pools.*.*.connection.tls.ciphers`
* **Syntax:** array of tables with the following keys: `cipher`, `key_exchange`, `mac`, `prf` and string values.
>>>>>>> 0834cc87
* **Default:** not set, all supported cipher suites are accepted
* **Example:** `tls.ciphers = "ECDHE-RSA-AES256-GCM-SHA384:ECDHE-ECDSA-AES256-GCM-SHA384"`

Cipher suites to use. Please refer to the [OpenSSL documentation](http://www.openssl.org/docs/man1.0.2/apps/ciphers.html) for the cipher string format. For allowed values, see the [Erlang/OTP SSL documentation](https://erlang.org/doc/man/ssl.html#type-ciphers).

### `outgoing_pools.*.*.connection.tls.versions`
* **Syntax:** list of strings
* **Default:** not set, all supported versions are accepted
* **Example:** `tls.versions = ["tlsv1.2", "tlsv1.3"]`

Cipher suites to use. For allowed values, see the [Erlang/OTP SSL documentation](https://erlang.org/doc/man/ssl.html#type-ciphers)

### `outgoing_pools.*.*.connection.tls.server_name_indication`
* **Syntax:** boolean
* **Default:** `true`
* **Example:** `tls.server_name_indication = false`

Enables SNI extension to TLS protocol.<|MERGE_RESOLUTION|>--- conflicted
+++ resolved
@@ -417,13 +417,8 @@
 
 Password to the X509 PEM file with the private key.
 
-<<<<<<< HEAD
-#### `outgoing_pools.*.*.connection.tls.ciphers`
+### `outgoing_pools.*.*.connection.tls.ciphers`
 * **Syntax:** string with the OpenSSL cipher suite specification
-=======
-### `outgoing_pools.*.*.connection.tls.ciphers`
-* **Syntax:** array of tables with the following keys: `cipher`, `key_exchange`, `mac`, `prf` and string values.
->>>>>>> 0834cc87
 * **Default:** not set, all supported cipher suites are accepted
 * **Example:** `tls.ciphers = "ECDHE-RSA-AES256-GCM-SHA384:ECDHE-ECDSA-AES256-GCM-SHA384"`
 
