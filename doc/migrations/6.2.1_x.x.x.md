## Hooks

<<<<<<< HEAD
Hook names have been unified by removing the `_hook` suffix from the few hooks which used it,
e.g. `offline_message_hook` is now called `offline_message`. This change affects the hook metric names as well.

Some hooks have been removed:

 - `xmpp_stanza_dropped`,
 - `privacy_list_push`,
 - `xmpp_bounce_message`,
 - `mam_flush_messages`,
 - `mam_muc_flush_messages`.

## Metrics and instrumentation

Metrics implementation has been reworked, and now a Prometheus endpoint is available.
For more details, see [the instrumentation documentation](../configuration/instrumentation.md).
This requires some changes to the configuration file, which are described in the following sections.

### New `[instrumentation]` section

To have metrics available in MongooseIM, an [`[instrumentation]` section](../configuration/instrumentation.md)  is now **required**.

### `general` section

`general.all_metrics_are_global` has been replaced by [`instrumentation.exometer.all_metrics_are_global`](../configuration/instrumentation.md#instrumentationexometerall_metrics_are_global).
This option has no effect when using Prometheus, and should be removed from the config file in this case.

### Exometer configuration changes

Exometer is no longer configured through [`app.config`](../configuration/configuration-files.md#appconfig), but through [`mongooseim.toml`](../configuration/configuration-files.md#mongooseimtoml).

Example configuration that is equivalent to the old example configuration provided in `app.config`:
```toml
[instrumentation]
  probe_interval = 60000

[[instrumentation.exometer.report.graphite]]
  host = "127.0.0.1"
  port = 2003
  api_key = ""
  interval = 60000
  prefix = "mongooseim"
  connect_timeout = 5000
```

See [Exometer configuration doc](../configuration/instrumentation.md#exometer-options) for more information.

### New Prometheus endpoint

Alternatively to Exometer, MongooseIM can now expose an endpoint serving Prometheus metrics.
The Prometheus metrics provide labels, for example `host_type`.
Because of this, the names of the metrics are usually shorter than the Exometer ones.

The simplest configuration to have it available on port `9090` on the `/metrcis` path is:

 - Add `prometheus` handler to the `instrumentation` section:
    ```toml
    [instrumentation.prometheus]
    ```
 - Configure Prometheus HTTP handler in the `listen` section:
    ```toml
    [[listen.http]]
      port = 9090
      
      [[listen.http.handlers.mongoose_prometheus_handler]]
        host = "_"
        path = "/metrics"
    ```

See [instrumentation configuration doc](../configuration/instrumentation.md) and [Prometheus endpoint configuration doc](../listeners/listen-http.md#handler-types-prometheus-mongoose_prometheus_handler) for more information.

### Hook metrics

Hook metrics that have been removed:

 - `mam_flush_messages`,
 - `privacy_list_push`,
 - `xmpp_bounce_message`.

All the remaining hook metrics now have the `hook_` prefix.

### Other metric changes

Several metrics have had their names changed. The new metric names have been documented in module documentation pages.

## Upgrade procedure

In order to have metrics available in MongooseIM, perform the following steps.
Stop the cluster, or individual nodes, if performing a rolling upgrade, and execute the configuration changes, that were described above:

=== "Keep Exometer metrics"

    1. Add an `[instrumentation]` section.
    2. Replace the `general.all_metrics_are_global` option with [`instrumentation.exometer.all_metrics_are_global`](../configuration/instrumentation.md#instrumentationexometerall_metrics_are_global).
    3. Configure [Exometer exporters](../configuration/instrumentation.md#exometer-options) in the `instrumentation` section.
    4. Note that many metrics have new names, and [some have been removed](#hook-metrics).

=== "Move to Prometheus metrics"

    1. Add an `[instrumentation]` section.
    2. Remove the `general.all_metrics_are_global` option.
    3. Add Prometheus to the [instrumentation section](../configuration/instrumentation.md).
    4. Configure a [listener](../listeners/listen-http.md#handler-types-prometheus-mongoose_prometheus_handler) for Prometheus.

Restart the node or cluster.
=======
Hook names have been unified by removing the `_hook` prefix from the few hooks which used it,
e.g. `offline_message_hook` is now called `offline_message`. This change affects the hook metric names as well.

## Listener configuration

`listen.c2s.c2s_state_timeout` option has been renamed to [listen.c2s.state_timeout](../listeners/listen-c2s.md#listenc2sstate_timeout).
>>>>>>> 1680efa3
<|MERGE_RESOLUTION|>--- conflicted
+++ resolved
@@ -1,6 +1,5 @@
 ## Hooks
 
-<<<<<<< HEAD
 Hook names have been unified by removing the `_hook` suffix from the few hooks which used it,
 e.g. `offline_message_hook` is now called `offline_message`. This change affects the hook metric names as well.
 
@@ -11,6 +10,10 @@
  - `xmpp_bounce_message`,
  - `mam_flush_messages`,
  - `mam_muc_flush_messages`.
+
+## Listener configuration
+
+`listen.c2s.c2s_state_timeout` option has been renamed to [listen.c2s.state_timeout](../listeners/listen-c2s.md#listenc2sstate_timeout).
 
 ## Metrics and instrumentation
 
@@ -104,12 +107,4 @@
     3. Add Prometheus to the [instrumentation section](../configuration/instrumentation.md).
     4. Configure a [listener](../listeners/listen-http.md#handler-types-prometheus-mongoose_prometheus_handler) for Prometheus.
 
-Restart the node or cluster.
-=======
-Hook names have been unified by removing the `_hook` prefix from the few hooks which used it,
-e.g. `offline_message_hook` is now called `offline_message`. This change affects the hook metric names as well.
-
-## Listener configuration
-
-`listen.c2s.c2s_state_timeout` option has been renamed to [listen.c2s.state_timeout](../listeners/listen-c2s.md#listenc2sstate_timeout).
->>>>>>> 1680efa3
+Restart the node or cluster.