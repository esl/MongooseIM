schema{
  query: AdminQuery,
  mutation: AdminMutation
}

"""
Contains all admin available queries.
Only an authenticated admin can execute these queries.
"""
type AdminQuery{
  domains: DomainAdminQuery
  "Check authorization status"
  checkAuth: AuthStatus
  stanza: StanzaAdminQuery
}

"""
Contains all admin available mutations
Only an authenticated admin can execute these mutations.
"""
type AdminMutation @protected{
<<<<<<< HEAD
  domains: DomainAdminMutation
=======
  "Add new domain"
  addDomain(domain: String!, hostType: String!): Domain
  "Remove domain"
  removeDomain(domain: String!, hostType: String!): RemoveDomainPayload
  "Enable domain"
  enableDomain(domain: String!): Domain
  "Disable domain"
  disableDomain(domain: String!): Domain
  stanza: StanzaAdminMutation
}

"""
A dynamic domain representation.
Some operation could return incomplete object i.e. some fields can be null.
"""
type Domain{
  "Domain name"
  domain: String
  "Domain hostType"
  hostType: String
  "Is domain enabled?"
  enabled: Boolean
}

"A result of domain removal"
type RemoveDomainPayload{
  "Success message"
  msg: String
  "Removed domain data"
  domain: Domain
>>>>>>> c468ee6c
}<|MERGE_RESOLUTION|>--- conflicted
+++ resolved
@@ -19,38 +19,6 @@
 Only an authenticated admin can execute these mutations.
 """
 type AdminMutation @protected{
-<<<<<<< HEAD
   domains: DomainAdminMutation
-=======
-  "Add new domain"
-  addDomain(domain: String!, hostType: String!): Domain
-  "Remove domain"
-  removeDomain(domain: String!, hostType: String!): RemoveDomainPayload
-  "Enable domain"
-  enableDomain(domain: String!): Domain
-  "Disable domain"
-  disableDomain(domain: String!): Domain
   stanza: StanzaAdminMutation
-}
-
-"""
-A dynamic domain representation.
-Some operation could return incomplete object i.e. some fields can be null.
-"""
-type Domain{
-  "Domain name"
-  domain: String
-  "Domain hostType"
-  hostType: String
-  "Is domain enabled?"
-  enabled: Boolean
-}
-
-"A result of domain removal"
-type RemoveDomainPayload{
-  "Success message"
-  msg: String
-  "Removed domain data"
-  domain: Domain
->>>>>>> c468ee6c
 }